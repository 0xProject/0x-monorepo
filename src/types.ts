import * as _ from 'lodash';

// Utility function to create a K:V from a list of strings
// Adapted from: https://basarat.gitbooks.io/typescript/content/docs/types/literal-types.html
function strEnum(values: string[]): {[key: string]: string} {
    return _.reduce(values, (result, key) => {
        result[key] = key;
        return result;
    }, Object.create(null));
}

export const ZeroExError = strEnum([
  'CONTRACT_DOES_NOT_EXIST',
  'UNHANDLED_ERROR',
  'USER_HAS_NO_ASSOCIATED_ADDRESSES',
  'INVALID_SIGNATURE',
  'CONTRACT_NOT_DEPLOYED_ON_NETWORK',
]);
export type ZeroExError = keyof typeof ZeroExError;

/**
 * Elliptic Curve signature
 */
export interface ECSignature {
    v: number;
    r: string;
    s: string;
}

export type OrderAddresses = [string, string, string, string, string];

export type OrderValues = [BigNumber.BigNumber, BigNumber.BigNumber, BigNumber.BigNumber,
                           BigNumber.BigNumber, BigNumber.BigNumber, BigNumber.BigNumber];

export interface ExchangeContract {
    isValidSignature: any;
    isRoundingError: {
        call: (takerTokenAmount: BigNumber.BigNumber, fillTakerAmountInBaseUnits: BigNumber.BigNumber,
               makerTokenAmount: BigNumber.BigNumber, txOpts: TxOpts) => Promise<boolean>;
    };
    fill: {
        (orderAddresses: OrderAddresses, orderValues: OrderValues, fillAmount: BigNumber.BigNumber,
         shouldCheckTransfer: boolean, v: number, r: string, s: string, txOpts: TxOpts): ContractResponse;
        estimateGas: (orderAddresses: OrderAddresses, orderValues: OrderValues, fillAmount: BigNumber.BigNumber,
                      shouldCheckTransfer: boolean, v: number, r: string, s: string, txOpts: TxOpts) => number;
    };
    ZRX: {
        call: () => Promise<string>;
    };
}

export interface TokenContract {
    balanceOf: {
        call: (address: string) => Promise<BigNumber.BigNumber>;
    };
    allowance: {
        call: (ownerAddress: string, allowedAddress: string) => Promise<BigNumber.BigNumber>;
    };
    transfer: (to: string, amountInBaseUnits: BigNumber.BigNumber, txOpts: TxOpts) => Promise<boolean>;
    approve: (proxyAddress: string, amountInBaseUnits: BigNumber.BigNumber, txOpts: TxOpts) => void;
}

export interface TokenRegistryContract {
    getTokenMetaData: {
        call: (address: string) => Promise<TokenMetadata>;
    };
    getTokenAddresses: {
        call: () => Promise<string[]>;
    };
}

export const SolidityTypes = strEnum([
    'address',
    'uint256',
]);
export type SolidityTypes = keyof typeof SolidityTypes;

export enum ExchangeContractErrCodes {
    ERROR_FILL_EXPIRED, // Order has already expired
    ERROR_FILL_NO_VALUE, // Order has already been fully filled or cancelled
    ERROR_FILL_TRUNCATION, // Rounding error too large
    ERROR_FILL_BALANCE_ALLOWANCE, // Insufficient balance or allowance for token transfer
    ERROR_CANCEL_EXPIRED, // Order has already expired
    ERROR_CANCEL_NO_VALUE, // Order has already been fully filled or cancelled
}

export const ExchangeContractErrs = strEnum([
    'ORDER_EXPIRED',
    'ORDER_REMAINING_FILL_AMOUNT_ZERO',
    'ORDER_ROUNDING_ERROR',
    'ORDER_BALANCE_ALLOWANCE_ERROR',
]);
export type ExchangeContractErrs = keyof typeof ExchangeContractErrs;

export const FillOrderValidationErrs = strEnum([
    'FILL_AMOUNT_IS_ZERO',
    'NOT_A_TAKER',
    'EXPIRED',
    'NOT_ENOUGH_TAKER_BALANCE',
    'NOT_ENOUGH_TAKER_ALLOWANCE',
    'NOT_ENOUGH_MAKER_BALANCE',
    'NOT_ENOUGH_MAKER_ALLOWANCE',
    'NOT_ENOUGH_TAKER_FEE_BALANCE',
    'NOT_ENOUGH_TAKER_FEE_ALLOWANCE',
    'NOT_ENOUGH_MAKER_FEE_BALANCE',
    'NOT_ENOUGH_MAKER_FEE_ALLOWANCE',
    'ROUNDING_ERROR',
]);
export type FillOrderValidationErrs = keyof typeof FillOrderValidationErrs;

export interface ContractResponse {
    logs: ContractEvent[];
}

export interface ContractEvent {
    event: string;
    args: any;
}

export interface Order {
    maker: string;
    taker: string;
    makerFee: BigNumber.BigNumber;
    takerFee: BigNumber.BigNumber;
    makerTokenAmount: BigNumber.BigNumber;
    takerTokenAmount: BigNumber.BigNumber;
    makerTokenAddress: string;
    takerTokenAddress: string;
    salt: BigNumber.BigNumber;
    feeRecipient: string;
    expirationUnixTimestampSec: BigNumber.BigNumber;
}

export interface SignedOrder extends Order {
    ecSignature: ECSignature;
}

//                          [address, name, symbol, projectUrl, decimals, ipfsHash, swarmHash]
export type TokenMetadata = [string, string, string, string, BigNumber.BigNumber, string, string];

export interface Token {
    name: string;
    address: string;
    symbol: string;
    decimals: number;
    url: string;
}

export interface TxOpts {
    from: string;
    gas?: number;
<<<<<<< HEAD
}

export interface TokenAddressBySymbol {
    [symbol: string]: string;
=======
>>>>>>> b8ff2468
}<|MERGE_RESOLUTION|>--- conflicted
+++ resolved
@@ -149,11 +149,4 @@
 export interface TxOpts {
     from: string;
     gas?: number;
-<<<<<<< HEAD
-}
-
-export interface TokenAddressBySymbol {
-    [symbol: string]: string;
-=======
->>>>>>> b8ff2468
 }