--- conflicted
+++ resolved
@@ -11,13 +11,12 @@
                 "pr": 2656
             },
             {
-<<<<<<< HEAD
                 "note": "Add BancorBridge and IBancorNetwork, ",
                 "pr": 2650
-=======
+            },
+            {
                 "note": "Added `MStableBridge`",
                 "pr": 2662
->>>>>>> 7e8b56ee
             }
         ]
     },
