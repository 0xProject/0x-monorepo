--- conflicted
+++ resolved
@@ -3,12 +3,10 @@
 import * as chai from 'chai';
 import * as _ from 'lodash';
 
-<<<<<<< HEAD
-import { artifacts, ReentrancyGuardRevertErrors, TestReentrancyGuardContract } from '../src';
-=======
+import { ReentrancyGuardRevertErrors } from '../src';
+
 import { artifacts } from './artifacts';
 import { TestReentrancyGuardContract } from './wrappers';
->>>>>>> 812c3068
 
 chaiSetup.configure();
 const expect = chai.expect;
