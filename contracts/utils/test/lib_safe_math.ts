import { blockchainTests, constants, describe, expect } from '@0x/contracts-test-utils';
import { BigNumber } from '@0x/utils';
import * as _ from 'lodash';

<<<<<<< HEAD
import { artifacts, SafeMathRevertErrors, TestLibSafeMathContract } from '../src';
=======
>>>>>>> 812c3068
import * as ReferenceFunctions from '../src/reference_functions';

import { artifacts } from './artifacts';
import { TestLibSafeMathContract } from './wrappers';

function toBigNumber(a: number | string): BigNumber {
    return new BigNumber(a);
}

blockchainTests('SafeMath', env => {
    const { ONE_ETHER } = constants;
    let safeMath: TestLibSafeMathContract;

    before(async () => {
        // Deploy SafeMath
        safeMath = await TestLibSafeMathContract.deployFrom0xArtifactAsync(
            artifacts.TestLibSafeMath,
            env.provider,
            env.txDefaults,
            {},
        );
    });

    describe('safeMul', () => {
        it('should match the output of the reference function', async () => {
            const a = ONE_ETHER;
            const b = ONE_ETHER.times(2);
            const expected = ReferenceFunctions.safeMul(a, b);
            const actual = await safeMath.externalSafeMul.callAsync(a, b);
            expect(actual).bignumber.to.be.eq(expected);
        });

        it('should return zero if first argument is zero', async () => {
            const result = await safeMath.externalSafeMul.callAsync(constants.ZERO_AMOUNT, toBigNumber(1));
            expect(result).bignumber.to.be.eq(constants.ZERO_AMOUNT);
        });

        it('should return zero if second argument is zero', async () => {
            const result = await safeMath.externalSafeMul.callAsync(toBigNumber(1), constants.ZERO_AMOUNT);
            expect(result).bignumber.to.be.eq(constants.ZERO_AMOUNT);
        });

        it('should revert if the multiplication overflows', async () => {
            const a = toBigNumber('0xffffffffffffffffffffffffffffffffffffffffffffffffffffffffffffffff'); // The largest uint256 number
            const b = toBigNumber(2);
            const expectedError = new SafeMathRevertErrors.Uint256BinOpError(
                SafeMathRevertErrors.BinOpErrorCodes.MultiplicationOverflow,
                a,
                b,
            );
            return expect(safeMath.externalSafeMul.callAsync(a, b)).to.revertWith(expectedError);
        });

        it("should calculate correct value for values that don't overflow", async () => {
            const result = await safeMath.externalSafeMul.callAsync(toBigNumber(15), toBigNumber(13));
            expect(result).bignumber.to.be.eq(toBigNumber(195));
        });
    });

    describe('safeDiv', () => {
        it('should match the output of the reference function', async () => {
            const a = ONE_ETHER;
            const b = ONE_ETHER.times(2);
            const expected = ReferenceFunctions.safeDiv(a, b);
            const actual = await safeMath.externalSafeDiv.callAsync(a, b);
            expect(actual).bignumber.to.be.eq(expected);
        });

        it('should return the correct value if both values are the same', async () => {
            const result = await safeMath.externalSafeDiv.callAsync(toBigNumber(1), toBigNumber(1));
            expect(result).bignumber.to.be.eq(toBigNumber(1));
        });

        it('should return the correct value if the values are different', async () => {
            const result = await safeMath.externalSafeDiv.callAsync(toBigNumber(3), toBigNumber(2));
            expect(result).bignumber.to.be.eq(toBigNumber(1));
        });

        it('should return zero if the numerator is smaller than the denominator', async () => {
            const result = await safeMath.externalSafeDiv.callAsync(toBigNumber(2), toBigNumber(3));
            expect(result).bignumber.to.be.eq(constants.ZERO_AMOUNT);
        });

        it('should return zero if first argument is zero', async () => {
            const result = await safeMath.externalSafeDiv.callAsync(constants.ZERO_AMOUNT, toBigNumber(1));
            expect(result).bignumber.to.be.eq(constants.ZERO_AMOUNT);
        });

        it('should revert if second argument is zero', async () => {
            const a = toBigNumber(1);
            const b = toBigNumber(0);
            const expectedError = new SafeMathRevertErrors.Uint256BinOpError(
                SafeMathRevertErrors.BinOpErrorCodes.DivisionByZero,
                a,
                b,
            );
            return expect(safeMath.externalSafeDiv.callAsync(a, b)).to.revertWith(expectedError);
        });
    });

    describe('safeSub', () => {
        it('should match the output of the reference function', async () => {
            const a = ONE_ETHER;
            const b = ONE_ETHER.dividedToIntegerBy(2);
            const expected = ReferenceFunctions.safeSub(a, b);
            const actual = await safeMath.externalSafeSub.callAsync(a, b);
            expect(actual).bignumber.to.be.eq(expected);
        });

        it('should revert if the subtraction underflows', async () => {
            const a = toBigNumber(0);
            const b = toBigNumber(1);
            const expectedError = new SafeMathRevertErrors.Uint256BinOpError(
                SafeMathRevertErrors.BinOpErrorCodes.SubtractionUnderflow,
                a,
                b,
            );
            return expect(safeMath.externalSafeSub.callAsync(a, b)).to.revertWith(expectedError);
        });

        it('should calculate correct value for values that are equal', async () => {
            const result = await safeMath.externalSafeMul.callAsync(constants.ZERO_AMOUNT, constants.ZERO_AMOUNT);
            expect(result).bignumber.to.be.eq(constants.ZERO_AMOUNT);
        });

        it('should calculate correct value for values that are not equal', async () => {
            const result = await safeMath.externalSafeSub.callAsync(toBigNumber(15), toBigNumber(13));
            expect(result).bignumber.to.be.eq(toBigNumber(2));
        });
    });

    describe('safeAdd', () => {
        it('should match the output of the reference function', async () => {
            const a = ONE_ETHER;
            const b = ONE_ETHER.dividedToIntegerBy(2);
            const expected = ReferenceFunctions.safeAdd(a, b);
            const actual = await safeMath.externalSafeAdd.callAsync(a, b);
            expect(actual).bignumber.to.be.eq(expected);
        });

        it('should revert if the addition overflows', async () => {
            const a = toBigNumber('0xffffffffffffffffffffffffffffffffffffffffffffffffffffffffffffffff'); // The largest uint256 number
            const b = toBigNumber(1);
            const expectedError = new SafeMathRevertErrors.Uint256BinOpError(
                SafeMathRevertErrors.BinOpErrorCodes.AdditionOverflow,
                a,
                b,
            );
            return expect(safeMath.externalSafeAdd.callAsync(a, b)).to.revertWith(expectedError);
        });

        it('should calculate correct value if addition does not overflow', async () => {
            const result = await safeMath.externalSafeAdd.callAsync(toBigNumber(15), toBigNumber(13));
            expect(result).bignumber.to.be.eq(toBigNumber(28));
        });

        it('should calculate correct value if first argument is zero', async () => {
            const result = await safeMath.externalSafeAdd.callAsync(constants.ZERO_AMOUNT, toBigNumber(13));
            expect(result).bignumber.to.be.eq(toBigNumber(13));
        });

        it('should calculate correct value if second argument is zero', async () => {
            const result = await safeMath.externalSafeAdd.callAsync(toBigNumber(13), constants.ZERO_AMOUNT);
            expect(result).bignumber.to.be.eq(toBigNumber(13));
        });
    });

    describe('maxUint256', () => {
        it('should return first argument if it is greater than the second', async () => {
            const result = await safeMath.externalMaxUint256.callAsync(toBigNumber(13), constants.ZERO_AMOUNT);
            expect(result).bignumber.to.be.eq(toBigNumber(13));
        });

        it('should return first argument if it is equal the second', async () => {
            const result = await safeMath.externalMaxUint256.callAsync(constants.ZERO_AMOUNT, constants.ZERO_AMOUNT);
            expect(result).bignumber.to.be.eq(constants.ZERO_AMOUNT);
        });

        it('should return second argument if it is greater than the first', async () => {
            const result = await safeMath.externalMaxUint256.callAsync(constants.ZERO_AMOUNT, toBigNumber(13));
            expect(result).bignumber.to.be.eq(toBigNumber(13));
        });
    });

    describe('minUint256', () => {
        it('should return first argument if it is less than the second', async () => {
            const result = await safeMath.externalMaxUint256.callAsync(constants.ZERO_AMOUNT, toBigNumber(13));
            expect(result).bignumber.to.be.eq(toBigNumber(13));
        });

        it('should return first argument if it is equal the second', async () => {
            const result = await safeMath.externalMaxUint256.callAsync(constants.ZERO_AMOUNT, constants.ZERO_AMOUNT);
            expect(result).bignumber.to.be.eq(constants.ZERO_AMOUNT);
        });

        it('should return second argument if it is less than the first', async () => {
            const result = await safeMath.externalMaxUint256.callAsync(toBigNumber(13), constants.ZERO_AMOUNT);
            expect(result).bignumber.to.be.eq(toBigNumber(13));
        });
    });
});<|MERGE_RESOLUTION|>--- conflicted
+++ resolved
@@ -2,10 +2,7 @@
 import { BigNumber } from '@0x/utils';
 import * as _ from 'lodash';
 
-<<<<<<< HEAD
-import { artifacts, SafeMathRevertErrors, TestLibSafeMathContract } from '../src';
-=======
->>>>>>> 812c3068
+import { SafeMathRevertErrors } from '../src';
 import * as ReferenceFunctions from '../src/reference_functions';
 
 import { artifacts } from './artifacts';
