import { chaiSetup, provider, randomAddress, txDefaults, web3Wrapper } from '@0x/contracts-test-utils';
import { BlockchainLifecycle } from '@0x/dev-utils';
import { BigNumber } from '@0x/utils';
import * as chai from 'chai';
import * as _ from 'lodash';

<<<<<<< HEAD
import { artifacts, LibAddressArrayRevertErrors, TestLibAddressArrayContract } from '../src';
=======
import { artifacts } from './artifacts';
import { TestLibAddressArrayContract } from './wrappers';
>>>>>>> 812c3068

chaiSetup.configure();
const expect = chai.expect;
const blockchainLifecycle = new BlockchainLifecycle(web3Wrapper);

describe('LibAddressArray', () => {
    let lib: TestLibAddressArrayContract;

    before(async () => {
        await blockchainLifecycle.startAsync();
        // Deploy LibAddressArray
        lib = await TestLibAddressArrayContract.deployFrom0xArtifactAsync(
            artifacts.TestLibAddressArray,
            provider,
            txDefaults,
            artifacts,
        );
    });
    after(async () => {
        await blockchainLifecycle.revertAsync();
    });

    describe('append', () => {
        it('should append to empty array', async () => {
            const addr = randomAddress();
            const result = await lib.publicAppend.callAsync([], addr);
            const expected = [addr];
            expect(result).to.deep.equal(expected);
        });

        it('should append to non-empty array', async () => {
            const arr = _.times(3, () => randomAddress());
            const addr = randomAddress();
            const expected = [...arr, addr];
            const result = await lib.publicAppend.callAsync(arr, addr);
            expect(result).to.deep.equal(expected);
        });

        it('should revert if the free memory pointer was moved to before the end of the array', async () => {
            const arr = _.times(3, () => randomAddress());
            const addr = randomAddress();
            const freeMemOffset = new BigNumber(-1);
            const addressArrayEndPtr = new BigNumber(256);
            const expectedError = new LibAddressArrayRevertErrors.MismanagedMemoryError(
                addressArrayEndPtr.plus(freeMemOffset),
                addressArrayEndPtr,
            );
            return expect(lib.testAppendRealloc.callAsync(arr, freeMemOffset, addr)).to.revertWith(expectedError);
        });

        it('should keep the same memory address if free memory pointer does not move', async () => {
            const arr = _.times(3, () => randomAddress());
            const addr = randomAddress();
            const freeMemOffset = new BigNumber(0);
            const expected = [...arr, addr];
            const [result, oldArrayMemStart, newArrayMemStart] = await lib.testAppendRealloc.callAsync(
                arr,
                freeMemOffset,
                addr,
            );
            expect(result).to.deep.equal(expected);
            expect(newArrayMemStart).bignumber.to.be.equal(oldArrayMemStart);
        });

        it('should change memory address if free memory pointer advances', async () => {
            const arr = _.times(3, () => randomAddress());
            const addr = randomAddress();
            const freeMemOffset = new BigNumber(1);
            const expectedArray = [...arr, addr];
            const [result, oldArrayMemStart, newArrayMemStart] = await lib.testAppendRealloc.callAsync(
                arr,
                freeMemOffset,
                addr,
            );
            // The new location should be the end of the old array + freeMemOffset.
            const expectedNewArrayMemStart = oldArrayMemStart.plus((arr.length + 1) * 32).plus(freeMemOffset);
            expect(result).to.deep.equal(expectedArray);
            expect(newArrayMemStart).bignumber.to.be.equal(expectedNewArrayMemStart);
        });
    });

    describe('contains', () => {
        it('should return false on an empty array', async () => {
            const addr = randomAddress();
            const isFound = await lib.publicContains.callAsync([], addr);
            expect(isFound).to.equal(false);
        });

        it('should return false on a missing item', async () => {
            const arr = _.times(3, () => randomAddress());
            const addr = randomAddress();
            const isFound = await lib.publicContains.callAsync(arr, addr);
            expect(isFound).to.equal(false);
        });

        it('should return true on an included item', async () => {
            const arr = _.times(4, () => randomAddress());
            const addr = _.sample(arr) as string;
            const isFound = await lib.publicContains.callAsync(arr, addr);
            expect(isFound).to.equal(true);
        });

        it('should return true on the only item in the array', async () => {
            const arr = _.times(1, () => randomAddress());
            const isFound = await lib.publicContains.callAsync(arr, arr[0]);
            expect(isFound).to.equal(true);
        });
    });

    describe('indexOf', () => {
        it('should fail on an empty array', async () => {
            const addr = randomAddress();
            const [isSuccess] = await lib.publicIndexOf.callAsync([], addr);
            expect(isSuccess).to.equal(false);
        });

        it('should fail on a missing item', async () => {
            const arr = _.times(3, () => randomAddress());
            const addr = randomAddress();
            const [isSuccess] = await lib.publicIndexOf.callAsync(arr, addr);
            expect(isSuccess).to.equal(false);
        });

        it('should succeed on an included item', async () => {
            const arr = _.times(4, () => randomAddress());
            const expectedIndexOf = _.random(0, arr.length - 1);
            const addr = arr[expectedIndexOf];
            const [isSuccess, index] = await lib.publicIndexOf.callAsync(arr, addr);
            expect(isSuccess).to.equal(true);
            expect(index).bignumber.to.equal(expectedIndexOf);
        });

        it('should succeed on the only item in the array', async () => {
            const arr = _.times(1, () => randomAddress());
            const [isSuccess, index] = await lib.publicIndexOf.callAsync(arr, arr[0]);
            expect(isSuccess).to.equal(true);
            expect(index).bignumber.to.equal(0);
        });
    });
});
// tslint:disable:max-file-line-count<|MERGE_RESOLUTION|>--- conflicted
+++ resolved
@@ -4,12 +4,10 @@
 import * as chai from 'chai';
 import * as _ from 'lodash';
 
-<<<<<<< HEAD
-import { artifacts, LibAddressArrayRevertErrors, TestLibAddressArrayContract } from '../src';
-=======
+import { LibAddressArrayRevertErrors } from '../src';
+
 import { artifacts } from './artifacts';
 import { TestLibAddressArrayContract } from './wrappers';
->>>>>>> 812c3068
 
 chaiSetup.configure();
 const expect = chai.expect;
