--- conflicted
+++ resolved
@@ -40,18 +40,6 @@
         });
 
         it('should transfer ownership if the specified new owner is not the zero address', async () => {
-<<<<<<< HEAD
-            ownable.transferOwnership
-                .awaitTransactionSuccessAsync(
-                    nonOwner,
-                    { from: owner },
-                    { pollingIntervalMs: constants.AWAIT_TRANSACTION_MINED_MS },
-                )
-                .then(async () => {
-                    const updatedOwner = await ownable.owner.callAsync();
-                    expect(updatedOwner).to.be.eq(nonOwner);
-                });
-=======
             const receipt = await ownable.transferOwnership.awaitTransactionSuccessAsync(nonOwner, { from: owner });
 
             // Ensure that the correct logs were emitted.
@@ -65,7 +53,6 @@
             // Ensure that the owner was actually updated
             const updatedOwner = await ownable.owner.callAsync();
             expect(updatedOwner).to.be.eq(nonOwner);
->>>>>>> 23198174
         });
     });
 });