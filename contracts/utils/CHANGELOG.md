--- conflicted
+++ resolved
@@ -5,8 +5,6 @@
 
 CHANGELOG
 
-<<<<<<< HEAD
-=======
 ## v3.3.0-beta.0 - _October 3, 2019_
 
     * Change ReentrancyGuard implementation to cheaper one (#1699)
@@ -25,7 +23,6 @@
     * Added LibFractions (#2118)
     * Introduce automatic normalization and some zero-value shortcuts in `LibFractions`. (#2155)
 
->>>>>>> 8e6d92ca
 ## v3.2.4 - _September 17, 2019_
 
     * Dependencies updated
