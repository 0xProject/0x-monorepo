{
    "name": "@0x/contracts-test-utils",
    "version": "3.2.0-beta.1",
    "engines": {
        "node": ">=6.12"
    },
    "description": "Test utils for 0x contracts",
    "main": "lib/src/index.js",
    "directories": {
        "test": "test"
    },
    "scripts": {
        "build": "tsc -b",
        "build:ci": "yarn build",
        "test": "yarn run_mocha",
        "test:coverage": "run-s build run_mocha coverage:report:text coverage:report:lcov",
        "run_mocha": "mocha --require source-map-support/register --require make-promises-safe 'lib/test/**/*.js' --timeout 100000 --bail --exit",
        "clean": "shx rm -rf lib",
        "lint": "tslint --format stylish --project tsconfig.lint.json",
        "fix": "tslint --fix --format stylish --project tsconfig.lint.json",
        "coverage:report:text": "istanbul report text",
        "coverage:report:html": "istanbul report html && open coverage/index.html",
        "profiler:report:html": "istanbul report html && open coverage/index.html",
        "coverage:report:lcov": "istanbul report lcov",
        "test:circleci": "yarn test"
    },
    "repository": {
        "type": "git",
        "url": "https://github.com/0xProject/0x-monorepo.git"
    },
    "license": "Apache-2.0",
    "bugs": {
        "url": "https://github.com/0xProject/0x-monorepo/issues"
    },
    "homepage": "https://github.com/0xProject/0x-monorepo/contracts/test-utils/README.md",
    "devDependencies": {
        "@0x/sol-compiler": "^3.2.0-beta.1",
        "@0x/tslint-config": "^3.1.0-beta.1",
        "npm-run-all": "^4.1.2",
        "shx": "^0.2.2",
        "tslint": "5.11.0",
        "typescript": "3.0.1"
    },
    "dependencies": {
        "@0x/assert": "2.2.0-beta.1",
        "@0x/dev-utils": "2.4.0-beta.1",
        "@0x/order-utils": "^8.5.0-beta.1",
<<<<<<< HEAD
        "@0x/json-schemas": "4.1.0-beta.1",
        "@0x/sol-compiler": "^3.2.0-beta.1",
=======
>>>>>>> 812c3068
        "@0x/sol-coverage": "^3.1.0-beta.1",
        "@0x/sol-profiler": "^3.2.0-beta.1",
        "@0x/sol-trace": "^2.1.0-beta.1",
        "@0x/subproviders": "^5.1.0-beta.1",
        "@0x/types": "^2.5.0-beta.1",
        "@0x/typescript-typings": "^4.4.0-beta.1",
        "@0x/utils": "^4.6.0-beta.1",
        "@0x/web3-wrapper": "^6.1.0-beta.1",
        "@types/bn.js": "^4.11.0",
        "@types/js-combinatorics": "^0.5.29",
        "@types/lodash": "4.14.104",
        "@types/mocha": "^5.2.7",
        "@types/node": "*",
        "bn.js": "^4.11.8",
        "chai": "^4.0.1",
        "chai-as-promised": "^7.1.0",
        "chai-bignumber": "^3.0.0",
        "dirty-chai": "^2.0.1",
        "ethereum-types": "^2.2.0-beta.1",
        "ethereumjs-util": "^5.1.1",
        "ethers": "~4.0.4",
        "js-combinatorics": "^0.5.3",
        "lodash": "^4.17.11",
        "make-promises-safe": "^1.1.0",
        "mocha": "^6.2.0"
    },
    "publishConfig": {
        "access": "public"
    }
}<|MERGE_RESOLUTION|>--- conflicted
+++ resolved
@@ -45,11 +45,7 @@
         "@0x/assert": "2.2.0-beta.1",
         "@0x/dev-utils": "2.4.0-beta.1",
         "@0x/order-utils": "^8.5.0-beta.1",
-<<<<<<< HEAD
         "@0x/json-schemas": "4.1.0-beta.1",
-        "@0x/sol-compiler": "^3.2.0-beta.1",
-=======
->>>>>>> 812c3068
         "@0x/sol-coverage": "^3.1.0-beta.1",
         "@0x/sol-profiler": "^3.2.0-beta.1",
         "@0x/sol-trace": "^2.1.0-beta.1",
