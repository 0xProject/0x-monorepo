{
    "name": "@0x/contracts-test-utils",
    "version": "3.2.0-beta.1",
    "engines": {
        "node": ">=6.12"
    },
    "description": "Test utils for 0x contracts",
    "main": "lib/src/index.js",
    "directories": {
        "test": "test"
    },
    "scripts": {
        "build": "tsc -b",
        "build:ci": "yarn build",
        "test": "yarn run_mocha",
        "test:coverage": "run-s build run_mocha coverage:report:text coverage:report:lcov",
        "run_mocha": "mocha --require source-map-support/register --require make-promises-safe 'lib/test/**/*.js' --timeout 100000 --bail --exit",
        "clean": "shx rm -rf lib",
        "lint": "tslint --format stylish --project tsconfig.lint.json",
        "fix": "tslint --fix --format stylish --project tsconfig.lint.json",
        "coverage:report:text": "istanbul report text",
        "coverage:report:html": "istanbul report html && open coverage/index.html",
        "profiler:report:html": "istanbul report html && open coverage/index.html",
        "coverage:report:lcov": "istanbul report lcov",
        "test:circleci": "yarn test"
    },
    "repository": {
        "type": "git",
        "url": "https://github.com/0xProject/0x-monorepo.git"
    },
    "license": "Apache-2.0",
    "bugs": {
        "url": "https://github.com/0xProject/0x-monorepo/issues"
    },
    "homepage": "https://github.com/0xProject/0x-monorepo/contracts/test-utils/README.md",
    "devDependencies": {
        "@0x/sol-compiler": "^3.2.0-beta.1",
        "@0x/tslint-config": "^3.1.0-beta.1",
        "npm-run-all": "^4.1.2",
        "shx": "^0.2.2",
        "tslint": "5.11.0",
        "typescript": "3.0.1"
    },
    "dependencies": {
<<<<<<< HEAD
        "@0x/base-contract": "^5.5.0-beta.0",
        "@0x/dev-utils": "^2.4.0-beta.0",
        "@0x/order-utils": "^8.5.0-beta.0",
        "@0x/sol-compiler": "^3.2.0-beta.0",
        "@0x/sol-coverage": "^3.1.0-beta.0",
        "@0x/sol-profiler": "^3.2.0-beta.0",
        "@0x/sol-trace": "^2.1.0-beta.0",
        "@0x/subproviders": "^5.1.0-beta.0",
        "@0x/tslint-config": "^3.0.1",
        "@0x/types": "^2.5.0-beta.0",
        "@0x/typescript-typings": "^4.4.0-beta.0",
        "@0x/utils": "^4.6.0-beta.0",
        "@0x/web3-wrapper": "^6.1.0-beta.0",
=======
        "@0x/dev-utils": "^2.4.0-beta.1",
        "@0x/order-utils": "^8.5.0-beta.1",
        "@0x/sol-coverage": "^3.1.0-beta.1",
        "@0x/sol-profiler": "^3.2.0-beta.1",
        "@0x/sol-trace": "^2.1.0-beta.1",
        "@0x/subproviders": "^5.1.0-beta.1",
        "@0x/types": "^2.5.0-beta.1",
        "@0x/typescript-typings": "^4.4.0-beta.1",
        "@0x/utils": "^4.6.0-beta.1",
        "@0x/web3-wrapper": "^6.1.0-beta.1",
>>>>>>> 91de35e8
        "@types/bn.js": "^4.11.0",
        "@types/js-combinatorics": "^0.5.29",
        "@types/lodash": "4.14.104",
        "@types/mocha": "^5.2.7",
        "@types/node": "*",
        "bn.js": "^4.11.8",
        "chai": "^4.0.1",
        "chai-as-promised": "^7.1.0",
        "chai-bignumber": "^3.0.0",
        "dirty-chai": "^2.0.1",
        "ethereum-types": "^2.2.0-beta.1",
        "ethereumjs-util": "^5.1.1",
        "ethers": "~4.0.4",
        "js-combinatorics": "^0.5.3",
        "lodash": "^4.17.11",
        "make-promises-safe": "^1.1.0",
        "mocha": "^6.2.0"
    },
    "publishConfig": {
        "access": "public"
    }
}<|MERGE_RESOLUTION|>--- conflicted
+++ resolved
@@ -42,21 +42,7 @@
         "typescript": "3.0.1"
     },
     "dependencies": {
-<<<<<<< HEAD
         "@0x/base-contract": "^5.5.0-beta.0",
-        "@0x/dev-utils": "^2.4.0-beta.0",
-        "@0x/order-utils": "^8.5.0-beta.0",
-        "@0x/sol-compiler": "^3.2.0-beta.0",
-        "@0x/sol-coverage": "^3.1.0-beta.0",
-        "@0x/sol-profiler": "^3.2.0-beta.0",
-        "@0x/sol-trace": "^2.1.0-beta.0",
-        "@0x/subproviders": "^5.1.0-beta.0",
-        "@0x/tslint-config": "^3.0.1",
-        "@0x/types": "^2.5.0-beta.0",
-        "@0x/typescript-typings": "^4.4.0-beta.0",
-        "@0x/utils": "^4.6.0-beta.0",
-        "@0x/web3-wrapper": "^6.1.0-beta.0",
-=======
         "@0x/dev-utils": "^2.4.0-beta.1",
         "@0x/order-utils": "^8.5.0-beta.1",
         "@0x/sol-coverage": "^3.1.0-beta.1",
@@ -67,7 +53,6 @@
         "@0x/typescript-typings": "^4.4.0-beta.1",
         "@0x/utils": "^4.6.0-beta.1",
         "@0x/web3-wrapper": "^6.1.0-beta.1",
->>>>>>> 91de35e8
         "@types/bn.js": "^4.11.0",
         "@types/js-combinatorics": "^0.5.29",
         "@types/lodash": "4.14.104",
