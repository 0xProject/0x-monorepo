<!--
changelogUtils.file is auto-generated using the monorepo-scripts package. Don't edit directly.
Edit the package's CHANGELOG.json file only.
-->

CHANGELOG

<<<<<<< HEAD
=======
## v3.2.0-beta.0 - _October 3, 2019_

    * Add `chainId` to `TransactionFactory` constructor (#1742)
    * Use new `Order` structure with `domain` field (#1742)
    * Inherit `chaiSetup` from `@0x/dev-utils` (#1761)
    * Add `generatePseudoRandomOrderHash()` to `orderUtils` (#1761)
    * Inherit `OrderStatus` from `@0x/types` (#1761)
    * Update types for arbitrary fee tokens (#1819)
    * Remove formatters (#1834)
    * Add `hexConcat()` in `hex_utils.ts` (#1885)
    * Introduce Mocha blockchain extensions (#2007)
    * Move `*FillResults`, `OrderInfo` types to `@0x/types` (#2031)
    * Add `log_utils.ts` (#2031)
    * Add `haxRandom()` to `hex_utils.ts` (#2031)
    * Add the constants: `MAX_UINT256`, `ADDRESS_LENGTH`, `MAX_UINT256_ROOT`, `ONE_ETHER` (#2031)
    * Make `testCombinatoriallyWithReferenceFuncAsync` non-async (#2031)
    * Update `testWithReferenceFuncAsync` to work with `RevertErrors` (#2031)
    * `web3Wrapper` is created with `shouldAllowUnlimitedContractSize` if `UNLIMITED_CONTRACT_SIZE` environment variable is set. (#2075)
    * Add `toHex()`, `hexLeftPad()`, `hexRightPad()`, and 'hexInvert()' hex utils (#2109)
    * Add `PPM_DENOMINATOR` and `PPM_100_PERCENT` constants. (#2109)
    * Increase the number of ganache accounts to 20 (#2109)
    * Add `Numberish` type. (#2131)
    * Tweaks/Upgrades to `hex_utils`, most notably `hexSlice()` (#2155)
    * Add `hexHash()` to `hex_utils` (#2155)
    * Add `shortZip()` to `lang_utils.ts` (#2155)
    * Add `number_utils.ts` and `hexSize()` (#2220)

>>>>>>> 8e6d92ca
## v3.1.16 - _September 17, 2019_

    * Dependencies updated

## v3.1.15 - _September 3, 2019_

    * Dependencies updated

## v3.1.14 - _August 22, 2019_

    * Dependencies updated

## v3.1.13 - _August 8, 2019_

    * Dependencies updated

## v3.1.12 - _July 31, 2019_

    * Dependencies updated

## v3.1.11 - _July 24, 2019_

    * Dependencies updated

## v3.1.10 - _July 15, 2019_

    * Dependencies updated

## v3.1.9 - _July 13, 2019_

    * Dependencies updated

## v3.1.8 - _July 13, 2019_

    * Fixed false positives in `expectTransactionFailedAsync` and `expectContractCallFailedAsync` (#1852)

## v3.1.7 - _May 24, 2019_

    * Dependencies updated

## v3.1.6 - _May 15, 2019_

    * Dependencies updated

## v3.1.5 - _May 14, 2019_

    * Dependencies updated

## v3.1.3 - _May 10, 2019_

    * Dependencies updated

## v3.1.2 - _April 11, 2019_

    * Dependencies updated

## v3.1.1 - _March 21, 2019_

    * Dependencies updated

## v3.1.0 - _March 20, 2019_

    * Added ERC1155Proxy test constants and interfaces (#1661)

## v3.0.9 - _Invalid date_

    * Set evmVersion to byzantium (#1678)
    * Remove Coordinator EIP712 constants. They're now in the `order-utils` package. (#1705)

## v3.0.8 - _March 1, 2019_

    * Dependencies updated

## v3.0.7 - _February 27, 2019_

    * Dependencies updated

## v3.0.6 - _February 26, 2019_

    * Dependencies updated

## v3.0.5 - _February 25, 2019_

    * Dependencies updated

## v3.0.4 - _February 9, 2019_

    * Dependencies updated

## v3.0.3 - _February 7, 2019_

    * Dependencies updated

## v3.0.2 - _February 7, 2019_

    * Fake publish to enable pinning

## v3.0.1 - _February 6, 2019_

    * Dependencies updated

## v3.0.0 - _February 5, 2019_

    * Upgrade the bignumber.js to v8.0.2 (#1517)
    * Import `ZeroExTransaction` type instead of using type defined in this package (#1576)

## v2.0.1 - _January 17, 2019_

    * Dependencies updated

## v2.0.0 - _January 15, 2019_

    * Renamed OrderStatus enum members to PascalCase to conform with tslint enum-naming rule (#1474)

## v1.0.4 - _January 11, 2019_

    * Dependencies updated

## v1.0.3 - _January 9, 2019_

    * Dependencies updated

## v1.0.2 - _December 13, 2018_

    * Dependencies updated<|MERGE_RESOLUTION|>--- conflicted
+++ resolved
@@ -5,8 +5,6 @@
 
 CHANGELOG
 
-<<<<<<< HEAD
-=======
 ## v3.2.0-beta.0 - _October 3, 2019_
 
     * Add `chainId` to `TransactionFactory` constructor (#1742)
@@ -34,7 +32,6 @@
     * Add `shortZip()` to `lang_utils.ts` (#2155)
     * Add `number_utils.ts` and `hexSize()` (#2220)
 
->>>>>>> 8e6d92ca
 ## v3.1.16 - _September 17, 2019_
 
     * Dependencies updated
