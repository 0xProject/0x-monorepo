[
    {
<<<<<<< HEAD
        "version": "4.0.0",
        "changes": [
            {
                "note": "Add `chainId` to `TransactionFactory` constructor",
                "pr": 1742
            },
            {
                "note": "Use new `Order` structure with `domain` field",
                "pr": 1742
            },
            {
                "note": "Inherit `chaiSetup` from `@0x/dev-utils`",
                "pr": 1761
            },
            {
                "note": "Add `generatePseudoRandomOrderHash()` to `orderUtils`",
                "pr": 1761
            },
            {
                "note": "Inherit `OrderStatus` from `@0x/types`",
                "pr": 1761
            },
            {
                "note": "Update types for arbitrary fee tokens",
                "pr": 1819
            },
            {
                "note": "Remove formatters",
                "pr": 1834
            },
            {
                "note": "Add `hexConcat()` in `hex_utils.ts`",
                "pr": 1885
            },
            {
                "note": "Introduce Mocha blockchain extensions",
                "pr": 2007
            },
            {
                "note": "Move `*FillResults`, `OrderInfo` types to `@0x/types`",
                "pr": 2031
            },
            {
                "note": "Add `log_utils.ts`",
                "pr": 2031
            },
            {
                "note": "Add `haxRandom()` to `hex_utils.ts`",
                "pr": 2031
            },
            {
                "note": "Add the constants: `MAX_UINT256`, `ADDRESS_LENGTH`, `MAX_UINT256_ROOT`, `ONE_ETHER`",
                "pr": 2031
            },
            {
                "note": "Make `testCombinatoriallyWithReferenceFuncAsync` non-async",
                "pr": 2031
            },
            {
                "note": "Update `testWithReferenceFuncAsync` to work with `RevertErrors`",
                "pr": 2031
            },
            {
                "note": "`web3Wrapper` is created with `shouldAllowUnlimitedContractSize` if `UNLIMITED_CONTRACT_SIZE` environment variable is set.",
                "pr": 2075
            },
            {
                "note": "Add `toHex()`, `hexLeftPad()`, `hexRightPad()`, and 'hexInvert()' hex utils",
                "pr": 2109
            },
            {
                "note": "Add `PPM_DENOMINATOR` and `PPM_100_PERCENT` constants.",
                "pr": 2109
            },
            {
                "note": "Increase the number of ganache accounts to 20",
                "pr": 2109
            },
            {
                "note": "Add `Numberish` type.",
                "pr": 2131
=======
        "timestamp": 1568744790,
        "version": "3.1.16",
        "changes": [
            {
                "note": "Dependencies updated"
            }
        ]
    },
    {
        "timestamp": 1567521715,
        "version": "3.1.15",
        "changes": [
            {
                "note": "Dependencies updated"
            }
        ]
    },
    {
        "timestamp": 1566446343,
        "version": "3.1.14",
        "changes": [
            {
                "note": "Dependencies updated"
>>>>>>> ec92cea5
            }
        ]
    },
    {
        "timestamp": 1565296576,
        "version": "3.1.13",
        "changes": [
            {
                "note": "Dependencies updated"
            }
        ]
    },
    {
        "timestamp": 1564604963,
        "version": "3.1.12",
        "changes": [
            {
                "note": "Dependencies updated"
            }
        ]
    },
    {
        "timestamp": 1563957393,
        "version": "3.1.11",
        "changes": [
            {
                "note": "Dependencies updated"
            }
        ]
    },
    {
        "timestamp": 1563193019,
        "version": "3.1.10",
        "changes": [
            {
                "note": "Dependencies updated"
            }
        ]
    },
    {
        "timestamp": 1563047529,
        "version": "3.1.9",
        "changes": [
            {
                "note": "Dependencies updated"
            }
        ]
    },
    {
        "version": "3.1.8",
        "changes": [
            {
                "note": "Fixed false positives in `expectTransactionFailedAsync` and `expectContractCallFailedAsync`",
                "pr": 1852
            }
        ],
        "timestamp": 1563006338
    },
    {
        "timestamp": 1558712885,
        "version": "3.1.7",
        "changes": [
            {
                "note": "Dependencies updated"
            }
        ]
    },
    {
        "timestamp": 1557961111,
        "version": "3.1.6",
        "changes": [
            {
                "note": "Dependencies updated"
            }
        ]
    },
    {
        "version": "3.1.5",
        "changes": [
            {
                "note": "Dependencies updated"
            }
        ],
        "timestamp": 1557799313
    },
    {
        "timestamp": 1557507213,
        "version": "3.1.3",
        "changes": [
            {
                "note": "Dependencies updated"
            }
        ]
    },
    {
        "version": "3.1.2",
        "changes": [
            {
                "note": "Dependencies updated"
            }
        ],
        "timestamp": 1554997931
    },
    {
        "timestamp": 1553183790,
        "version": "3.1.1",
        "changes": [
            {
                "note": "Dependencies updated"
            }
        ]
    },
    {
        "version": "3.1.0",
        "changes": [
            {
                "note": "Added ERC1155Proxy test constants and interfaces",
                "pr": 1661
            }
        ],
        "timestamp": 1553091633
    },
    {
        "version": "3.0.9",
        "changes": [
            {
                "note": "Set evmVersion to byzantium",
                "pr": 1678
            },
            {
                "note": "Remove Coordinator EIP712 constants. They're now in the `order-utils` package.",
                "pr": 1705
            }
        ]
    },
    {
        "timestamp": 1551479279,
        "version": "3.0.8",
        "changes": [
            {
                "note": "Dependencies updated"
            }
        ]
    },
    {
        "timestamp": 1551299797,
        "version": "3.0.7",
        "changes": [
            {
                "note": "Dependencies updated"
            }
        ]
    },
    {
        "timestamp": 1551220833,
        "version": "3.0.6",
        "changes": [
            {
                "note": "Dependencies updated"
            }
        ]
    },
    {
        "timestamp": 1551130135,
        "version": "3.0.5",
        "changes": [
            {
                "note": "Dependencies updated"
            }
        ]
    },
    {
        "timestamp": 1549733923,
        "version": "3.0.4",
        "changes": [
            {
                "note": "Dependencies updated"
            }
        ]
    },
    {
        "version": "3.0.3",
        "changes": [
            {
                "note": "Dependencies updated"
            }
        ],
        "timestamp": 1549547375
    },
    {
        "version": "3.0.2",
        "changes": [
            {
                "note": "Fake publish to enable pinning"
            }
        ],
        "timestamp": 1549504360
    },
    {
        "timestamp": 1549452781,
        "version": "3.0.1",
        "changes": [
            {
                "note": "Dependencies updated"
            }
        ]
    },
    {
        "version": "3.0.0",
        "changes": [
            {
                "note": "Upgrade the bignumber.js to v8.0.2",
                "pr": 1517
            },
            {
                "note": "Import `ZeroExTransaction` type instead of using type defined in this package",
                "pr": 1576
            }
        ],
        "timestamp": 1549373905
    },
    {
        "timestamp": 1547747677,
        "version": "2.0.1",
        "changes": [
            {
                "note": "Dependencies updated"
            }
        ]
    },
    {
        "version": "2.0.0",
        "changes": [
            {
                "note": "Renamed OrderStatus enum members to PascalCase to conform with tslint enum-naming rule",
                "pr": 1474
            }
        ],
        "timestamp": 1547561734
    },
    {
        "timestamp": 1547225310,
        "version": "1.0.4",
        "changes": [
            {
                "note": "Dependencies updated"
            }
        ]
    },
    {
        "timestamp": 1547040760,
        "version": "1.0.3",
        "changes": [
            {
                "note": "Dependencies updated"
            }
        ]
    },
    {
        "version": "1.0.2",
        "changes": [
            {
                "note": "Dependencies updated"
            }
        ],
        "timestamp": 1544739608
    }
]<|MERGE_RESOLUTION|>--- conflicted
+++ resolved
@@ -1,6 +1,5 @@
 [
     {
-<<<<<<< HEAD
         "version": "4.0.0",
         "changes": [
             {
@@ -82,7 +81,10 @@
             {
                 "note": "Add `Numberish` type.",
                 "pr": 2131
-=======
+            }
+        ]
+    },
+    {
         "timestamp": 1568744790,
         "version": "3.1.16",
         "changes": [
@@ -106,7 +108,6 @@
         "changes": [
             {
                 "note": "Dependencies updated"
->>>>>>> ec92cea5
             }
         ]
     },
