<!--
changelogUtils.file is auto-generated using the monorepo-scripts package. Don't edit directly.
Edit the package's CHANGELOG.json file only.
-->

CHANGELOG

<<<<<<< HEAD
=======
## v2.1.0-beta.0 - _October 3, 2019_

    * Add chainId to domain separator (#1742)
    * Inherit Exchange domain constants from `exchange-libs` to reduce code duplication (#1742)
    * Update domain separator (#1742)
    * Refactor contract to use new ITransactions interface (#1753)
    * Add verifyingContractIfExists arg to LibEIP712CoordinatorDomain constructor (#1753)
    * Remove LibZeroExTransaction contract (#1753)
    * Update tests for arbitrary fee tokens (ZEIP-28). (#1819)
    * Update for new `marketXOrders` consolidation. (#2042)
    * Use built in selectors instead of hard coded constants (#2055)
    * Compile and export all contracts, artifacts, and wrappers by default (#2055)

>>>>>>> 8e6d92ca
## v2.0.13 - _September 17, 2019_

    * Dependencies updated

## v2.0.12 - _September 3, 2019_

    * Dependencies updated

## v2.0.11 - _August 22, 2019_

    * Dependencies updated

## v2.0.10 - _August 8, 2019_

    * Dependencies updated

## v2.0.9 - _July 31, 2019_

    * Updated calls to <contract wrapper>.deployFrom0xArtifactAsync to include artifact dependencies. (#1995)

## v2.0.8 - _July 24, 2019_

    * Dependencies updated

## v2.0.7 - _July 15, 2019_

    * Dependencies updated

## v2.0.6 - _July 13, 2019_

    * Dependencies updated

## v2.0.5 - _July 13, 2019_

    * Dependencies updated

## v2.0.4 - _May 24, 2019_

    * Dependencies updated

## v2.0.3 - _May 15, 2019_

    * Dependencies updated

## v2.0.2 - _May 14, 2019_

    * Dependencies updated

## v2.0.1 - _May 10, 2019_

    * Dependencies updated

## v2.0.0 - _April 11, 2019_

    * Make `decodeOrdersFromFillData`, `getCoordinatorApprovalHash`, and `getTransactionHash` public (#1729)
    * Make `assertValidTransactionOrdersApproval` internal (#1729)

## v1.1.0 - _March 21, 2019_

    * Run Web3ProviderEngine without excess block polling (#1695)

## v1.0.0 - _March 20, 2019_

    * Created Coordinator package
    * Use separate EIP712 domains for transactions and approvals (#1705)
    * Add `SignatureType.Invalid` (#1705)
    * Set `evmVersion` to `constantinople` (#1707)<|MERGE_RESOLUTION|>--- conflicted
+++ resolved
@@ -5,8 +5,6 @@
 
 CHANGELOG
 
-<<<<<<< HEAD
-=======
 ## v2.1.0-beta.0 - _October 3, 2019_
 
     * Add chainId to domain separator (#1742)
@@ -20,7 +18,6 @@
     * Use built in selectors instead of hard coded constants (#2055)
     * Compile and export all contracts, artifacts, and wrappers by default (#2055)
 
->>>>>>> 8e6d92ca
 ## v2.0.13 - _September 17, 2019_
 
     * Dependencies updated
