import { constants as exchangeConstants, exchangeDataEncoder, ExchangeFunctionName } from '@0x/contracts-exchange';
import {
    addressUtils,
    chaiSetup,
    constants,
    expectContractCallFailedAsync,
    getLatestBlockTimestampAsync,
    provider,
    TransactionFactory,
    txDefaults,
    web3Wrapper,
} from '@0x/contracts-test-utils';
import { BlockchainLifecycle } from '@0x/dev-utils';
import { transactionHashUtils } from '@0x/order-utils';
import { EIP712DomainWithDefaultSchema, RevertReason, SignatureType, SignedOrder } from '@0x/types';
import { BigNumber, LibBytesRevertErrors, providerUtils } from '@0x/utils';
import * as chai from 'chai';
import * as ethUtil from 'ethereumjs-util';

import { ApprovalFactory, artifacts, CoordinatorContract } from '../src';

chaiSetup.configure();
const expect = chai.expect;
const blockchainLifecycle = new BlockchainLifecycle(web3Wrapper);

describe('Mixins tests', () => {
    let chainId: number;
    let transactionSignerAddress: string;
    let approvalSignerAddress1: string;
    let approvalSignerAddress2: string;
    let mixins: CoordinatorContract;
    let transactionFactory: TransactionFactory;
    let approvalFactory1: ApprovalFactory;
    let approvalFactory2: ApprovalFactory;
    let defaultOrder: SignedOrder;
    const exchangeAddress = addressUtils.generatePseudoRandomAddress();
    let exchangeDomain: EIP712DomainWithDefaultSchema;

    before(async () => {
        await blockchainLifecycle.startAsync();
    });
    after(async () => {
        await blockchainLifecycle.revertAsync();
    });
    before(async () => {
        chainId = await providerUtils.getChainIdAsync(provider);
        mixins = await CoordinatorContract.deployFrom0xArtifactAsync(
            artifacts.Coordinator,
            provider,
            txDefaults,
            artifacts,
            exchangeAddress,
            new BigNumber(chainId),
        );
        const accounts = await web3Wrapper.getAvailableAddressesAsync();
        [transactionSignerAddress, approvalSignerAddress1, approvalSignerAddress2] = accounts.slice(0, 3);
        exchangeDomain = {
            verifyingContractAddress: constants.NULL_ADDRESS,
            chainId,
        };
        defaultOrder = {
            makerAddress: constants.NULL_ADDRESS,
            takerAddress: constants.NULL_ADDRESS,
            senderAddress: mixins.address,
            feeRecipientAddress: approvalSignerAddress1,
            makerAssetData: constants.NULL_BYTES,
            takerAssetData: constants.NULL_BYTES,
            makerAssetAmount: constants.ZERO_AMOUNT,
            takerAssetAmount: constants.ZERO_AMOUNT,
            makerFee: constants.ZERO_AMOUNT,
            takerFee: constants.ZERO_AMOUNT,
            makerFeeAssetData: constants.NULL_BYTES,
            takerFeeAssetData: constants.NULL_BYTES,
            expirationTimeSeconds: constants.ZERO_AMOUNT,
            salt: constants.ZERO_AMOUNT,
            signature: constants.NULL_BYTES,
            domain: exchangeDomain,
        };
        const transactionSignerPrivateKey = constants.TESTRPC_PRIVATE_KEYS[accounts.indexOf(transactionSignerAddress)];
        const approvalSignerPrivateKey1 = constants.TESTRPC_PRIVATE_KEYS[accounts.indexOf(approvalSignerAddress1)];
        const approvalSignerPrivateKey2 = constants.TESTRPC_PRIVATE_KEYS[accounts.indexOf(approvalSignerAddress2)];
        transactionFactory = new TransactionFactory(transactionSignerPrivateKey, exchangeAddress, chainId);
        approvalFactory1 = new ApprovalFactory(approvalSignerPrivateKey1, mixins.address);
        approvalFactory2 = new ApprovalFactory(approvalSignerPrivateKey2, mixins.address);
    });
    beforeEach(async () => {
        await blockchainLifecycle.startAsync();
    });
    afterEach(async () => {
        await blockchainLifecycle.revertAsync();
    });

    describe('getSignerAddress', () => {
        it('should return the correct address using the EthSign signature type', async () => {
            const data = constants.NULL_BYTES;
            const transaction = await transactionFactory.newSignedTransactionAsync({ data }, SignatureType.EthSign);
            const transactionHash = transactionHashUtils.getTransactionHashHex(transaction);
            const signerAddress = await mixins.getSignerAddress.callAsync(transactionHash, transaction.signature);
            expect(transaction.signerAddress).to.eq(signerAddress);
        });
        it('should return the correct address using the EIP712 signature type', async () => {
            const data = constants.NULL_BYTES;
            const transaction = await transactionFactory.newSignedTransactionAsync({ data }, SignatureType.EIP712);
            const transactionHash = transactionHashUtils.getTransactionHashHex(transaction);
            const signerAddress = await mixins.getSignerAddress.callAsync(transactionHash, transaction.signature);
            expect(transaction.signerAddress).to.eq(signerAddress);
        });
        it('should revert with with the Illegal signature type', async () => {
            const data = constants.NULL_BYTES;
            const transaction = await transactionFactory.newSignedTransactionAsync({ data });
            const illegalSignatureByte = ethUtil.toBuffer(SignatureType.Illegal).toString('hex');
            transaction.signature = `${transaction.signature.slice(
                0,
                transaction.signature.length - 2,
            )}${illegalSignatureByte}`;
            const transactionHash = transactionHashUtils.getTransactionHashHex(transaction);
            expect(mixins.getSignerAddress.callAsync(transactionHash, transaction.signature)).to.be.rejectedWith(
                RevertReason.SignatureIllegal,
            );
        });
        it('should revert with with the Invalid signature type', async () => {
            const data = constants.NULL_BYTES;
            const transaction = await transactionFactory.newSignedTransactionAsync({ data });
            const invalidSignatureByte = ethUtil.toBuffer(SignatureType.Invalid).toString('hex');
            transaction.signature = `0x${invalidSignatureByte}`;
            const transactionHash = transactionHashUtils.getTransactionHashHex(transaction);
            expect(mixins.getSignerAddress.callAsync(transactionHash, transaction.signature)).to.be.rejectedWith(
                RevertReason.SignatureInvalid,
            );
        });
        it("should revert with with a signature type that doesn't exist", async () => {
            const data = constants.NULL_BYTES;
            const transaction = await transactionFactory.newSignedTransactionAsync({ data });
            const invalidSignatureByte = '04';
            transaction.signature = `${transaction.signature.slice(
                0,
                transaction.signature.length - 2,
            )}${invalidSignatureByte}`;
            const transactionHash = transactionHashUtils.getTransactionHashHex(transaction);
            expect(mixins.getSignerAddress.callAsync(transactionHash, transaction.signature)).to.be.rejectedWith(
                RevertReason.SignatureUnsupported,
            );
        });
    });

    describe('decodeOrdersFromFillData', () => {
        for (const fnName of exchangeConstants.SINGLE_FILL_FN_NAMES) {
            it(`should correctly decode the orders for ${fnName} data`, async () => {
                const orders = [defaultOrder];
                const data = exchangeDataEncoder.encodeOrdersToExchangeData(fnName, orders);
                const decodedOrders = await mixins.decodeOrdersFromFillData.callAsync(data);
                const decodedSignedOrders = decodedOrders.map(order => ({
                    ...order,
                    signature: constants.NULL_BYTES,
                    domain: exchangeDomain,
                }));
                expect(orders).to.deep.eq(decodedSignedOrders);
            });
        }
        for (const fnName of exchangeConstants.BATCH_FILL_FN_NAMES) {
            it(`should correctly decode the orders for ${fnName} data`, async () => {
                const orders = [defaultOrder, defaultOrder];
                const data = exchangeDataEncoder.encodeOrdersToExchangeData(fnName, orders);
                const decodedOrders = await mixins.decodeOrdersFromFillData.callAsync(data);
                const decodedSignedOrders = decodedOrders.map(order => ({
                    ...order,
                    signature: constants.NULL_BYTES,
                    domain: exchangeDomain,
                }));
                expect(orders).to.deep.eq(decodedSignedOrders);
            });
        }
        for (const fnName of exchangeConstants.MARKET_FILL_FN_NAMES) {
            it(`should correctly decode the orders for ${fnName} data`, async () => {
                const orders = [defaultOrder, defaultOrder];
                const data = exchangeDataEncoder.encodeOrdersToExchangeData(fnName, orders);
                const decodedOrders = await mixins.decodeOrdersFromFillData.callAsync(data);
                const decodedSignedOrders = decodedOrders.map(order => ({
                    ...order,
                    signature: constants.NULL_BYTES,
                    domain: exchangeDomain,
                }));
                expect(orders).to.deep.eq(decodedSignedOrders);
            });
        }
        for (const fnName of [
            ExchangeFunctionName.CancelOrder,
            ExchangeFunctionName.BatchCancelOrders,
            ExchangeFunctionName.CancelOrdersUpTo,
        ]) {
            it(`should correctly decode the orders for ${fnName} data`, async () => {
                const orders = [defaultOrder, defaultOrder];
                const data = exchangeDataEncoder.encodeOrdersToExchangeData(fnName, orders);
                const decodedOrders = await mixins.decodeOrdersFromFillData.callAsync(data);
                const emptyArray: any[] = [];
                expect(emptyArray).to.deep.eq(decodedOrders);
            });
        }
        it('should decode an empty array for invalid data', async () => {
            const data = '0x0123456789';
            const decodedOrders = await mixins.decodeOrdersFromFillData.callAsync(data);
            const emptyArray: any[] = [];
            expect(emptyArray).to.deep.eq(decodedOrders);
        });
        it('should revert if data is less than 4 bytes long', async () => {
            const data = '0x010203';
<<<<<<< HEAD
            const expectedError = new LibBytesRevertErrors.InvalidByteOperationError(
                LibBytesRevertErrors.InvalidByteOperationErrorCodes.LengthGreaterThanOrEqualsFourRequired,
                new BigNumber(3), // the length of data
                new BigNumber(4),
=======
            expect(mixins.decodeOrdersFromFillData.callAsync(data)).to.be.rejectedWith(
                RevertReason.LibBytesGreaterOrEqualTo4LengthRequired,
>>>>>>> ec92cea5
            );
            return expect(mixins.decodeOrdersFromFillData.callAsync(data)).to.revertWith(expectedError);
        });
    });

    describe('Single order approvals', () => {
        for (const fnName of exchangeConstants.SINGLE_FILL_FN_NAMES) {
            it(`Should be successful: function=${fnName}, caller=tx_signer, senderAddress=[verifier], approval_sig=[approver1], expiration=[valid]`, async () => {
                const orders = [defaultOrder];
                const data = exchangeDataEncoder.encodeOrdersToExchangeData(fnName, orders);
                const transaction = await transactionFactory.newSignedTransactionAsync({ data });
                const currentTimestamp = await getLatestBlockTimestampAsync();
                const approvalExpirationTimeSeconds = new BigNumber(currentTimestamp).plus(constants.TIME_BUFFER);
                const approval = approvalFactory1.newSignedApproval(
                    transaction,
                    transactionSignerAddress,
                    approvalExpirationTimeSeconds,
                );
                await mixins.assertValidCoordinatorApprovals.callAsync(
                    transaction,
                    transactionSignerAddress,
                    transaction.signature,
                    [approvalExpirationTimeSeconds],
                    [approval.signature],
                    { from: transactionSignerAddress },
                );
            });
            it(`Should be successful: function=${fnName}, caller=tx_signer, senderAddress=[null], approval_sig=[approver1], expiration=[valid]`, async () => {
                const order = {
                    ...defaultOrder,
                    senderAddress: constants.NULL_ADDRESS,
                };
                const orders = [order];
                const data = exchangeDataEncoder.encodeOrdersToExchangeData(fnName, orders);
                const transaction = await transactionFactory.newSignedTransactionAsync({ data });
                const currentTimestamp = await getLatestBlockTimestampAsync();
                const approvalExpirationTimeSeconds = new BigNumber(currentTimestamp).plus(constants.TIME_BUFFER);
                const approval = approvalFactory1.newSignedApproval(
                    transaction,
                    transactionSignerAddress,
                    approvalExpirationTimeSeconds,
                );
                await mixins.assertValidCoordinatorApprovals.callAsync(
                    transaction,
                    transactionSignerAddress,
                    transaction.signature,
                    [approvalExpirationTimeSeconds],
                    [approval.signature],
                    { from: transactionSignerAddress },
                );
            });
            it(`Should be successful: function=${fnName}, caller=approver1, senderAddress=[verifier], approval_sig=[], expiration=[]`, async () => {
                const orders = [defaultOrder];
                const data = exchangeDataEncoder.encodeOrdersToExchangeData(fnName, orders);
                const transaction = await transactionFactory.newSignedTransactionAsync({ data });
                await mixins.assertValidCoordinatorApprovals.callAsync(
                    transaction,
                    approvalSignerAddress1,
                    transaction.signature,
                    [],
                    [],
                    {
                        from: approvalSignerAddress1,
                    },
                );
            });
            it(`Should be successful: function=${fnName}, caller=approver1, senderAddress=[verifier], approval_sig=[approver1], expiration=[invalid]`, async () => {
                const orders = [defaultOrder];
                const data = exchangeDataEncoder.encodeOrdersToExchangeData(fnName, orders);
                const transaction = await transactionFactory.newSignedTransactionAsync({ data });
                const currentTimestamp = await getLatestBlockTimestampAsync();
                const approvalExpirationTimeSeconds = new BigNumber(currentTimestamp).plus(constants.TIME_BUFFER);
                const approval = approvalFactory1.newSignedApproval(
                    transaction,
                    transactionSignerAddress,
                    approvalExpirationTimeSeconds,
                );
                await mixins.assertValidCoordinatorApprovals.callAsync(
                    transaction,
                    approvalSignerAddress1,
                    transaction.signature,
                    [approvalExpirationTimeSeconds],
                    [approval.signature],
                    { from: approvalSignerAddress1 },
                );
            });
            it(`Should be successful: function=${fnName}, caller=approver1, senderAddress=[verifier], approval_sig=[], expiration=[]`, async () => {
                const orders = [defaultOrder];
                const data = exchangeDataEncoder.encodeOrdersToExchangeData(fnName, orders);
                const transaction = await transactionFactory.newSignedTransactionAsync({ data });
                await mixins.assertValidCoordinatorApprovals.callAsync(
                    transaction,
                    approvalSignerAddress1,
                    transaction.signature,
                    [],
                    [],
                    {
                        from: approvalSignerAddress1,
                    },
                );
            });
            it(`Should revert: function=${fnName}, caller=tx_signer, senderAddress=[verifier], approval_sig=[invalid], expiration=[valid]`, async () => {
                const orders = [defaultOrder];
                const data = exchangeDataEncoder.encodeOrdersToExchangeData(fnName, orders);
                const transaction = await transactionFactory.newSignedTransactionAsync({ data });
                const currentTimestamp = await getLatestBlockTimestampAsync();
                const approvalExpirationTimeSeconds = new BigNumber(currentTimestamp).plus(constants.TIME_BUFFER);
                const approval = approvalFactory1.newSignedApproval(
                    transaction,
                    transactionSignerAddress,
                    approvalExpirationTimeSeconds,
                );
                const signature = `${approval.signature.slice(0, 4)}FFFFFFFF${approval.signature.slice(12)}`;
                expectContractCallFailedAsync(
                    mixins.assertValidCoordinatorApprovals.callAsync(
                        transaction,
                        transactionSignerAddress,
                        transaction.signature,
                        [approvalExpirationTimeSeconds],
                        [signature],
                        { from: transactionSignerAddress },
                    ),
                    RevertReason.InvalidApprovalSignature,
                );
            });
            it(`Should revert: function=${fnName}, caller=tx_signer, senderAddress=[verifier], approval_sig=[approver1], expiration=[invalid]`, async () => {
                const orders = [defaultOrder];
                const data = exchangeDataEncoder.encodeOrdersToExchangeData(fnName, orders);
                const transaction = await transactionFactory.newSignedTransactionAsync({ data });
                const currentTimestamp = await getLatestBlockTimestampAsync();
                const approvalExpirationTimeSeconds = new BigNumber(currentTimestamp).minus(constants.TIME_BUFFER);
                const approval = approvalFactory1.newSignedApproval(
                    transaction,
                    transactionSignerAddress,
                    approvalExpirationTimeSeconds,
                );
                expectContractCallFailedAsync(
                    mixins.assertValidCoordinatorApprovals.callAsync(
                        transaction,
                        transactionSignerAddress,
                        transaction.signature,
                        [approvalExpirationTimeSeconds],
                        [approval.signature],
                        { from: transactionSignerAddress },
                    ),
                    RevertReason.ApprovalExpired,
                );
            });
            it(`Should revert: function=${fnName}, caller=approver2, senderAddress=[verifier], approval_sig=[approver1], expiration=[valid]`, async () => {
                const orders = [defaultOrder];
                const data = exchangeDataEncoder.encodeOrdersToExchangeData(fnName, orders);
                const transaction = await transactionFactory.newSignedTransactionAsync({ data });
                const currentTimestamp = await getLatestBlockTimestampAsync();
                const approvalExpirationTimeSeconds = new BigNumber(currentTimestamp).plus(constants.TIME_BUFFER);
                const approval = approvalFactory1.newSignedApproval(
                    transaction,
                    transactionSignerAddress,
                    approvalExpirationTimeSeconds,
                );
                expectContractCallFailedAsync(
                    mixins.assertValidCoordinatorApprovals.callAsync(
                        transaction,
                        transactionSignerAddress,
                        transaction.signature,
                        [approvalExpirationTimeSeconds],
                        [approval.signature],
                        { from: approvalSignerAddress2 },
                    ),
                    RevertReason.InvalidOrigin,
                );
            });
        }
    });
    describe('Batch order approvals', () => {
        for (const fnName of [
            ...exchangeConstants.BATCH_FILL_FN_NAMES,
            ...exchangeConstants.MARKET_FILL_FN_NAMES,
            ExchangeFunctionName.MatchOrders,
        ]) {
            it(`Should be successful: function=${fnName} caller=tx_signer, senderAddress=[verifier,verifier], feeRecipient=[approver1,approver1], approval_sig=[approver1], expiration=[valid]`, async () => {
                const orders = [defaultOrder, defaultOrder];
                const data = exchangeDataEncoder.encodeOrdersToExchangeData(fnName, orders);
                const transaction = await transactionFactory.newSignedTransactionAsync({ data });
                const currentTimestamp = await getLatestBlockTimestampAsync();
                const approvalExpirationTimeSeconds = new BigNumber(currentTimestamp).plus(constants.TIME_BUFFER);
                const approval = approvalFactory1.newSignedApproval(
                    transaction,
                    transactionSignerAddress,
                    approvalExpirationTimeSeconds,
                );
                await mixins.assertValidCoordinatorApprovals.callAsync(
                    transaction,
                    transactionSignerAddress,
                    transaction.signature,
                    [approvalExpirationTimeSeconds],
                    [approval.signature],
                    { from: transactionSignerAddress },
                );
            });
            it(`Should be successful: function=${fnName} caller=tx_signer, senderAddress=[null,null], feeRecipient=[approver1,approver1], approval_sig=[approver1], expiration=[valid]`, async () => {
                const orders = [defaultOrder, defaultOrder].map(order => ({
                    ...order,
                    senderAddress: constants.NULL_ADDRESS,
                }));
                const data = exchangeDataEncoder.encodeOrdersToExchangeData(fnName, orders);
                const transaction = await transactionFactory.newSignedTransactionAsync({ data });
                const currentTimestamp = await getLatestBlockTimestampAsync();
                const approvalExpirationTimeSeconds = new BigNumber(currentTimestamp).plus(constants.TIME_BUFFER);
                const approval = approvalFactory1.newSignedApproval(
                    transaction,
                    transactionSignerAddress,
                    approvalExpirationTimeSeconds,
                );
                await mixins.assertValidCoordinatorApprovals.callAsync(
                    transaction,
                    transactionSignerAddress,
                    transaction.signature,
                    [approvalExpirationTimeSeconds],
                    [approval.signature],
                    { from: transactionSignerAddress },
                );
            });
            it(`Should be successful: function=${fnName} caller=tx_signer, senderAddress=[null,null], feeRecipient=[approver1,approver1], approval_sig=[], expiration=[]`, async () => {
                const orders = [defaultOrder, defaultOrder].map(order => ({
                    ...order,
                    senderAddress: constants.NULL_ADDRESS,
                }));
                const data = exchangeDataEncoder.encodeOrdersToExchangeData(fnName, orders);
                const transaction = await transactionFactory.newSignedTransactionAsync({ data });
                await mixins.assertValidCoordinatorApprovals.callAsync(
                    transaction,
                    transactionSignerAddress,
                    transaction.signature,
                    [],
                    [],
                    { from: transactionSignerAddress },
                );
            });
            it(`Should be successful: function=${fnName} caller=tx_signer, senderAddress=[verifier,null], feeRecipient=[approver1,approver1], approval_sig=[approver1], expiration=[valid]`, async () => {
                const orders = [defaultOrder, { ...defaultOrder, senderAddress: constants.NULL_ADDRESS }];
                const data = exchangeDataEncoder.encodeOrdersToExchangeData(fnName, orders);
                const transaction = await transactionFactory.newSignedTransactionAsync({ data });
                const currentTimestamp = await getLatestBlockTimestampAsync();
                const approvalExpirationTimeSeconds = new BigNumber(currentTimestamp).plus(constants.TIME_BUFFER);
                const approval = approvalFactory1.newSignedApproval(
                    transaction,
                    transactionSignerAddress,
                    approvalExpirationTimeSeconds,
                );
                await mixins.assertValidCoordinatorApprovals.callAsync(
                    transaction,
                    transactionSignerAddress,
                    transaction.signature,
                    [approvalExpirationTimeSeconds],
                    [approval.signature],
                    { from: transactionSignerAddress },
                );
            });
            it(`Should be successful: function=${fnName} caller=tx_signer, senderAddress=[verifier,verifier], feeRecipient=[approver1,approver2], approval_sig=[approver1,approver2], expiration=[valid,valid]`, async () => {
                const orders = [defaultOrder, { ...defaultOrder, feeRecipientAddress: approvalSignerAddress2 }];
                const data = exchangeDataEncoder.encodeOrdersToExchangeData(fnName, orders);
                const transaction = await transactionFactory.newSignedTransactionAsync({ data });
                const currentTimestamp = await getLatestBlockTimestampAsync();
                const approvalExpirationTimeSeconds = new BigNumber(currentTimestamp).plus(constants.TIME_BUFFER);
                const approval1 = approvalFactory1.newSignedApproval(
                    transaction,
                    transactionSignerAddress,
                    approvalExpirationTimeSeconds,
                );
                const approval2 = approvalFactory2.newSignedApproval(
                    transaction,
                    transactionSignerAddress,
                    approvalExpirationTimeSeconds,
                );
                await mixins.assertValidCoordinatorApprovals.callAsync(
                    transaction,
                    transactionSignerAddress,
                    transaction.signature,
                    [approvalExpirationTimeSeconds, approvalExpirationTimeSeconds],
                    [approval1.signature, approval2.signature],
                    { from: transactionSignerAddress },
                );
            });
            it(`Should be successful: function=${fnName} caller=approver1, senderAddress=[verifier,verifier], feeRecipient=[approver1,approver1], approval_sig=[], expiration=[]`, async () => {
                const orders = [defaultOrder, defaultOrder];
                const data = exchangeDataEncoder.encodeOrdersToExchangeData(fnName, orders);
                const transaction = await transactionFactory.newSignedTransactionAsync({ data });
                await mixins.assertValidCoordinatorApprovals.callAsync(
                    transaction,
                    approvalSignerAddress1,
                    transaction.signature,
                    [],
                    [],
                    { from: approvalSignerAddress1 },
                );
            });
            it(`Should revert: function=${fnName} caller=approver1, senderAddress=[verifier,verifier], feeRecipient=[approver1,approver2], approval_sig=[approver2], expiration=[valid]`, async () => {
                const orders = [defaultOrder, { ...defaultOrder, feeRecipientAddress: approvalSignerAddress2 }];
                const data = exchangeDataEncoder.encodeOrdersToExchangeData(fnName, orders);
                const transaction = await transactionFactory.newSignedTransactionAsync({ data });
                const currentTimestamp = await getLatestBlockTimestampAsync();
                const approvalExpirationTimeSeconds = new BigNumber(currentTimestamp).plus(constants.TIME_BUFFER);
                const approval2 = approvalFactory2.newSignedApproval(
                    transaction,
                    transactionSignerAddress,
                    approvalExpirationTimeSeconds,
                );
                expectContractCallFailedAsync(
                    mixins.assertValidCoordinatorApprovals.callAsync(
                        transaction,
                        transactionSignerAddress,
                        transaction.signature,
                        [approvalExpirationTimeSeconds],
                        [approval2.signature],
                        { from: approvalSignerAddress1 },
                    ),
                    RevertReason.InvalidOrigin,
                );
            });
            it(`Should revert: function=${fnName} caller=tx_signer, senderAddress=[verifier,verifier], feeRecipient=[approver1, approver1], approval_sig=[], expiration=[]`, async () => {
                const orders = [defaultOrder, defaultOrder];
                const data = exchangeDataEncoder.encodeOrdersToExchangeData(fnName, orders);
                const transaction = await transactionFactory.newSignedTransactionAsync({ data });
                expectContractCallFailedAsync(
                    mixins.assertValidCoordinatorApprovals.callAsync(
                        transaction,
                        transactionSignerAddress,
                        transaction.signature,
                        [],
                        [],
                        { from: transactionSignerAddress },
                    ),
                    RevertReason.InvalidApprovalSignature,
                );
            });
            it(`Should revert: function=${fnName} caller=tx_signer, senderAddress=[verifier,verifier], feeRecipient=[approver1, approver1], approval_sig=[invalid], expiration=[valid]`, async () => {
                const orders = [defaultOrder, defaultOrder];
                const data = exchangeDataEncoder.encodeOrdersToExchangeData(fnName, orders);
                const transaction = await transactionFactory.newSignedTransactionAsync({ data });
                const currentTimestamp = await getLatestBlockTimestampAsync();
                const approvalExpirationTimeSeconds = new BigNumber(currentTimestamp).plus(constants.TIME_BUFFER);
                const approval = approvalFactory1.newSignedApproval(
                    transaction,
                    transactionSignerAddress,
                    approvalExpirationTimeSeconds,
                );
                const signature = `${approval.signature.slice(0, 4)}FFFFFFFF${approval.signature.slice(12)}`;
                expectContractCallFailedAsync(
                    mixins.assertValidCoordinatorApprovals.callAsync(
                        transaction,
                        transactionSignerAddress,
                        transaction.signature,
                        [approvalExpirationTimeSeconds],
                        [signature],
                        { from: transactionSignerAddress },
                    ),
                    RevertReason.InvalidApprovalSignature,
                );
            });
            it(`Should revert: function=${fnName} caller=tx_signer, senderAddress=[verifier,verifier], feeRecipient=[approver1, approver2], approval_sig=[valid,invalid], expiration=[valid,valid]`, async () => {
                const orders = [defaultOrder, { ...defaultOrder, feeRecipientAddress: approvalSignerAddress2 }];
                const data = exchangeDataEncoder.encodeOrdersToExchangeData(fnName, orders);
                const transaction = await transactionFactory.newSignedTransactionAsync({ data });
                const currentTimestamp = await getLatestBlockTimestampAsync();
                const approvalExpirationTimeSeconds = new BigNumber(currentTimestamp).plus(constants.TIME_BUFFER);
                const approval1 = approvalFactory1.newSignedApproval(
                    transaction,
                    transactionSignerAddress,
                    approvalExpirationTimeSeconds,
                );
                const approval2 = approvalFactory2.newSignedApproval(
                    transaction,
                    transactionSignerAddress,
                    approvalExpirationTimeSeconds,
                );
                const approvalSignature2 = `${approval2.signature.slice(0, 4)}FFFFFFFF${approval2.signature.slice(12)}`;
                expectContractCallFailedAsync(
                    mixins.assertValidCoordinatorApprovals.callAsync(
                        transaction,
                        transactionSignerAddress,
                        transaction.signature,
                        [approvalExpirationTimeSeconds, approvalExpirationTimeSeconds],
                        [approval1.signature, approvalSignature2],
                        { from: transactionSignerAddress },
                    ),
                    RevertReason.InvalidApprovalSignature,
                );
            });
            it(`Should revert: function=${fnName} caller=approver1, senderAddress=[verifier,verifier], feeRecipient=[approver1, approver2], approval_sig=[invalid], expiration=[valid]`, async () => {
                const orders = [defaultOrder, { ...defaultOrder, feeRecipientAddress: approvalSignerAddress2 }];
                const data = exchangeDataEncoder.encodeOrdersToExchangeData(fnName, orders);
                const transaction = await transactionFactory.newSignedTransactionAsync({ data });
                const currentTimestamp = await getLatestBlockTimestampAsync();
                const approvalExpirationTimeSeconds = new BigNumber(currentTimestamp).plus(constants.TIME_BUFFER);
                const approval2 = approvalFactory2.newSignedApproval(
                    transaction,
                    transactionSignerAddress,
                    approvalExpirationTimeSeconds,
                );
                const approvalSignature2 = `${approval2.signature.slice(0, 4)}FFFFFFFF${approval2.signature.slice(12)}`;
                expectContractCallFailedAsync(
                    mixins.assertValidCoordinatorApprovals.callAsync(
                        transaction,
                        approvalSignerAddress1,
                        transaction.signature,
                        [approvalExpirationTimeSeconds],
                        [approvalSignature2],
                        { from: approvalSignerAddress1 },
                    ),
                    RevertReason.InvalidApprovalSignature,
                );
            });
            it(`Should revert: function=${fnName} caller=tx_signer, senderAddress=[verifier,verifier], feeRecipient=[approver1, approver2], approval_sig=[valid,valid], expiration=[valid,invalid]`, async () => {
                const orders = [defaultOrder, { ...defaultOrder, feeRecipientAddress: approvalSignerAddress2 }];
                const data = exchangeDataEncoder.encodeOrdersToExchangeData(fnName, orders);
                const transaction = await transactionFactory.newSignedTransactionAsync({ data });
                const currentTimestamp = await getLatestBlockTimestampAsync();
                const approvalExpirationTimeSeconds1 = new BigNumber(currentTimestamp).plus(constants.TIME_BUFFER);
                const approvalExpirationTimeSeconds2 = new BigNumber(currentTimestamp).minus(constants.TIME_BUFFER);
                const approval1 = approvalFactory1.newSignedApproval(
                    transaction,
                    transactionSignerAddress,
                    approvalExpirationTimeSeconds1,
                );
                const approval2 = approvalFactory2.newSignedApproval(
                    transaction,
                    transactionSignerAddress,
                    approvalExpirationTimeSeconds2,
                );
                expectContractCallFailedAsync(
                    mixins.assertValidCoordinatorApprovals.callAsync(
                        transaction,
                        transactionSignerAddress,
                        transaction.signature,
                        [approvalExpirationTimeSeconds1, approvalExpirationTimeSeconds2],
                        [approval1.signature, approval2.signature],
                        { from: transactionSignerAddress },
                    ),
                    RevertReason.ApprovalExpired,
                );
            });
            it(`Should revert: function=${fnName} caller=approver1, senderAddress=[verifier,verifier], feeRecipient=[approver1, approver2], approval_sig=[valid], expiration=[invalid]`, async () => {
                const orders = [defaultOrder, { ...defaultOrder, feeRecipientAddress: approvalSignerAddress2 }];
                const data = exchangeDataEncoder.encodeOrdersToExchangeData(fnName, orders);
                const transaction = await transactionFactory.newSignedTransactionAsync({ data });
                const currentTimestamp = await getLatestBlockTimestampAsync();
                const approvalExpirationTimeSeconds = new BigNumber(currentTimestamp).minus(constants.TIME_BUFFER);
                const approval2 = approvalFactory2.newSignedApproval(
                    transaction,
                    transactionSignerAddress,
                    approvalExpirationTimeSeconds,
                );
                expectContractCallFailedAsync(
                    mixins.assertValidCoordinatorApprovals.callAsync(
                        transaction,
                        approvalSignerAddress1,
                        transaction.signature,
                        [approvalExpirationTimeSeconds],
                        [approval2.signature],
                        { from: approvalSignerAddress1 },
                    ),
                    RevertReason.ApprovalExpired,
                );
            });
            it(`Should revert: function=${fnName} caller=approver2, senderAddress=[verifier,verifier], feeRecipient=[approver1, approver1], approval_sig=[valid], expiration=[valid]`, async () => {
                const orders = [defaultOrder, defaultOrder];
                const data = exchangeDataEncoder.encodeOrdersToExchangeData(fnName, orders);
                const transaction = await transactionFactory.newSignedTransactionAsync({ data });
                const currentTimestamp = await getLatestBlockTimestampAsync();
                const approvalExpirationTimeSeconds = new BigNumber(currentTimestamp).plus(constants.TIME_BUFFER);
                const approval1 = approvalFactory1.newSignedApproval(
                    transaction,
                    transactionSignerAddress,
                    approvalExpirationTimeSeconds,
                );
                expectContractCallFailedAsync(
                    mixins.assertValidCoordinatorApprovals.callAsync(
                        transaction,
                        transactionSignerAddress,
                        transaction.signature,
                        [approvalExpirationTimeSeconds],
                        [approval1.signature],
                        { from: approvalSignerAddress2 },
                    ),
                    RevertReason.InvalidOrigin,
                );
            });
        }
    });
    describe('cancels', () => {
        it('should allow the tx signer to call `cancelOrder` without approval', async () => {
            const orders = [defaultOrder];
            const data = exchangeDataEncoder.encodeOrdersToExchangeData(ExchangeFunctionName.CancelOrder, orders);
            const transaction = await transactionFactory.newSignedTransactionAsync({ data });
            await mixins.assertValidCoordinatorApprovals.callAsync(
                transaction,
                transactionSignerAddress,
                transaction.signature,
                [],
                [],
                { from: transactionSignerAddress },
            );
        });
        it('should allow the tx signer to call `batchCancelOrders` without approval', async () => {
            const orders = [defaultOrder, defaultOrder];
            const data = exchangeDataEncoder.encodeOrdersToExchangeData(ExchangeFunctionName.BatchCancelOrders, orders);
            const transaction = await transactionFactory.newSignedTransactionAsync({ data });
            await mixins.assertValidCoordinatorApprovals.callAsync(
                transaction,
                transactionSignerAddress,
                transaction.signature,
                [],
                [],
                { from: transactionSignerAddress },
            );
        });
        it('should allow the tx signer to call `cancelOrdersUpTo` without approval', async () => {
            const data = exchangeDataEncoder.encodeOrdersToExchangeData(ExchangeFunctionName.CancelOrdersUpTo);
            const transaction = await transactionFactory.newSignedTransactionAsync({ data });
            await mixins.assertValidCoordinatorApprovals.callAsync(
                transaction,
                transactionSignerAddress,
                transaction.signature,
                [],
                [],
                { from: transactionSignerAddress },
            );
        });
    });
});
// tslint:disable:max-file-line-count<|MERGE_RESOLUTION|>--- conflicted
+++ resolved
@@ -204,15 +204,10 @@
         });
         it('should revert if data is less than 4 bytes long', async () => {
             const data = '0x010203';
-<<<<<<< HEAD
             const expectedError = new LibBytesRevertErrors.InvalidByteOperationError(
                 LibBytesRevertErrors.InvalidByteOperationErrorCodes.LengthGreaterThanOrEqualsFourRequired,
                 new BigNumber(3), // the length of data
                 new BigNumber(4),
-=======
-            expect(mixins.decodeOrdersFromFillData.callAsync(data)).to.be.rejectedWith(
-                RevertReason.LibBytesGreaterOrEqualTo4LengthRequired,
->>>>>>> ec92cea5
             );
             return expect(mixins.decodeOrdersFromFillData.callAsync(data)).to.revertWith(expectedError);
         });
