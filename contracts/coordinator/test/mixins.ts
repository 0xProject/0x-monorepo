--- conflicted
+++ resolved
@@ -88,17 +88,12 @@
                 SignatureType.Illegal,
             );
             const transactionHash = transactionHashUtils.getTransactionHashHex(transaction);
-<<<<<<< HEAD
-            expect(mixins.getSignerAddress.callAsync(transactionHash, transaction.signature)).to.be.rejectedWith(
-                RevertReason.SignatureIllegal,
-=======
             expect(mixins.getSignerAddress.callAsync(transactionHash, transaction.signature)).to.revertWith(
                 new CoordinatorRevertErrors.SignatureError(
                     CoordinatorRevertErrors.SignatureErrorCodes.Illegal,
                     transactionHash,
                     transaction.signature,
                 ),
->>>>>>> 8e6d92ca
             );
         });
         it('should revert with with the Invalid signature type', async () => {
@@ -106,10 +101,6 @@
             const transaction = await transactionFactory.newSignedTransactionAsync({ data });
             transaction.signature = hexConcat(SignatureType.Invalid);
             const transactionHash = transactionHashUtils.getTransactionHashHex(transaction);
-<<<<<<< HEAD
-            expect(mixins.getSignerAddress.callAsync(transactionHash, transaction.signature)).to.be.rejectedWith(
-                RevertReason.SignatureInvalid,
-=======
             expect(mixins.getSignerAddress.callAsync(transactionHash, transaction.signature)).to.revertWith(
                 new CoordinatorRevertErrors.SignatureError(
                     CoordinatorRevertErrors.SignatureErrorCodes.Invalid,
@@ -132,7 +123,6 @@
                     transactionHash,
                     transaction.signature,
                 ),
->>>>>>> 8e6d92ca
             );
         });
         it("should revert with with a signature type that isn't supported", async () => {
@@ -143,17 +133,12 @@
                 SignatureType.Wallet,
             );
             const transactionHash = transactionHashUtils.getTransactionHashHex(transaction);
-<<<<<<< HEAD
-            expect(mixins.getSignerAddress.callAsync(transactionHash, transaction.signature)).to.be.rejectedWith(
-                RevertReason.SignatureUnsupported,
-=======
             expect(mixins.getSignerAddress.callAsync(transactionHash, transaction.signature)).to.revertWith(
                 new CoordinatorRevertErrors.SignatureError(
                     CoordinatorRevertErrors.SignatureErrorCodes.Unsupported,
                     transactionHash,
                     transaction.signature,
                 ),
->>>>>>> 8e6d92ca
             );
         });
     });
@@ -232,15 +217,10 @@
         });
         it('should revert if data is less than 4 bytes long', async () => {
             const data = '0x010203';
-<<<<<<< HEAD
-            expect(mixins.decodeOrdersFromFillData.callAsync(data)).to.be.rejectedWith(
-                RevertReason.LibBytesGreaterOrEqualTo4LengthRequired,
-=======
             const expectedError = new LibBytesRevertErrors.InvalidByteOperationError(
                 LibBytesRevertErrors.InvalidByteOperationErrorCodes.LengthGreaterThanOrEqualsFourRequired,
                 new BigNumber(3), // the length of data
                 new BigNumber(4),
->>>>>>> 8e6d92ca
             );
             return expect(mixins.decodeOrdersFromFillData.callAsync(data)).to.revertWith(expectedError);
         });
