--- conflicted
+++ resolved
@@ -13,8 +13,5 @@
     DevUtils: DevUtils as ContractArtifact,
     LibAssetData: LibAssetData as ContractArtifact,
     LibTransactionDecoder: LibTransactionDecoder as ContractArtifact,
-<<<<<<< HEAD
-=======
     OrderTransferSimulationUtils: OrderTransferSimulationUtils as ContractArtifact,
->>>>>>> eafa0a38
 };