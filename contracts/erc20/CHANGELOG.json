--- conflicted
+++ resolved
@@ -1,7 +1,5 @@
 [
     {
-<<<<<<< HEAD
-=======
         "version": "2.3.0-beta.0",
         "changes": [
             {
@@ -15,7 +13,6 @@
         "timestamp": 1570135330
     },
     {
->>>>>>> 8e6d92ca
         "timestamp": 1568744790,
         "version": "2.2.14",
         "changes": [
