--- conflicted
+++ resolved
@@ -7,11 +7,7 @@
 import { DevUtilsContract } from '@0x/contracts-dev-utils';
 import { DummyERC20TokenContract } from '@0x/contracts-erc20';
 import { artifacts as erc721Artifacts, DummyERC721TokenContract } from '@0x/contracts-erc721';
-<<<<<<< HEAD
-import { ExchangeContract, ExchangeRevertErrors, ExchangeWrapper } from '@0x/contracts-exchange';
-=======
-import { ExchangeContract } from '@0x/contracts-exchange';
->>>>>>> 812c3068
+import { ExchangeContract, ExchangeRevertErrors } from '@0x/contracts-exchange';
 import {
     chaiSetup,
     constants,
