import {
    artifacts as proxyArtifacts,
    ERC20ProxyContract,
    ERC20Wrapper,
    ERC721ProxyContract,
} from '@0x/contracts-asset-proxy';
import { DevUtilsContract } from '@0x/contracts-dev-utils';
import { DummyERC20TokenContract } from '@0x/contracts-erc20';
import { artifacts as erc721Artifacts, DummyERC721TokenContract } from '@0x/contracts-erc721';
import { ExchangeContract } from '@0x/contracts-exchange';
import {
    chaiSetup,
    constants,
    ERC20BalancesByOwner,
    expectContractCreationFailedAsync,
    LogDecoder,
    OrderFactory,
    orderUtils,
    provider,
    sendTransactionResult,
    txDefaults,
    web3Wrapper,
} from '@0x/contracts-test-utils';
import { BlockchainLifecycle } from '@0x/dev-utils';
import { ExchangeRevertErrors } from '@0x/order-utils';
import { RevertReason } from '@0x/types';
import { BigNumber, providerUtils } from '@0x/utils';
import { Web3Wrapper } from '@0x/web3-wrapper';
import * as chai from 'chai';
import { LogWithDecodedArgs } from 'ethereum-types';
import * as _ from 'lodash';

import { ExchangeFillEventArgs, OrderMatcherContract } from './wrappers';

import { artifacts } from './artifacts';

const blockchainLifecycle = new BlockchainLifecycle(web3Wrapper);
chaiSetup.configure();
const expect = chai.expect;
// tslint:disable:no-unnecessary-type-assertion
describe('OrderMatcher', () => {
    let chainId: number;
    let makerAddressLeft: string;
    let makerAddressRight: string;
    let owner: string;
    let takerAddress: string;
    let feeRecipientAddressLeft: string;
    let feeRecipientAddressRight: string;

    let erc20TokenA: DummyERC20TokenContract;
    let erc20TokenB: DummyERC20TokenContract;
    let zrxToken: DummyERC20TokenContract;
    let exchange: ExchangeContract;
    let erc20Proxy: ERC20ProxyContract;
    let erc721Proxy: ERC721ProxyContract;
    let orderMatcher: OrderMatcherContract;

    let erc20BalancesByOwner: ERC20BalancesByOwner;
    let erc20Wrapper: ERC20Wrapper;
    let orderFactoryLeft: OrderFactory;
    let orderFactoryRight: OrderFactory;

    let leftMakerAssetData: string;
    let leftTakerAssetData: string;
    let defaultERC20MakerAssetAddress: string;
    let defaultERC20TakerAssetAddress: string;

    const devUtils = new DevUtilsContract(constants.NULL_ADDRESS, provider, txDefaults);
    before(async () => {
        await blockchainLifecycle.startAsync();
    });
    after(async () => {
        await blockchainLifecycle.revertAsync();
    });
    before(async () => {
        chainId = await providerUtils.getChainIdAsync(provider);
        // Create accounts
        const accounts = await web3Wrapper.getAvailableAddressesAsync();
        // Hack(albrow): Both Prettier and TSLint insert a trailing comma below
        // but that is invalid syntax as of TypeScript version >= 2.8. We don't
        // have the right fine-grained configuration options in TSLint,
        // Prettier, or TypeScript, to reconcile this, so we will just have to
        // wait for them to sort it out. We disable TSLint and Prettier for
        // this part of the code for now. This occurs several times in this
        // file. See https://github.com/prettier/prettier/issues/4624.
        // prettier-ignore
        const usedAddresses = ([
            owner,
            makerAddressLeft,
            makerAddressRight,
            takerAddress,
            feeRecipientAddressLeft,
            // tslint:disable-next-line:trailing-comma
            feeRecipientAddressRight
        ] = _.slice(accounts, 0, 6));
        // Create wrappers
        erc20Wrapper = new ERC20Wrapper(provider, usedAddresses, owner);
        // Deploy ERC20 token & ERC20 proxy
        const numDummyErc20ToDeploy = 3;
        [erc20TokenA, erc20TokenB, zrxToken] = await erc20Wrapper.deployDummyTokensAsync(
            numDummyErc20ToDeploy,
            constants.DUMMY_TOKEN_DECIMALS,
        );
        erc20Proxy = await erc20Wrapper.deployProxyAsync();
        await erc20Wrapper.setBalancesAndAllowancesAsync();
        // Deploy ERC721 proxy
        erc721Proxy = await ERC721ProxyContract.deployFrom0xArtifactAsync(
            proxyArtifacts.ERC721Proxy,
            provider,
            txDefaults,
            artifacts,
        );
        // Depoy exchange
        exchange = await ExchangeContract.deployFrom0xArtifactAsync(
            artifacts.Exchange,
            provider,
            txDefaults,
            artifacts,
            await devUtils.encodeERC20AssetData(zrxToken.address).callAsync(),
            new BigNumber(chainId),
        );
        await exchange.registerAssetProxy.awaitTransactionSuccessAsync(erc20Proxy.address, {
            from: owner,
        });
        await exchange.registerAssetProxy.awaitTransactionSuccessAsync(erc721Proxy.address, {
            from: owner,
        }); // Authorize ERC20 trades by exchange
        await web3Wrapper.awaitTransactionSuccessAsync(
            await erc20Proxy.addAuthorizedAddress(exchange.address).sendTransactionAsync({
                from: owner,
            }),
            constants.AWAIT_TRANSACTION_MINED_MS,
        );
        // Deploy OrderMatcher
        orderMatcher = await OrderMatcherContract.deployFrom0xArtifactAsync(
            artifacts.OrderMatcher,
            provider,
            txDefaults,
            artifacts,
            exchange.address,
        );
        // Set default addresses
        defaultERC20MakerAssetAddress = erc20TokenA.address;
        defaultERC20TakerAssetAddress = erc20TokenB.address;
        leftMakerAssetData = await devUtils.encodeERC20AssetData(defaultERC20MakerAssetAddress).callAsync();
        leftTakerAssetData = await devUtils.encodeERC20AssetData(defaultERC20TakerAssetAddress).callAsync();
        // Set OrderMatcher balances and allowances
        await web3Wrapper.awaitTransactionSuccessAsync(
            await erc20TokenA.setBalance(orderMatcher.address, constants.INITIAL_ERC20_BALANCE).sendTransactionAsync({
                from: owner,
            }),
            constants.AWAIT_TRANSACTION_MINED_MS,
        );
        await web3Wrapper.awaitTransactionSuccessAsync(
            await erc20TokenB.setBalance(orderMatcher.address, constants.INITIAL_ERC20_BALANCE).sendTransactionAsync({
                from: owner,
            }),
            constants.AWAIT_TRANSACTION_MINED_MS,
        );
        await web3Wrapper
            .awaitTransactionSuccessAsync(
                await orderMatcher.approveAssetProxy(leftMakerAssetData, constants.INITIAL_ERC20_ALLOWANCE),
                constants.AWAIT_TRANSACTION_MINED_MS,
            )
            .sendTransactionAsync();
        await web3Wrapper
            .awaitTransactionSuccessAsync(
                await orderMatcher.approveAssetProxy(leftTakerAssetData, constants.INITIAL_ERC20_ALLOWANCE),
                constants.AWAIT_TRANSACTION_MINED_MS,
            )
            .sendTransactionAsync();

        // Create default order parameters
        const defaultOrderParamsLeft = {
            ...constants.STATIC_ORDER_PARAMS,
            makerAddress: makerAddressLeft,
            makerAssetData: leftMakerAssetData,
            takerAssetData: leftTakerAssetData,
            feeRecipientAddress: feeRecipientAddressLeft,
            makerFee: constants.ZERO_AMOUNT,
            takerFee: constants.ZERO_AMOUNT,
            exchangeAddress: exchange.address,
            chainId,
        };
        const defaultOrderParamsRight = {
            ...constants.STATIC_ORDER_PARAMS,
            makerAddress: makerAddressRight,
            makerAssetData: leftTakerAssetData,
            takerAssetData: leftMakerAssetData,
            feeRecipientAddress: feeRecipientAddressRight,
            makerFee: constants.ZERO_AMOUNT,
            takerFee: constants.ZERO_AMOUNT,
            exchangeAddress: exchange.address,
            chainId,
        };
        const privateKeyLeft = constants.TESTRPC_PRIVATE_KEYS[accounts.indexOf(makerAddressLeft)];
        orderFactoryLeft = new OrderFactory(privateKeyLeft, defaultOrderParamsLeft);
        const privateKeyRight = constants.TESTRPC_PRIVATE_KEYS[accounts.indexOf(makerAddressRight)];
        orderFactoryRight = new OrderFactory(privateKeyRight, defaultOrderParamsRight);
    });
    beforeEach(async () => {
        await blockchainLifecycle.startAsync();
    });
    afterEach(async () => {
        await blockchainLifecycle.revertAsync();
    });
    describe('constructor', () => {
        it('should revert if assetProxy is unregistered', async () => {
            const exchangeInstance = await ExchangeContract.deployFrom0xArtifactAsync(
                artifacts.Exchange,
                provider,
                txDefaults,
                artifacts,
                constants.NULL_BYTES,
                new BigNumber(chainId),
            );
            return expectContractCreationFailedAsync(
                (OrderMatcherContract.deployFrom0xArtifactAsync(
                    artifacts.OrderMatcher,
                    provider,
                    txDefaults,
                    artifacts,
                    exchangeInstance.address,
                ) as any) as sendTransactionResult,
                RevertReason.UnregisteredAssetProxy,
            );
        });
    });
    describe('matchOrders', () => {
        beforeEach(async () => {
            erc20BalancesByOwner = await erc20Wrapper.getBalancesAsync();
        });
        it('should revert if not called by owner', async () => {
            // Create orders to match
            const signedOrderLeft = await orderFactoryLeft.newSignedOrderAsync({
                makerAssetAmount: Web3Wrapper.toBaseUnitAmount(new BigNumber(5), 18),
                takerAssetAmount: Web3Wrapper.toBaseUnitAmount(new BigNumber(10), 18),
            });
            const signedOrderRight = await orderFactoryRight.newSignedOrderAsync({
                makerAssetAmount: Web3Wrapper.toBaseUnitAmount(new BigNumber(10), 18),
                takerAssetAmount: Web3Wrapper.toBaseUnitAmount(new BigNumber(2), 18),
            });
            const data = exchange
                .matchOrders(signedOrderLeft, signedOrderRight, signedOrderLeft.signature, signedOrderRight.signature)
                .getABIEncodedTransactionData();
            const tx = web3Wrapper.sendTransactionAsync({
                data,
                to: orderMatcher.address,
                from: takerAddress,
                gas: constants.MAX_MATCH_ORDERS_GAS,
            });
            return expect(tx).to.revertWith(RevertReason.OnlyContractOwner);
        });
        it('should transfer the correct amounts when orders completely fill each other', async () => {
            // Create orders to match
            const signedOrderLeft = await orderFactoryLeft.newSignedOrderAsync({
                makerAssetAmount: Web3Wrapper.toBaseUnitAmount(new BigNumber(5), 18),
                takerAssetAmount: Web3Wrapper.toBaseUnitAmount(new BigNumber(10), 18),
            });
            const signedOrderRight = await orderFactoryRight.newSignedOrderAsync({
                makerAssetAmount: Web3Wrapper.toBaseUnitAmount(new BigNumber(10), 18),
                takerAssetAmount: Web3Wrapper.toBaseUnitAmount(new BigNumber(2), 18),
            });
            // Match signedOrderLeft with signedOrderRight
            const expectedTransferAmounts = {
                // Left Maker
                amountSoldByLeftMaker: signedOrderLeft.makerAssetAmount,
                amountBoughtByLeftMaker: signedOrderLeft.takerAssetAmount,
                // Right Maker
                amountSoldByRightMaker: signedOrderRight.makerAssetAmount,
                amountBoughtByRightMaker: signedOrderRight.takerAssetAmount,
                // Taker
                leftMakerAssetSpreadAmount: signedOrderLeft.makerAssetAmount.minus(signedOrderRight.takerAssetAmount),
            };
            const initialLeftMakerAssetTakerBalance = await erc20TokenA.balanceOf(orderMatcher.address).callAsync();
            const data = exchange
                .matchOrders(signedOrderLeft, signedOrderRight, signedOrderLeft.signature, signedOrderRight.signature)
                .getABIEncodedTransactionData();
            await web3Wrapper.awaitTransactionSuccessAsync(
                await web3Wrapper.sendTransactionAsync({
                    data,
                    to: orderMatcher.address,
                    from: owner,
                    gas: constants.MAX_MATCH_ORDERS_GAS,
                }),
                constants.AWAIT_TRANSACTION_MINED_MS,
            );
            const newLeftMakerAssetTakerBalance = await erc20TokenA.balanceOf(orderMatcher.address).callAsync();
            const newErc20Balances = await erc20Wrapper.getBalancesAsync();
            expect(newErc20Balances[makerAddressLeft][defaultERC20MakerAssetAddress]).to.be.bignumber.equal(
                erc20BalancesByOwner[makerAddressLeft][defaultERC20MakerAssetAddress].minus(
                    expectedTransferAmounts.amountSoldByLeftMaker,
                ),
            );
            expect(newErc20Balances[makerAddressRight][defaultERC20TakerAssetAddress]).to.be.bignumber.equal(
                erc20BalancesByOwner[makerAddressRight][defaultERC20TakerAssetAddress].minus(
                    expectedTransferAmounts.amountSoldByRightMaker,
                ),
            );
            expect(newErc20Balances[makerAddressLeft][defaultERC20TakerAssetAddress]).to.be.bignumber.equal(
                erc20BalancesByOwner[makerAddressLeft][defaultERC20TakerAssetAddress].plus(
                    expectedTransferAmounts.amountBoughtByLeftMaker,
                ),
            );
            expect(newErc20Balances[makerAddressRight][defaultERC20MakerAssetAddress]).to.be.bignumber.equal(
                erc20BalancesByOwner[makerAddressRight][defaultERC20MakerAssetAddress].plus(
                    expectedTransferAmounts.amountBoughtByRightMaker,
                ),
            );
            expect(newLeftMakerAssetTakerBalance).to.be.bignumber.equal(
                initialLeftMakerAssetTakerBalance.plus(expectedTransferAmounts.leftMakerAssetSpreadAmount),
            );
        });
        it('should transfer the correct amounts when orders completely fill each other and taker doesnt take a profit', async () => {
            // Create orders to match
            const signedOrderLeft = await orderFactoryLeft.newSignedOrderAsync({
                makerAssetAmount: Web3Wrapper.toBaseUnitAmount(new BigNumber(5), 18),
                takerAssetAmount: Web3Wrapper.toBaseUnitAmount(new BigNumber(10), 18),
            });
            const signedOrderRight = await orderFactoryRight.newSignedOrderAsync({
                makerAssetAmount: Web3Wrapper.toBaseUnitAmount(new BigNumber(10), 18),
                takerAssetAmount: Web3Wrapper.toBaseUnitAmount(new BigNumber(5), 18),
            });
            // Match signedOrderLeft with signedOrderRight
            const expectedTransferAmounts = {
                // Left Maker
                amountSoldByLeftMaker: signedOrderLeft.makerAssetAmount,
                amountBoughtByLeftMaker: signedOrderLeft.takerAssetAmount,
                // Right Maker
                amountSoldByRightMaker: signedOrderRight.makerAssetAmount,
                amountBoughtByRightMaker: signedOrderRight.takerAssetAmount,
            };
            const initialLeftMakerAssetTakerBalance = await erc20TokenA.balanceOf(orderMatcher.address).callAsync();
            const data = exchange
                .matchOrders(signedOrderLeft, signedOrderRight, signedOrderLeft.signature, signedOrderRight.signature)
                .getABIEncodedTransactionData();
            await web3Wrapper.awaitTransactionSuccessAsync(
                await web3Wrapper.sendTransactionAsync({
                    data,
                    to: orderMatcher.address,
                    from: owner,
                    gas: constants.MAX_MATCH_ORDERS_GAS,
                }),
                constants.AWAIT_TRANSACTION_MINED_MS,
            );
            const newLeftMakerAssetTakerBalance = await erc20TokenA.balanceOf(orderMatcher.address).callAsync();
            const newErc20Balances = await erc20Wrapper.getBalancesAsync();
            expect(newErc20Balances[makerAddressLeft][defaultERC20MakerAssetAddress]).to.be.bignumber.equal(
                erc20BalancesByOwner[makerAddressLeft][defaultERC20MakerAssetAddress].minus(
                    expectedTransferAmounts.amountSoldByLeftMaker,
                ),
            );
            expect(newErc20Balances[makerAddressRight][defaultERC20TakerAssetAddress]).to.be.bignumber.equal(
                erc20BalancesByOwner[makerAddressRight][defaultERC20TakerAssetAddress].minus(
                    expectedTransferAmounts.amountSoldByRightMaker,
                ),
            );
            expect(newErc20Balances[makerAddressLeft][defaultERC20TakerAssetAddress]).to.be.bignumber.equal(
                erc20BalancesByOwner[makerAddressLeft][defaultERC20TakerAssetAddress].plus(
                    expectedTransferAmounts.amountBoughtByLeftMaker,
                ),
            );
            expect(newErc20Balances[makerAddressRight][defaultERC20MakerAssetAddress]).to.be.bignumber.equal(
                erc20BalancesByOwner[makerAddressRight][defaultERC20MakerAssetAddress].plus(
                    expectedTransferAmounts.amountBoughtByRightMaker,
                ),
            );
            expect(newLeftMakerAssetTakerBalance).to.be.bignumber.equal(initialLeftMakerAssetTakerBalance);
        });
        it('should transfer the correct amounts when left order is completely filled and right order would be partially filled', async () => {
            // Create orders to match
            const signedOrderLeft = await orderFactoryLeft.newSignedOrderAsync({
                makerAssetAmount: Web3Wrapper.toBaseUnitAmount(new BigNumber(5), 18),
                takerAssetAmount: Web3Wrapper.toBaseUnitAmount(new BigNumber(10), 18),
            });
            const signedOrderRight = await orderFactoryRight.newSignedOrderAsync({
                makerAssetAmount: Web3Wrapper.toBaseUnitAmount(new BigNumber(20), 18),
                takerAssetAmount: Web3Wrapper.toBaseUnitAmount(new BigNumber(4), 18),
            });
            // Match signedOrderLeft with signedOrderRight
            const expectedTransferAmounts = {
                // Left Maker
                amountSoldByLeftMaker: signedOrderLeft.makerAssetAmount,
                amountBoughtByLeftMaker: signedOrderLeft.takerAssetAmount,
                // Right Maker
                amountSoldByRightMaker: signedOrderRight.makerAssetAmount,
                amountBoughtByRightMaker: signedOrderRight.takerAssetAmount,
                // Taker
                leftMakerAssetSpreadAmount: signedOrderLeft.makerAssetAmount.minus(signedOrderRight.takerAssetAmount),
                leftTakerAssetSpreadAmount: signedOrderRight.makerAssetAmount.minus(signedOrderLeft.takerAssetAmount),
            };
            const initialLeftMakerAssetTakerBalance = await erc20TokenA.balanceOf(orderMatcher.address).callAsync();
            const initialLeftTakerAssetTakerBalance = await erc20TokenB.balanceOf(orderMatcher.address).callAsync();
            // Match signedOrderLeft with signedOrderRight
            const data = exchange
                .matchOrders(signedOrderLeft, signedOrderRight, signedOrderLeft.signature, signedOrderRight.signature)
                .getABIEncodedTransactionData();
            await web3Wrapper.awaitTransactionSuccessAsync(
                await web3Wrapper.sendTransactionAsync({
                    data,
                    to: orderMatcher.address,
                    from: owner,
                    gas: constants.MAX_MATCH_ORDERS_GAS,
                }),
                constants.AWAIT_TRANSACTION_MINED_MS,
            );
            const newLeftMakerAssetTakerBalance = await erc20TokenA.balanceOf(orderMatcher.address).callAsync();
            const newLeftTakerAssetTakerBalance = await erc20TokenB.balanceOf(orderMatcher.address).callAsync();
            const newErc20Balances = await erc20Wrapper.getBalancesAsync();
            expect(newErc20Balances[makerAddressLeft][defaultERC20MakerAssetAddress]).to.be.bignumber.equal(
                erc20BalancesByOwner[makerAddressLeft][defaultERC20MakerAssetAddress].minus(
                    expectedTransferAmounts.amountSoldByLeftMaker,
                ),
            );
            expect(newErc20Balances[makerAddressRight][defaultERC20TakerAssetAddress]).to.be.bignumber.equal(
                erc20BalancesByOwner[makerAddressRight][defaultERC20TakerAssetAddress].minus(
                    expectedTransferAmounts.amountSoldByRightMaker,
                ),
            );
            expect(newErc20Balances[makerAddressLeft][defaultERC20TakerAssetAddress]).to.be.bignumber.equal(
                erc20BalancesByOwner[makerAddressLeft][defaultERC20TakerAssetAddress].plus(
                    expectedTransferAmounts.amountBoughtByLeftMaker,
                ),
            );
            expect(newErc20Balances[makerAddressRight][defaultERC20MakerAssetAddress]).to.be.bignumber.equal(
                erc20BalancesByOwner[makerAddressRight][defaultERC20MakerAssetAddress].plus(
                    expectedTransferAmounts.amountBoughtByRightMaker,
                ),
            );
            expect(newLeftMakerAssetTakerBalance).to.be.bignumber.equal(
                initialLeftMakerAssetTakerBalance.plus(expectedTransferAmounts.leftMakerAssetSpreadAmount),
            );
            expect(newLeftTakerAssetTakerBalance).to.be.bignumber.equal(
                initialLeftTakerAssetTakerBalance.plus(expectedTransferAmounts.leftTakerAssetSpreadAmount),
            );
        });
        it('should not call fillOrder when rightOrder is completely filled after matchOrders call and orders were never partially filled', async () => {
            // Create orders to match
            const signedOrderLeft = await orderFactoryLeft.newSignedOrderAsync({
                makerAssetAmount: Web3Wrapper.toBaseUnitAmount(new BigNumber(5), 18),
                takerAssetAmount: Web3Wrapper.toBaseUnitAmount(new BigNumber(10), 18),
            });
            const signedOrderRight = await orderFactoryRight.newSignedOrderAsync({
                makerAssetAmount: Web3Wrapper.toBaseUnitAmount(new BigNumber(10), 18),
                takerAssetAmount: Web3Wrapper.toBaseUnitAmount(new BigNumber(2), 18),
            });
            const data = exchange
                .matchOrders(signedOrderLeft, signedOrderRight, signedOrderLeft.signature, signedOrderRight.signature)
                .getABIEncodedTransactionData();
            const logDecoder = new LogDecoder(web3Wrapper, artifacts);
            const txReceipt = await logDecoder.getTxWithDecodedLogsAsync(
                await web3Wrapper.sendTransactionAsync({
                    data,
                    to: orderMatcher.address,
                    from: owner,
                    gas: constants.MAX_MATCH_ORDERS_GAS,
                }),
            );
            const fillLogs = _.filter(
                txReceipt.logs,
                log => (log as LogWithDecodedArgs<ExchangeFillEventArgs>).event === 'Fill',
            );
            // Only 2 Fill logs should exist for `matchOrders` call. `fillOrder` should not have been called and should not have emitted a Fill event.
            expect(fillLogs.length).to.be.equal(2);
        });
        it('should not call fillOrder when rightOrder is completely filled after matchOrders call and orders were initially partially filled', async () => {
            // Create orders to match
            const signedOrderLeft = await orderFactoryLeft.newSignedOrderAsync({
                makerAssetAmount: Web3Wrapper.toBaseUnitAmount(new BigNumber(5), 18),
                takerAssetAmount: Web3Wrapper.toBaseUnitAmount(new BigNumber(10), 18),
            });
            const signedOrderRight = await orderFactoryRight.newSignedOrderAsync({
                makerAssetAmount: Web3Wrapper.toBaseUnitAmount(new BigNumber(10), 18),
                takerAssetAmount: Web3Wrapper.toBaseUnitAmount(new BigNumber(2), 18),
            });
<<<<<<< HEAD
            await exchangeWrapper.fillOrderAsync(signedOrderLeft, takerAddress, {
                takerAssetFillAmount: signedOrderLeft.takerAssetAmount.dividedToIntegerBy(5),
            });
            await exchangeWrapper.fillOrderAsync(signedOrderRight, takerAddress, {
                takerAssetFillAmount: signedOrderRight.takerAssetAmount.dividedToIntegerBy(5),
            });
            const data = exchange
                .matchOrders(signedOrderLeft, signedOrderRight, signedOrderLeft.signature, signedOrderRight.signature)
                .getABIEncodedTransactionData();
=======
            let params = orderUtils.createFill(signedOrderLeft, signedOrderLeft.takerAssetAmount.dividedToIntegerBy(5));
            await exchange.fillOrder.awaitTransactionSuccessAsync(
                params.order,
                params.takerAssetFillAmount,
                params.signature,
                { from: takerAddress },
            );
            params = orderUtils.createFill(signedOrderRight, signedOrderRight.takerAssetAmount.dividedToIntegerBy(5));
            await exchange.fillOrder.awaitTransactionSuccessAsync(
                params.order,
                params.takerAssetFillAmount,
                params.signature,
                { from: takerAddress },
            );
            const data = exchange.matchOrders.getABIEncodedTransactionData(
                signedOrderLeft,
                signedOrderRight,
                signedOrderLeft.signature,
                signedOrderRight.signature,
            );
>>>>>>> 91de35e8
            const logDecoder = new LogDecoder(web3Wrapper, artifacts);
            const txReceipt = await logDecoder.getTxWithDecodedLogsAsync(
                await web3Wrapper.sendTransactionAsync({
                    data,
                    to: orderMatcher.address,
                    from: owner,
                    gas: constants.MAX_MATCH_ORDERS_GAS,
                }),
            );
            const fillLogs = _.filter(
                txReceipt.logs,
                log => (log as LogWithDecodedArgs<ExchangeFillEventArgs>).event === 'Fill',
            );
            // Only 2 Fill logs should exist for `matchOrders` call. `fillOrder` should not have been called and should not have emitted a Fill event.
            expect(fillLogs.length).to.be.equal(2);
        });
        it('should only take a spread in rightMakerAsset if entire leftMakerAssetSpread amount can be used to fill rightOrder after matchOrders call', async () => {
            // Create orders to match
            const signedOrderLeft = await orderFactoryLeft.newSignedOrderAsync({
                makerAssetAmount: Web3Wrapper.toBaseUnitAmount(new BigNumber(10), 18),
                takerAssetAmount: Web3Wrapper.toBaseUnitAmount(new BigNumber(0.9), 18),
            });
            const signedOrderRight = await orderFactoryRight.newSignedOrderAsync({
                makerAssetAmount: Web3Wrapper.toBaseUnitAmount(new BigNumber(100), 18),
                takerAssetAmount: Web3Wrapper.toBaseUnitAmount(new BigNumber(990), 18),
            });
            const initialLeftMakerAssetSpreadAmount = Web3Wrapper.toBaseUnitAmount(new BigNumber(1.09), 18);
            const leftTakerAssetSpreadAmount = initialLeftMakerAssetSpreadAmount
                .times(signedOrderRight.makerAssetAmount)
                .dividedToIntegerBy(signedOrderRight.takerAssetAmount);
            // Match signedOrderLeft with signedOrderRight
            const expectedTransferAmounts = {
                // Left Maker
                amountSoldByLeftMaker: signedOrderLeft.makerAssetAmount,
                amountBoughtByLeftMaker: signedOrderLeft.takerAssetAmount,
                // Right Maker
                amountSoldByRightMaker: signedOrderLeft.takerAssetAmount.plus(leftTakerAssetSpreadAmount),
                amountBoughtByRightMaker: signedOrderLeft.makerAssetAmount,
                // Taker
                leftMakerAssetSpreadAmount: constants.ZERO_AMOUNT,
                leftTakerAssetSpreadAmount,
            };
            const initialLeftMakerAssetTakerBalance = await erc20TokenA.balanceOf(orderMatcher.address).callAsync();
            const initialLeftTakerAssetTakerBalance = await erc20TokenB.balanceOf(orderMatcher.address).callAsync();
            // Match signedOrderLeft with signedOrderRight
            const data = exchange
                .matchOrders(signedOrderLeft, signedOrderRight, signedOrderLeft.signature, signedOrderRight.signature)
                .getABIEncodedTransactionData();
            await web3Wrapper.awaitTransactionSuccessAsync(
                await web3Wrapper.sendTransactionAsync({
                    data,
                    to: orderMatcher.address,
                    from: owner,
                    gas: constants.MAX_MATCH_ORDERS_GAS,
                }),
                constants.AWAIT_TRANSACTION_MINED_MS,
            );
            const newLeftMakerAssetTakerBalance = await erc20TokenA.balanceOf(orderMatcher.address).callAsync();
            const newLeftTakerAssetTakerBalance = await erc20TokenB.balanceOf(orderMatcher.address).callAsync();
            const newErc20Balances = await erc20Wrapper.getBalancesAsync();
            expect(newErc20Balances[makerAddressLeft][defaultERC20MakerAssetAddress]).to.be.bignumber.equal(
                erc20BalancesByOwner[makerAddressLeft][defaultERC20MakerAssetAddress].minus(
                    expectedTransferAmounts.amountSoldByLeftMaker,
                ),
            );
            expect(newErc20Balances[makerAddressRight][defaultERC20TakerAssetAddress]).to.be.bignumber.equal(
                erc20BalancesByOwner[makerAddressRight][defaultERC20TakerAssetAddress].minus(
                    expectedTransferAmounts.amountSoldByRightMaker,
                ),
            );
            expect(newErc20Balances[makerAddressLeft][defaultERC20TakerAssetAddress]).to.be.bignumber.equal(
                erc20BalancesByOwner[makerAddressLeft][defaultERC20TakerAssetAddress].plus(
                    expectedTransferAmounts.amountBoughtByLeftMaker,
                ),
            );
            expect(newErc20Balances[makerAddressRight][defaultERC20MakerAssetAddress]).to.be.bignumber.equal(
                erc20BalancesByOwner[makerAddressRight][defaultERC20MakerAssetAddress].plus(
                    expectedTransferAmounts.amountBoughtByRightMaker,
                ),
            );
            expect(newLeftMakerAssetTakerBalance).to.be.bignumber.equal(
                initialLeftMakerAssetTakerBalance.plus(expectedTransferAmounts.leftMakerAssetSpreadAmount),
            );
            expect(newLeftTakerAssetTakerBalance).to.be.bignumber.equal(
                initialLeftTakerAssetTakerBalance.plus(expectedTransferAmounts.leftTakerAssetSpreadAmount),
            );
        });
        it("should succeed if rightOrder's makerAssetData and takerAssetData are not provided", async () => {
            // Create orders to match
            const signedOrderLeft = await orderFactoryLeft.newSignedOrderAsync({
                makerAssetAmount: Web3Wrapper.toBaseUnitAmount(new BigNumber(5), 18),
                takerAssetAmount: Web3Wrapper.toBaseUnitAmount(new BigNumber(10), 18),
            });
            const signedOrderRight = await orderFactoryRight.newSignedOrderAsync({
                makerAssetAmount: Web3Wrapper.toBaseUnitAmount(new BigNumber(20), 18),
                takerAssetAmount: Web3Wrapper.toBaseUnitAmount(new BigNumber(4), 18),
            });
            // Match signedOrderLeft with signedOrderRight
            const expectedTransferAmounts = {
                // Left Maker
                amountSoldByLeftMaker: signedOrderLeft.makerAssetAmount,
                amountBoughtByLeftMaker: signedOrderLeft.takerAssetAmount,
                // Right Maker
                amountSoldByRightMaker: signedOrderRight.makerAssetAmount,
                amountBoughtByRightMaker: signedOrderRight.takerAssetAmount,
                // Taker
                leftMakerAssetSpreadAmount: signedOrderLeft.makerAssetAmount.minus(signedOrderRight.takerAssetAmount),
                leftTakerAssetSpreadAmount: signedOrderRight.makerAssetAmount.minus(signedOrderLeft.takerAssetAmount),
            };
            const initialLeftMakerAssetTakerBalance = await erc20TokenA.balanceOf(orderMatcher.address).callAsync();
            const initialLeftTakerAssetTakerBalance = await erc20TokenB.balanceOf(orderMatcher.address).callAsync();
            // Match signedOrderLeft with signedOrderRight
            signedOrderRight.makerAssetData = constants.NULL_BYTES;
            signedOrderRight.takerAssetData = constants.NULL_BYTES;
            const data = exchange
                .matchOrders(signedOrderLeft, signedOrderRight, signedOrderLeft.signature, signedOrderRight.signature)
                .getABIEncodedTransactionData();
            await web3Wrapper.awaitTransactionSuccessAsync(
                await web3Wrapper.sendTransactionAsync({
                    data,
                    to: orderMatcher.address,
                    from: owner,
                    gas: constants.MAX_MATCH_ORDERS_GAS,
                }),
                constants.AWAIT_TRANSACTION_MINED_MS,
            );
            const newLeftMakerAssetTakerBalance = await erc20TokenA.balanceOf(orderMatcher.address).callAsync();
            const newLeftTakerAssetTakerBalance = await erc20TokenB.balanceOf(orderMatcher.address).callAsync();
            const newErc20Balances = await erc20Wrapper.getBalancesAsync();
            expect(newErc20Balances[makerAddressLeft][defaultERC20MakerAssetAddress]).to.be.bignumber.equal(
                erc20BalancesByOwner[makerAddressLeft][defaultERC20MakerAssetAddress].minus(
                    expectedTransferAmounts.amountSoldByLeftMaker,
                ),
            );
            expect(newErc20Balances[makerAddressRight][defaultERC20TakerAssetAddress]).to.be.bignumber.equal(
                erc20BalancesByOwner[makerAddressRight][defaultERC20TakerAssetAddress].minus(
                    expectedTransferAmounts.amountSoldByRightMaker,
                ),
            );
            expect(newErc20Balances[makerAddressLeft][defaultERC20TakerAssetAddress]).to.be.bignumber.equal(
                erc20BalancesByOwner[makerAddressLeft][defaultERC20TakerAssetAddress].plus(
                    expectedTransferAmounts.amountBoughtByLeftMaker,
                ),
            );
            expect(newErc20Balances[makerAddressRight][defaultERC20MakerAssetAddress]).to.be.bignumber.equal(
                erc20BalancesByOwner[makerAddressRight][defaultERC20MakerAssetAddress].plus(
                    expectedTransferAmounts.amountBoughtByRightMaker,
                ),
            );
            expect(newLeftMakerAssetTakerBalance).to.be.bignumber.equal(
                initialLeftMakerAssetTakerBalance.plus(expectedTransferAmounts.leftMakerAssetSpreadAmount),
            );
            expect(newLeftTakerAssetTakerBalance).to.be.bignumber.equal(
                initialLeftTakerAssetTakerBalance.plus(expectedTransferAmounts.leftTakerAssetSpreadAmount),
            );
        });
        it('should revert with the correct reason if matchOrders call reverts', async () => {
            // Create orders to match
            const signedOrderLeft = await orderFactoryLeft.newSignedOrderAsync({
                makerAssetAmount: Web3Wrapper.toBaseUnitAmount(new BigNumber(5), 18),
                takerAssetAmount: Web3Wrapper.toBaseUnitAmount(new BigNumber(10), 18),
            });
            const signedOrderRight = await orderFactoryRight.newSignedOrderAsync({
                makerAssetAmount: Web3Wrapper.toBaseUnitAmount(new BigNumber(10), 18),
                takerAssetAmount: Web3Wrapper.toBaseUnitAmount(new BigNumber(5), 18),
            });
            signedOrderRight.signature = `0xff${signedOrderRight.signature.slice(4)}`;
            const data = exchange
                .matchOrders(signedOrderLeft, signedOrderRight, signedOrderLeft.signature, signedOrderRight.signature)
                .getABIEncodedTransactionData();
            const expectedError = new ExchangeRevertErrors.SignatureError();
            const tx = web3Wrapper.sendTransactionAsync({
                data,
                to: orderMatcher.address,
                from: owner,
                gas: constants.MAX_MATCH_ORDERS_GAS,
            });
            return expect(tx).to.revertWith(expectedError);
        });
        it('should revert with the correct reason if fillOrder call reverts', async () => {
            // Create orders to match
            const signedOrderLeft = await orderFactoryLeft.newSignedOrderAsync({
                makerAssetAmount: Web3Wrapper.toBaseUnitAmount(new BigNumber(5), 18),
                takerAssetAmount: Web3Wrapper.toBaseUnitAmount(new BigNumber(10), 18),
            });
            const signedOrderRight = await orderFactoryRight.newSignedOrderAsync({
                makerAssetAmount: Web3Wrapper.toBaseUnitAmount(new BigNumber(20), 18),
                takerAssetAmount: Web3Wrapper.toBaseUnitAmount(new BigNumber(4), 18),
            });
            // Matcher will not have enough allowance to fill rightOrder
            await web3Wrapper.awaitTransactionSuccessAsync(
                await orderMatcher.approveAssetProxy(leftMakerAssetData, constants.ZERO_AMOUNT).sendTransactionAsync({
                    from: owner,
                }),
                constants.AWAIT_TRANSACTION_MINED_MS,
            );
            const data = exchange
                .matchOrders(signedOrderLeft, signedOrderRight, signedOrderLeft.signature, signedOrderRight.signature)
                .getABIEncodedTransactionData();
            const expectedError = new ExchangeRevertErrors.AssetProxyTransferError();
            const tx = web3Wrapper.sendTransactionAsync({
                data,
                to: orderMatcher.address,
                from: owner,
                gas: constants.MAX_MATCH_ORDERS_GAS,
            });
            return expect(tx).to.revertWith(expectedError);
        });
    });
    describe('withdrawAsset', () => {
        it('should allow owner to withdraw ERC20 tokens', async () => {
            const erc20AWithdrawAmount = await erc20TokenA.balanceOf(orderMatcher.address).callAsync();
            expect(erc20AWithdrawAmount).to.be.bignumber.gt(constants.ZERO_AMOUNT);
            await web3Wrapper.awaitTransactionSuccessAsync(
                await orderMatcher.withdrawAsset(leftMakerAssetData, erc20AWithdrawAmount).sendTransactionAsync({
                    from: owner,
                }),
            );
            const newBalance = await erc20TokenA.balanceOf(orderMatcher.address).callAsync();
            expect(newBalance).to.be.bignumber.equal(constants.ZERO_AMOUNT);
        });
        it('should allow owner to withdraw ERC721 tokens', async () => {
            const erc721Token = await DummyERC721TokenContract.deployFrom0xArtifactAsync(
                erc721Artifacts.DummyERC721Token,
                provider,
                txDefaults,
                artifacts,
                constants.DUMMY_TOKEN_NAME,
                constants.DUMMY_TOKEN_SYMBOL,
            );
            const tokenId = new BigNumber(1);
            await web3Wrapper.awaitTransactionSuccessAsync(
                await erc721Token.mint(orderMatcher.address, tokenId).sendTransactionAsync({ from: owner }),
                constants.AWAIT_TRANSACTION_MINED_MS,
            );
            const assetData = await devUtils.encodeERC721AssetData(erc721Token.address, tokenId).callAsync();
            const withdrawAmount = new BigNumber(1);
            await web3Wrapper.awaitTransactionSuccessAsync(
                await orderMatcher.withdrawAsset(assetData, withdrawAmount).sendTransactionAsync({ from: owner }),
                constants.AWAIT_TRANSACTION_MINED_MS,
            );
            const erc721Owner = await erc721Token.ownerOf(tokenId).callAsync();
            expect(erc721Owner).to.be.equal(owner);
        });
        it('should revert if not called by owner', async () => {
            const erc20AWithdrawAmount = await erc20TokenA.balanceOf(orderMatcher.address).callAsync();
            expect(erc20AWithdrawAmount).to.be.bignumber.gt(constants.ZERO_AMOUNT);
            const tx = orderMatcher.withdrawAsset(leftMakerAssetData, erc20AWithdrawAmount).sendTransactionAsync({
                from: takerAddress,
            });
            return expect(tx).to.revertWith(RevertReason.OnlyContractOwner);
        });
    });
    describe('approveAssetProxy', () => {
        it('should be able to set an allowance for ERC20 tokens', async () => {
            const allowance = new BigNumber(55465465426546);
            await web3Wrapper.awaitTransactionSuccessAsync(
                await orderMatcher.approveAssetProxy(leftMakerAssetData, allowance).sendTransactionAsync({
                    from: owner,
                }),
                constants.AWAIT_TRANSACTION_MINED_MS,
            );
            const newAllowance = await erc20TokenA.allowance(orderMatcher.address, erc20Proxy.address).callAsync();
            expect(newAllowance).to.be.bignumber.equal(allowance);
        });
        it('should be able to approve an ERC721 token by passing in allowance = 1', async () => {
            const erc721Token = await DummyERC721TokenContract.deployFrom0xArtifactAsync(
                erc721Artifacts.DummyERC721Token,
                provider,
                txDefaults,
                artifacts,
                constants.DUMMY_TOKEN_NAME,
                constants.DUMMY_TOKEN_SYMBOL,
            );
            const assetData = await devUtils
                .encodeERC721AssetData(erc721Token.address, constants.ZERO_AMOUNT)
                .callAsync();
            const allowance = new BigNumber(1);
            await web3Wrapper.awaitTransactionSuccessAsync(
                await orderMatcher.approveAssetProxy(assetData, allowance).sendTransactionAsync({ from: owner }),
                constants.AWAIT_TRANSACTION_MINED_MS,
            );
            const isApproved = await erc721Token
                .isApprovedForAll(orderMatcher.address, erc721Proxy.address)
                .callAsync();
            expect(isApproved).to.be.equal(true);
        });
        it('should be able to approve an ERC721 token by passing in allowance > 1', async () => {
            const erc721Token = await DummyERC721TokenContract.deployFrom0xArtifactAsync(
                erc721Artifacts.DummyERC721Token,
                provider,
                txDefaults,
                artifacts,
                constants.DUMMY_TOKEN_NAME,
                constants.DUMMY_TOKEN_SYMBOL,
            );
            const assetData = await devUtils
                .encodeERC721AssetData(erc721Token.address, constants.ZERO_AMOUNT)
                .callAsync();
            const allowance = new BigNumber(2);
            await web3Wrapper.awaitTransactionSuccessAsync(
                await orderMatcher.approveAssetProxy(assetData, allowance).sendTransactionAsync({ from: owner }),
                constants.AWAIT_TRANSACTION_MINED_MS,
            );
            const isApproved = await erc721Token
                .isApprovedForAll(orderMatcher.address, erc721Proxy.address)
                .callAsync();
            expect(isApproved).to.be.equal(true);
        });
        it('should revert if not called by owner', async () => {
            const approval = new BigNumber(1);
            const tx = orderMatcher.approveAssetProxy(leftMakerAssetData, approval).sendTransactionAsync({
                from: takerAddress,
            });
            return expect(tx).to.revertWith(RevertReason.OnlyContractOwner);
        });
    });
});
// tslint:disable:max-file-line-count
// tslint:enable:no-unnecessary-type-assertion<|MERGE_RESOLUTION|>--- conflicted
+++ resolved
@@ -119,10 +119,10 @@
             await devUtils.encodeERC20AssetData(zrxToken.address).callAsync(),
             new BigNumber(chainId),
         );
-        await exchange.registerAssetProxy.awaitTransactionSuccessAsync(erc20Proxy.address, {
+        await exchange.registerAssetProxy(erc20Proxy.address).awaitTransactionSuccessAsync({
             from: owner,
         });
-        await exchange.registerAssetProxy.awaitTransactionSuccessAsync(erc721Proxy.address, {
+        await exchange.registerAssetProxy(erc721Proxy.address).awaitTransactionSuccessAsync({
             from: owner,
         }); // Authorize ERC20 trades by exchange
         await web3Wrapper.awaitTransactionSuccessAsync(
@@ -145,30 +145,21 @@
         leftMakerAssetData = await devUtils.encodeERC20AssetData(defaultERC20MakerAssetAddress).callAsync();
         leftTakerAssetData = await devUtils.encodeERC20AssetData(defaultERC20TakerAssetAddress).callAsync();
         // Set OrderMatcher balances and allowances
-        await web3Wrapper.awaitTransactionSuccessAsync(
-            await erc20TokenA.setBalance(orderMatcher.address, constants.INITIAL_ERC20_BALANCE).sendTransactionAsync({
-                from: owner,
-            }),
-            constants.AWAIT_TRANSACTION_MINED_MS,
-        );
-        await web3Wrapper.awaitTransactionSuccessAsync(
-            await erc20TokenB.setBalance(orderMatcher.address, constants.INITIAL_ERC20_BALANCE).sendTransactionAsync({
-                from: owner,
-            }),
-            constants.AWAIT_TRANSACTION_MINED_MS,
-        );
-        await web3Wrapper
-            .awaitTransactionSuccessAsync(
-                await orderMatcher.approveAssetProxy(leftMakerAssetData, constants.INITIAL_ERC20_ALLOWANCE),
-                constants.AWAIT_TRANSACTION_MINED_MS,
-            )
-            .sendTransactionAsync();
-        await web3Wrapper
-            .awaitTransactionSuccessAsync(
-                await orderMatcher.approveAssetProxy(leftTakerAssetData, constants.INITIAL_ERC20_ALLOWANCE),
-                constants.AWAIT_TRANSACTION_MINED_MS,
-            )
-            .sendTransactionAsync();
+        await erc20TokenA
+            .setBalance(orderMatcher.address, constants.INITIAL_ERC20_BALANCE)
+            .awaitTransactionSuccessAsync({ from: owner }, { pollingIntervalMs: constants.AWAIT_TRANSACTION_MINED_MS });
+
+        await erc20TokenB
+            .setBalance(orderMatcher.address, constants.INITIAL_ERC20_BALANCE)
+            .awaitTransactionSuccessAsync({ from: owner }, { pollingIntervalMs: constants.AWAIT_TRANSACTION_MINED_MS });
+
+        await orderMatcher
+            .approveAssetProxy(leftMakerAssetData, constants.INITIAL_ERC20_ALLOWANCE)
+            .awaitTransactionSuccessAsync({}, { pollingIntervalMs: constants.AWAIT_TRANSACTION_MINED_MS });
+
+        await orderMatcher
+            .approveAssetProxy(leftTakerAssetData, constants.INITIAL_ERC20_ALLOWANCE)
+            .awaitTransactionSuccessAsync({}, { pollingIntervalMs: constants.AWAIT_TRANSACTION_MINED_MS });
 
         // Create default order parameters
         const defaultOrderParamsLeft = {
@@ -473,38 +464,17 @@
                 makerAssetAmount: Web3Wrapper.toBaseUnitAmount(new BigNumber(10), 18),
                 takerAssetAmount: Web3Wrapper.toBaseUnitAmount(new BigNumber(2), 18),
             });
-<<<<<<< HEAD
-            await exchangeWrapper.fillOrderAsync(signedOrderLeft, takerAddress, {
-                takerAssetFillAmount: signedOrderLeft.takerAssetAmount.dividedToIntegerBy(5),
-            });
-            await exchangeWrapper.fillOrderAsync(signedOrderRight, takerAddress, {
-                takerAssetFillAmount: signedOrderRight.takerAssetAmount.dividedToIntegerBy(5),
-            });
-            const data = exchange
-                .matchOrders(signedOrderLeft, signedOrderRight, signedOrderLeft.signature, signedOrderRight.signature)
-                .getABIEncodedTransactionData();
-=======
             let params = orderUtils.createFill(signedOrderLeft, signedOrderLeft.takerAssetAmount.dividedToIntegerBy(5));
-            await exchange.fillOrder.awaitTransactionSuccessAsync(
-                params.order,
-                params.takerAssetFillAmount,
-                params.signature,
-                { from: takerAddress },
-            );
+            await exchange
+                .fillOrder(params.order, params.takerAssetFillAmount, params.signature)
+                .awaitTransactionSuccessAsync({ from: takerAddress });
             params = orderUtils.createFill(signedOrderRight, signedOrderRight.takerAssetAmount.dividedToIntegerBy(5));
-            await exchange.fillOrder.awaitTransactionSuccessAsync(
-                params.order,
-                params.takerAssetFillAmount,
-                params.signature,
-                { from: takerAddress },
-            );
-            const data = exchange.matchOrders.getABIEncodedTransactionData(
-                signedOrderLeft,
-                signedOrderRight,
-                signedOrderLeft.signature,
-                signedOrderRight.signature,
-            );
->>>>>>> 91de35e8
+            await exchange
+                .fillOrder(params.order, params.takerAssetFillAmount, params.signature)
+                .awaitTransactionSuccessAsync({ from: takerAddress });
+            const data = exchange
+                .matchOrders(signedOrderLeft, signedOrderRight, signedOrderLeft.signature, signedOrderRight.signature)
+                .getABIEncodedTransactionData();
             const logDecoder = new LogDecoder(web3Wrapper, artifacts);
             const txReceipt = await logDecoder.getTxWithDecodedLogsAsync(
                 await web3Wrapper.sendTransactionAsync({
