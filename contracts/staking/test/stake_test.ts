import { ERC20Wrapper } from '@0x/contracts-asset-proxy';
import { blockchainTests, describe } from '@0x/contracts-test-utils';
import { BigNumber } from '@0x/utils';
import * as _ from 'lodash';

<<<<<<< HEAD
import { StakingRevertErrors } from '../src';
=======
import { StakeInfo, StakeStatus } from '../src/types';
>>>>>>> 812c3068

import { StakerActor } from './actors/staker_actor';
import { deployAndConfigureContractsAsync, StakingApiWrapper } from './utils/api_wrapper';
import { toBaseUnitAmount } from './utils/number_utils';

// tslint:disable:no-unnecessary-type-assertion
blockchainTests.resets('Stake Statuses', env => {
    // constants
    const ZERO = new BigNumber(0);
    // tokens & addresses
    let accounts: string[];
    let owner: string;
    let actors: string[];
    // wrappers
    let stakingApiWrapper: StakingApiWrapper;
    let erc20Wrapper: ERC20Wrapper;
    // stake actor
    let staker: StakerActor;
    let poolIds: string[];
    let unusedPoolId: string;
    let poolOperator: string;
    // tests
    before(async () => {
        // create accounts
        accounts = await env.getAccountAddressesAsync();
        owner = accounts[0];
        actors = accounts.slice(2, 5);
        // set up ERC20Wrapper
        erc20Wrapper = new ERC20Wrapper(env.provider, accounts, owner);
        // deploy staking contracts
        stakingApiWrapper = await deployAndConfigureContractsAsync(env, owner, erc20Wrapper);

        // setup new staker
        staker = new StakerActor(actors[0], stakingApiWrapper);
        // setup pools
        poolOperator = actors[1];
        poolIds = await Promise.all([
            await stakingApiWrapper.utils.createStakingPoolAsync(poolOperator, 4, false),
            await stakingApiWrapper.utils.createStakingPoolAsync(poolOperator, 5, false),
        ]);
        const lastPoolId = await stakingApiWrapper.stakingContract.lastPoolId.callAsync();
        unusedPoolId = `0x${new BigNumber(lastPoolId)
            .plus(1)
            .toString(16)
            .padStart(64, '0')}`;
    });
    describe('Stake', () => {
        it('should successfully stake zero ZRX', async () => {
            const amount = toBaseUnitAmount(0);
            await staker.stakeAsync(amount);
        });
        it('should successfully stake non-zero ZRX', async () => {
            const amount = toBaseUnitAmount(10);
            await staker.stakeAsync(amount);
        });
        it('should retain stake balance across 1 epoch', async () => {
            const amount = toBaseUnitAmount(10);
            await staker.stakeAsync(amount);
            await staker.goToNextEpochAsync();
        });
        it('should retain stake balance across 2 epochs', async () => {
            const amount = toBaseUnitAmount(10);
            await staker.stakeAsync(amount);
            await staker.goToNextEpochAsync();
            await staker.goToNextEpochAsync();
        });
    });
    describe('Move Stake', () => {
        it("should be able to rebalance next epoch's stake", async () => {
            // epoch 2
            const amount = toBaseUnitAmount(10);
            await staker.stakeAsync(amount);
            await staker.moveStakeAsync(
                new StakeInfo(StakeStatus.Undelegated),
                new StakeInfo(StakeStatus.Delegated, poolIds[0]),
                amount,
            );
            // still epoch 2 ~ should be able to move stake again
            await staker.moveStakeAsync(
                new StakeInfo(StakeStatus.Delegated, poolIds[0]),
                new StakeInfo(StakeStatus.Undelegated),
                amount,
            );
        });
        it("should be able to reassign next epoch's stake", async () => {
            // epoch 2
            const amount = toBaseUnitAmount(10);
            await staker.stakeAsync(amount);
            await staker.moveStakeAsync(
                new StakeInfo(StakeStatus.Undelegated),
                new StakeInfo(StakeStatus.Delegated, poolIds[0]),
                amount,
            );
            // still epoch 2 ~ should be able to move stake again
            await staker.moveStakeAsync(
                new StakeInfo(StakeStatus.Delegated, poolIds[0]),
                new StakeInfo(StakeStatus.Delegated, poolIds[1]),
                amount,
            );
        });
        it('should fail to move the same stake more than once', async () => {
            // epoch 2
            const amount = toBaseUnitAmount(10);
            await staker.stakeAsync(amount);
            await staker.moveStakeAsync(
                new StakeInfo(StakeStatus.Undelegated),
                new StakeInfo(StakeStatus.Delegated, poolIds[0]),
                amount,
            );
            // stake is now undelegated, should not be able to move it out of active status again
            await staker.moveStakeAsync(
                new StakeInfo(StakeStatus.Undelegated),
                new StakeInfo(StakeStatus.Delegated, poolIds[1]),
                amount,
                new StakingRevertErrors.InsufficientBalanceError(amount, ZERO),
            );
        });
    });
    describe('Stake and Move', () => {
        it("should be able to rebalance next epoch's stake", async () => {
            // epoch 2
            const amount = toBaseUnitAmount(10);
            await staker.stakeAndMoveAsync(
                new StakeInfo(StakeStatus.Undelegated),
                new StakeInfo(StakeStatus.Delegated, poolIds[0]),
                amount,
            );
            // still epoch 2 ~ should be able to move stake again
            await staker.moveStakeAsync(
                new StakeInfo(StakeStatus.Delegated, poolIds[0]),
                new StakeInfo(StakeStatus.Undelegated),
                amount,
            );
        });
        it('should fail to move the same stake more than once', async () => {
            // epoch 2
            const amount = toBaseUnitAmount(10);
            await staker.stakeAndMoveAsync(
                new StakeInfo(StakeStatus.Undelegated),
                new StakeInfo(StakeStatus.Delegated, poolIds[0]),
                amount,
            );
            // stake is now undelegated, should not be able to move it out of active status again
            await staker.moveStakeAsync(
                new StakeInfo(StakeStatus.Undelegated),
                new StakeInfo(StakeStatus.Delegated, poolIds[1]),
                amount,
                new StakingRevertErrors.InsufficientBalanceError(amount, ZERO),
            );
        });
    });
    describe('Move Zero Stake', () => {
        it('undelegated -> undelegated', async () => {
            await staker.moveStakeAsync(
                new StakeInfo(StakeStatus.Undelegated),
                new StakeInfo(StakeStatus.Undelegated),
                ZERO,
            );
        });
        it('undelegated -> delegated', async () => {
            await staker.moveStakeAsync(
                new StakeInfo(StakeStatus.Undelegated),
                new StakeInfo(StakeStatus.Delegated, poolIds[0]),
                ZERO,
            );
        });
        it('delegated -> undelegated', async () => {
            await staker.moveStakeAsync(
                new StakeInfo(StakeStatus.Delegated, poolIds[0]),
                new StakeInfo(StakeStatus.Undelegated),
                ZERO,
            );
        });
        it('delegated -> delegated (same pool)', async () => {
            await staker.moveStakeAsync(
                new StakeInfo(StakeStatus.Delegated, poolIds[0]),
                new StakeInfo(StakeStatus.Delegated, poolIds[0]),
                ZERO,
            );
        });
        it('delegated -> delegated (other pool)', async () => {
            await staker.moveStakeAsync(
                new StakeInfo(StakeStatus.Delegated, poolIds[0]),
                new StakeInfo(StakeStatus.Delegated, poolIds[1]),
                ZERO,
            );
        });
    });
    describe('Move Non-Zero Stake', () => {
        const testMovePartialStake = async (from: StakeInfo, to: StakeInfo) => {
            // setup
            const amount = toBaseUnitAmount(10);
            await staker.stakeAsync(amount);
            if (from.status !== StakeStatus.Undelegated) {
                await staker.moveStakeAsync(new StakeInfo(StakeStatus.Undelegated), from, amount);
            }
            // run test, checking balances in epochs [n .. n + 2]
            // in epoch `n` - `next` is set
            // in epoch `n+1` - `current` is set
            await staker.moveStakeAsync(from, to, amount.div(2));
            await staker.goToNextEpochAsync();
        };
        it('undelegated -> undelegated', async () => {
            await testMovePartialStake(new StakeInfo(StakeStatus.Undelegated), new StakeInfo(StakeStatus.Undelegated));
        });
        it('undelegated -> delegated', async () => {
            await testMovePartialStake(
                new StakeInfo(StakeStatus.Undelegated),
                new StakeInfo(StakeStatus.Delegated, poolIds[0]),
            );
        });
        it('delegated -> undelegated', async () => {
            await testMovePartialStake(
                new StakeInfo(StakeStatus.Delegated, poolIds[0]),
                new StakeInfo(StakeStatus.Undelegated),
            );
        });
        it('delegated -> delegated (same pool)', async () => {
            await testMovePartialStake(
                new StakeInfo(StakeStatus.Delegated, poolIds[0]),
                new StakeInfo(StakeStatus.Delegated, poolIds[0]),
            );
        });
        it('delegated -> delegated (other pool)', async () => {
            await testMovePartialStake(
                new StakeInfo(StakeStatus.Delegated, poolIds[0]),
                new StakeInfo(StakeStatus.Delegated, poolIds[1]),
            );
        });
        it('undelegated -> delegated (non-existent pool)', async () => {
            const amount = toBaseUnitAmount(10);
            await staker.stakeAsync(amount);
            await staker.moveStakeAsync(
                new StakeInfo(StakeStatus.Undelegated),
                new StakeInfo(StakeStatus.Delegated, unusedPoolId),
                amount,
                new StakingRevertErrors.PoolExistenceError(unusedPoolId, false),
            );
        });
        it('delegated -> delegated (non-existent pool)', async () => {
            const amount = toBaseUnitAmount(10);
            await staker.stakeAsync(amount);
            await staker.moveStakeAsync(
                new StakeInfo(StakeStatus.Undelegated),
                new StakeInfo(StakeStatus.Delegated, poolIds[0]),
                amount,
            );
            await staker.moveStakeAsync(
                new StakeInfo(StakeStatus.Delegated, poolIds[0]),
                new StakeInfo(StakeStatus.Delegated, unusedPoolId),
                amount,
                new StakingRevertErrors.PoolExistenceError(unusedPoolId, false),
            );
        });
    });
    describe('Unstake', () => {
        it('should successfully unstake zero ZRX', async () => {
            const amount = toBaseUnitAmount(0);
            await staker.unstakeAsync(amount);
        });
        it('should successfully unstake after becoming undelegated', async () => {
            const amount = toBaseUnitAmount(10);
            await staker.stakeAsync(amount);
            await staker.moveStakeAsync(
                new StakeInfo(StakeStatus.Undelegated),
                new StakeInfo(StakeStatus.Delegated, poolIds[0]),
                amount,
            );
            await staker.moveStakeAsync(
                new StakeInfo(StakeStatus.Delegated, poolIds[0]),
                new StakeInfo(StakeStatus.Undelegated),
                amount,
            );
            await staker.goToNextEpochAsync(); // stake is now undelegated
            await staker.unstakeAsync(amount);
        });
        it('should fail to unstake in the same epoch as stake was undelegated', async () => {
            const amount = toBaseUnitAmount(10);
            await staker.stakeAsync(amount);
            await staker.moveStakeAsync(
                new StakeInfo(StakeStatus.Undelegated),
                new StakeInfo(StakeStatus.Delegated, poolIds[0]),
                amount,
            );
            await staker.goToNextEpochAsync(); // stake is now delegated
            await staker.moveStakeAsync(
                new StakeInfo(StakeStatus.Delegated, poolIds[0]),
                new StakeInfo(StakeStatus.Undelegated),
                amount,
            );
            await staker.unstakeAsync(amount, new StakingRevertErrors.InsufficientBalanceError(amount, ZERO));
        });
        it('should fail to unstake in same epoch that undelegated stake has been delegated', async () => {
            const amount = toBaseUnitAmount(10);
            await staker.stakeAsync(amount);
            await staker.moveStakeAsync(
                new StakeInfo(StakeStatus.Undelegated),
                new StakeInfo(StakeStatus.Delegated, poolIds[0]),
                amount,
            );
            await staker.unstakeAsync(amount, new StakingRevertErrors.InsufficientBalanceError(amount, ZERO));
        });
        it('should fail to unstake one epoch after undelegated stake has been delegated', async () => {
            const amount = toBaseUnitAmount(10);
            await staker.stakeAsync(amount);
            await staker.moveStakeAsync(
                new StakeInfo(StakeStatus.Undelegated),
                new StakeInfo(StakeStatus.Delegated, poolIds[0]),
                amount,
            );
            await staker.goToNextEpochAsync(); // stake is now undelegated
            await staker.unstakeAsync(amount, new StakingRevertErrors.InsufficientBalanceError(amount, ZERO));
        });
        it('should fail to unstake >1 epoch after undelegated stake has been delegated', async () => {
            const amount = toBaseUnitAmount(10);
            await staker.stakeAsync(amount);
            await staker.moveStakeAsync(
                new StakeInfo(StakeStatus.Undelegated),
                new StakeInfo(StakeStatus.Delegated, poolIds[0]),
                amount,
            );
            await staker.goToNextEpochAsync(); // stake is now undelegated
            await staker.goToNextEpochAsync(); // stake is now withdrawable
            await staker.unstakeAsync(amount, new StakingRevertErrors.InsufficientBalanceError(amount, ZERO));
        });
        it('should successfuly unstake freshly deposited stake', async () => {
            const amount = toBaseUnitAmount(10);
            await staker.stakeAsync(amount);
            await staker.unstakeAsync(amount);
        });
    });
    describe('Simulations', () => {
        // it('Simulation from Staking Spec', async () => {
        //     // Epoch 1: Stake some ZRX
        //     await staker.stakeAsync(toBaseUnitAmount(4));
        //     // Later in Epoch 1: User delegates and deactivates some stake
        //     await staker.moveStakeAsync(
        //         new StakeInfo(StakeStatus.Active),
        //         new StakeInfo(StakeStatus.Undelegated),
        //         toBaseUnitAmount(1),
        //     );
        //     await staker.moveStakeAsync(
        //         new StakeInfo(StakeStatus.Active),
        //         new StakeInfo(StakeStatus.Delegated, poolIds[0]),
        //         toBaseUnitAmount(2),
        //     );
        //     // Epoch 2: Status updates (no user intervention required)
        //     await staker.goToNextEpochAsync();
        //     // Epoch 3: Stake that has been undelegated for an epoch can be withdrawn (no user intervention required)
        //     await staker.goToNextEpochAsync();
        //     // Later in Epoch 3: User reactivates half of their undelegated stake; this becomes Active next epoch
        //     await staker.moveStakeAsync(
        //         new StakeInfo(StakeStatus.Undelegated),
        //         new StakeInfo(StakeStatus.Active),
        //         toBaseUnitAmount(0.5),
        //     );
        //     // Later in Epoch 3: User re-delegates half of their stake from Pool 1 to Pool 2
        //     await staker.moveStakeAsync(
        //         new StakeInfo(StakeStatus.Delegated, poolIds[0]),
        //         new StakeInfo(StakeStatus.Delegated, poolIds[1]),
        //         toBaseUnitAmount(1),
        //     );
        //     // Epoch 4: Status updates (no user intervention required)
        //     await staker.goToNextEpochAsync();
        //     // Later in Epoch 4: User deactivates all active stake
        //     await staker.moveStakeAsync(
        //         new StakeInfo(StakeStatus.Active),
        //         new StakeInfo(StakeStatus.Undelegated),
        //         toBaseUnitAmount(1.5),
        //     );
        //     // Later in Epoch 4: User withdraws all available undelegated stake
        //     await staker.unstakeAsync(toBaseUnitAmount(0.5));
        //     // Epoch 5: Status updates (no user intervention required)
        //     await staker.goToNextEpochAsync();
        //     // Later in Epoch 5: User reactivates a portion of their stake
        //     await staker.moveStakeAsync(
        //         new StakeInfo(StakeStatus.Undelegated),
        //         new StakeInfo(StakeStatus.Active),
        //         toBaseUnitAmount(1),
        //     );
        //     // Epoch 6: Status updates (no user intervention required)
        //     await staker.goToNextEpochAsync();
        // });
    });
});
// tslint:enable:no-unnecessary-type-assertion<|MERGE_RESOLUTION|>--- conflicted
+++ resolved
@@ -3,11 +3,9 @@
 import { BigNumber } from '@0x/utils';
 import * as _ from 'lodash';
 
-<<<<<<< HEAD
 import { StakingRevertErrors } from '../src';
-=======
+
 import { StakeInfo, StakeStatus } from '../src/types';
->>>>>>> 812c3068
 
 import { StakerActor } from './actors/staker_actor';
 import { deployAndConfigureContractsAsync, StakingApiWrapper } from './utils/api_wrapper';
