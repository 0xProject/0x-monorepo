import { blockchainTests, expect, Numberish } from '@0x/contracts-test-utils';
import { BigNumber } from '@0x/utils';

import { constants } from '../../src/constants';
import { StoredBalance } from '../../src/types';

<<<<<<< HEAD
import { artifacts, StakingRevertErrors, TestMixinStakeStorageContract } from '../../src';
import { constants } from '../utils/constants';
=======
import { artifacts } from '../artifacts';
import { TestMixinStakeStorageContract } from '../wrappers';
>>>>>>> 812c3068

blockchainTests.resets('MixinStakeStorage unit tests', env => {
    let testContract: TestMixinStakeStorageContract;
    let defaultUninitializedBalance: StoredBalance;
    let defaultSyncedBalance: StoredBalance;
    let defaultUnsyncedBalance: StoredBalance;

    const CURRENT_EPOCH = new BigNumber(5);
    const INDEX_ZERO = new BigNumber(0);
    const INDEX_ONE = new BigNumber(1);

    before(async () => {
        testContract = await TestMixinStakeStorageContract.deployFrom0xArtifactAsync(
            artifacts.TestMixinStakeStorage,
            env.provider,
            env.txDefaults,
            artifacts,
        );
        await testContract.setCurrentEpoch.awaitTransactionSuccessAsync(CURRENT_EPOCH);
        defaultUninitializedBalance = {
            currentEpoch: constants.INITIAL_EPOCH,
            currentEpochBalance: new BigNumber(0),
            nextEpochBalance: new BigNumber(0),
        };
        defaultSyncedBalance = {
            currentEpoch: CURRENT_EPOCH,
            currentEpochBalance: new BigNumber(16),
            nextEpochBalance: new BigNumber(16),
        };
        defaultUnsyncedBalance = {
            currentEpoch: CURRENT_EPOCH.minus(1),
            currentEpochBalance: new BigNumber(10),
            nextEpochBalance: new BigNumber(16),
        };
    });

    async function getTestBalancesAsync(index: Numberish): Promise<StoredBalance> {
        const storedBalance: Partial<StoredBalance> = {};
        [
            storedBalance.currentEpoch,
            storedBalance.currentEpochBalance,
            storedBalance.nextEpochBalance,
        ] = await testContract.testBalances.callAsync(new BigNumber(index));
        return storedBalance as StoredBalance;
    }

    describe('Move stake', () => {
        async function moveStakeAndVerifyBalancesAsync(
            fromBalance: StoredBalance,
            toBalance: StoredBalance,
            amount: BigNumber,
        ): Promise<void> {
            await testContract.setStoredBalance.awaitTransactionSuccessAsync(fromBalance, INDEX_ZERO);
            await testContract.setStoredBalance.awaitTransactionSuccessAsync(toBalance, INDEX_ONE);
            await testContract.moveStake.awaitTransactionSuccessAsync(INDEX_ZERO, INDEX_ONE, amount);

            const actualBalances = await Promise.all([
                getTestBalancesAsync(INDEX_ZERO),
                getTestBalancesAsync(INDEX_ONE),
            ]);
            expect(actualBalances[0]).to.deep.equal({
                currentEpoch: CURRENT_EPOCH,
                currentEpochBalance: fromBalance.currentEpochBalance,
                nextEpochBalance: fromBalance.nextEpochBalance.minus(amount),
            });
            expect(actualBalances[1]).to.deep.equal({
                currentEpoch: CURRENT_EPOCH,
                currentEpochBalance: toBalance.currentEpochBalance,
                nextEpochBalance: toBalance.nextEpochBalance.plus(amount),
            });
        }

        it('Updates balances to reflect move', async () => {
            await moveStakeAndVerifyBalancesAsync(
                defaultSyncedBalance,
                defaultSyncedBalance,
                defaultSyncedBalance.nextEpochBalance.dividedToIntegerBy(2),
            );
        });
        it('Can move amount equal to next epoch balance', async () => {
            await moveStakeAndVerifyBalancesAsync(
                defaultSyncedBalance,
                defaultSyncedBalance,
                defaultSyncedBalance.nextEpochBalance,
            );
        });
        it('Moves to and initializes a previously uninitalized balance', async () => {
            await moveStakeAndVerifyBalancesAsync(
                defaultSyncedBalance,
                defaultUninitializedBalance,
                defaultSyncedBalance.nextEpochBalance.dividedToIntegerBy(2),
            );
        });
        it('Noop if pointers are equal', async () => {
            await testContract.setStoredBalance.awaitTransactionSuccessAsync(defaultSyncedBalance, INDEX_ZERO);
            // If the pointers weren't equal, this would revert with InsufficientBalanceError
            await testContract.moveStake.awaitTransactionSuccessAsync(
                INDEX_ZERO,
                INDEX_ZERO,
                defaultSyncedBalance.nextEpochBalance.plus(1),
            );
            const actualBalance = await getTestBalancesAsync(INDEX_ZERO);
            expect(actualBalance).to.deep.equal(defaultSyncedBalance);
        });
        it("Reverts if attempting to move more than next epoch's balance", async () => {
            await testContract.setStoredBalance.awaitTransactionSuccessAsync(defaultSyncedBalance, INDEX_ZERO);
            const amount = defaultSyncedBalance.nextEpochBalance.plus(1);
            const tx = testContract.moveStake.awaitTransactionSuccessAsync(INDEX_ZERO, INDEX_ONE, amount);
            await expect(tx).to.revertWith(
                new StakingRevertErrors.InsufficientBalanceError(amount, defaultSyncedBalance.nextEpochBalance),
            );
        });
    });

    describe('Load balance', () => {
        it('Balance does not change state if balance was previously synced in the current epoch', async () => {
            await testContract.setStoredBalance.awaitTransactionSuccessAsync(defaultSyncedBalance, INDEX_ZERO);
            const actualBalance = await testContract.loadCurrentBalance.callAsync(INDEX_ZERO);
            expect(actualBalance).to.deep.equal(defaultSyncedBalance);
        });
        it('Balance updates current epoch fields if the balance has not yet been synced in the current epoch', async () => {
            await testContract.setStoredBalance.awaitTransactionSuccessAsync(defaultUnsyncedBalance, INDEX_ZERO);
            const actualBalance = await testContract.loadCurrentBalance.callAsync(INDEX_ZERO);
            expect(actualBalance).to.deep.equal(defaultSyncedBalance);
        });
        it('Balance loads unsynced balance from storage without changing fields', async () => {
            await testContract.setStoredBalance.awaitTransactionSuccessAsync(defaultUnsyncedBalance, INDEX_ZERO);
            const actualBalance = await testContract.loadStaleBalance.callAsync(INDEX_ZERO);
            expect(actualBalance).to.deep.equal(defaultUnsyncedBalance);
        });
        it('Balance loads synced balance from storage without changing fields', async () => {
            await testContract.setStoredBalance.awaitTransactionSuccessAsync(defaultSyncedBalance, INDEX_ZERO);
            const actualBalance = await testContract.loadStaleBalance.callAsync(INDEX_ZERO);
            expect(actualBalance).to.deep.equal(defaultSyncedBalance);
        });
    });

    describe('Increase/decrease balance', () => {
        it('_increaseCurrentAndNextBalance', async () => {
            await testContract.setStoredBalance.awaitTransactionSuccessAsync(defaultUnsyncedBalance, INDEX_ZERO);
            const amount = defaultUnsyncedBalance.currentEpochBalance.dividedToIntegerBy(2);
            await testContract.increaseCurrentAndNextBalance.awaitTransactionSuccessAsync(INDEX_ZERO, amount);
            const actualBalance = await getTestBalancesAsync(INDEX_ZERO);
            expect(actualBalance).to.deep.equal({
                ...defaultSyncedBalance,
                currentEpochBalance: defaultSyncedBalance.currentEpochBalance.plus(amount),
                nextEpochBalance: defaultSyncedBalance.nextEpochBalance.plus(amount),
            });
        });
        it('_increaseCurrentAndNextBalance (previously uninitialized)', async () => {
            await testContract.setStoredBalance.awaitTransactionSuccessAsync(defaultUninitializedBalance, INDEX_ZERO);
            const amount = defaultSyncedBalance.currentEpochBalance;
            await testContract.increaseCurrentAndNextBalance.awaitTransactionSuccessAsync(INDEX_ZERO, amount);
            const actualBalance = await getTestBalancesAsync(INDEX_ZERO);
            expect(actualBalance).to.deep.equal(defaultSyncedBalance);
        });
        it('_decreaseCurrentAndNextBalance', async () => {
            await testContract.setStoredBalance.awaitTransactionSuccessAsync(defaultUnsyncedBalance, INDEX_ZERO);
            const amount = defaultUnsyncedBalance.currentEpochBalance.dividedToIntegerBy(2);
            await testContract.decreaseCurrentAndNextBalance.awaitTransactionSuccessAsync(INDEX_ZERO, amount);
            const actualBalance = await getTestBalancesAsync(INDEX_ZERO);
            expect(actualBalance).to.deep.equal({
                ...defaultSyncedBalance,
                currentEpochBalance: defaultSyncedBalance.currentEpochBalance.minus(amount),
                nextEpochBalance: defaultSyncedBalance.nextEpochBalance.minus(amount),
            });
        });
        it('_increaseNextBalance', async () => {
            await testContract.setStoredBalance.awaitTransactionSuccessAsync(defaultUnsyncedBalance, INDEX_ZERO);
            const amount = defaultUnsyncedBalance.currentEpochBalance.dividedToIntegerBy(2);
            await testContract.increaseNextBalance.awaitTransactionSuccessAsync(INDEX_ZERO, amount);
            const actualBalance = await getTestBalancesAsync(INDEX_ZERO);
            expect(actualBalance).to.deep.equal({
                ...defaultSyncedBalance,
                nextEpochBalance: defaultSyncedBalance.nextEpochBalance.plus(amount),
            });
        });
        it('_increaseCurrentAndNextBalance (previously uninitialized)', async () => {
            await testContract.setStoredBalance.awaitTransactionSuccessAsync(defaultUninitializedBalance, INDEX_ZERO);
            const amount = defaultSyncedBalance.currentEpochBalance;
            await testContract.increaseNextBalance.awaitTransactionSuccessAsync(INDEX_ZERO, amount);
            const actualBalance = await getTestBalancesAsync(INDEX_ZERO);
            expect(actualBalance).to.deep.equal({
                ...defaultSyncedBalance,
                currentEpochBalance: new BigNumber(0),
            });
        });
        it('_decreaseNextBalance', async () => {
            await testContract.setStoredBalance.awaitTransactionSuccessAsync(defaultUnsyncedBalance, INDEX_ZERO);
            const amount = defaultUnsyncedBalance.currentEpochBalance.dividedToIntegerBy(2);
            await testContract.decreaseNextBalance.awaitTransactionSuccessAsync(INDEX_ZERO, amount);
            const actualBalance = await getTestBalancesAsync(INDEX_ZERO);
            expect(actualBalance).to.deep.equal({
                ...defaultSyncedBalance,
                nextEpochBalance: defaultSyncedBalance.nextEpochBalance.minus(amount),
            });
        });
    });
});<|MERGE_RESOLUTION|>--- conflicted
+++ resolved
@@ -4,13 +4,10 @@
 import { constants } from '../../src/constants';
 import { StoredBalance } from '../../src/types';
 
-<<<<<<< HEAD
-import { artifacts, StakingRevertErrors, TestMixinStakeStorageContract } from '../../src';
-import { constants } from '../utils/constants';
-=======
+import { StakingRevertErrors } from '../../src';
+
 import { artifacts } from '../artifacts';
 import { TestMixinStakeStorageContract } from '../wrappers';
->>>>>>> 812c3068
 
 blockchainTests.resets('MixinStakeStorage unit tests', env => {
     let testContract: TestMixinStakeStorageContract;
