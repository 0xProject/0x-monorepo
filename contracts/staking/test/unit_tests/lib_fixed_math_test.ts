--- conflicted
+++ resolved
@@ -3,11 +3,7 @@
 import { Decimal } from 'decimal.js';
 import * as _ from 'lodash';
 
-<<<<<<< HEAD
-import { artifacts, FixedMathRevertErrors, TestLibFixedMathContract } from '../../src';
-
-=======
->>>>>>> 812c3068
+import { FixedMathRevertErrors } from '../../src';
 import { assertRoughlyEquals, fromFixed, toDecimal, toFixed } from '../utils/number_utils';
 
 import { artifacts } from '../artifacts';
