import { blockchainTests, expect } from '@0x/contracts-test-utils';
import { AuthorizableRevertErrors } from '@0x/contracts-utils';
import { LogWithDecodedArgs, TransactionReceiptWithDecodedLogs } from 'ethereum-types';

import { artifacts } from '../artifacts';
import {
<<<<<<< HEAD
    artifacts,
    StakingRevertErrors,
=======
>>>>>>> 812c3068
    TestExchangeManagerContract,
    TestExchangeManagerExchangeAddedEventArgs,
    TestExchangeManagerExchangeRemovedEventArgs,
} from '../wrappers';

blockchainTests.resets('Exchange Unit Tests', env => {
    // Addresses
    let nonOwner: string;
    let owner: string;
    let nonExchange: string;
    let exchange: string;
    let nonAuthority: string;
    let authority: string;

    // Exchange Manager
    let exchangeManager: TestExchangeManagerContract;

    before(async () => {
        // Set up addresses for testing.
        [nonOwner, owner, nonExchange, exchange, nonAuthority, authority] = await env.getAccountAddressesAsync();

        // Deploy the Exchange Manager contract.
        exchangeManager = await TestExchangeManagerContract.deployFrom0xArtifactAsync(
            artifacts.TestExchangeManager,
            env.provider,
            {
                ...env.txDefaults,
                from: owner,
            },
            artifacts,
        );

        // Register the exchange.
        await exchangeManager.setValidExchange.awaitTransactionSuccessAsync(exchange);

        // Register an authority.
        await exchangeManager.addAuthorizedAddress.awaitTransactionSuccessAsync(authority, { from: owner });
    });

    describe('onlyExchange', () => {
        it('should revert if called by an unregistered exchange', async () => {
            const expectedError = new StakingRevertErrors.OnlyCallableByExchangeError(nonExchange);
            return expect(exchangeManager.onlyExchangeFunction.callAsync({ from: nonExchange })).to.revertWith(
                expectedError,
            );
        });

        it('should succeed if called by a registered exchange', async () => {
            const didSucceed = await exchangeManager.onlyExchangeFunction.callAsync({ from: exchange });
            expect(didSucceed).to.be.true();
        });
    });

    enum ExchangeManagerEventType {
        ExchangeAdded,
        ExchangeRemoved,
    }

    // Verify the logs emitted by `addExchangeAddress` and `removeExchangeAddress`
    function verifyExchangeManagerEvent(
        eventType: ExchangeManagerEventType,
        exchangeAddress: string,
        receipt: TransactionReceiptWithDecodedLogs,
    ): void {
        // Ensure that the length of the logs is correct.
        expect(receipt.logs.length).to.be.eq(1);

        // Ensure that the event emitted was correct.
        let log;
        // tslint:disable:no-unnecessary-type-assertion
        if (eventType === ExchangeManagerEventType.ExchangeAdded) {
            log = receipt.logs[0] as LogWithDecodedArgs<TestExchangeManagerExchangeAddedEventArgs>;
            expect(log.event).to.be.eq('ExchangeAdded');
        } else {
            log = receipt.logs[0] as LogWithDecodedArgs<TestExchangeManagerExchangeRemovedEventArgs>;
            expect(log.event).to.be.eq('ExchangeRemoved');
        }
        // tslint:enable:no-unnecessary-type-assertion
        expect(log.args.exchangeAddress).to.be.eq(exchangeAddress);
    }

    describe('addExchangeAddress', () => {
        it('should revert if called by an unauthorized address', async () => {
            const expectedError = new AuthorizableRevertErrors.SenderNotAuthorizedError(nonAuthority);
            const tx = exchangeManager.addExchangeAddress.awaitTransactionSuccessAsync(nonExchange, {
                from: nonAuthority,
            });
            return expect(tx).to.revertWith(expectedError);
        });

        it('should revert when adding an exchange if called by the (non-authorized) owner', async () => {
            const expectedError = new AuthorizableRevertErrors.SenderNotAuthorizedError(owner);
            const tx = exchangeManager.addExchangeAddress.awaitTransactionSuccessAsync(nonExchange, {
                from: owner,
            });
            return expect(tx).to.revertWith(expectedError);
        });

        it('should successfully add an exchange if called by an authorized address', async () => {
            // Register a new exchange.
            const receipt = await exchangeManager.addExchangeAddress.awaitTransactionSuccessAsync(nonExchange, {
                from: authority,
            });

            // Ensure that the logged event was correct.
            verifyExchangeManagerEvent(ExchangeManagerEventType.ExchangeAdded, nonExchange, receipt);

            // Ensure that the exchange was successfully registered.
            const isValidExchange = await exchangeManager.validExchanges.callAsync(nonExchange);
            expect(isValidExchange).to.be.true();
        });

        it('should fail to add an exchange redundantly', async () => {
            const expectedError = new StakingRevertErrors.ExchangeManagerError(
                StakingRevertErrors.ExchangeManagerErrorCodes.ExchangeAlreadyRegistered,
                exchange,
            );
            const tx = exchangeManager.addExchangeAddress.awaitTransactionSuccessAsync(exchange, { from: authority });
            return expect(tx).to.revertWith(expectedError);
        });
    });

    describe('removeExchangeAddress', () => {
        it('should revert if called by an unauthorized address', async () => {
            const expectedError = new AuthorizableRevertErrors.SenderNotAuthorizedError(nonAuthority);
            const tx = exchangeManager.removeExchangeAddress.awaitTransactionSuccessAsync(exchange, {
                from: nonAuthority,
            });
            return expect(tx).to.revertWith(expectedError);
        });

        it('should revert when removing an exchange if called by the (non-authorized) owner', async () => {
            const expectedError = new AuthorizableRevertErrors.SenderNotAuthorizedError(owner);
            const tx = exchangeManager.removeExchangeAddress.awaitTransactionSuccessAsync(nonExchange, {
                from: owner,
            });
            return expect(tx).to.revertWith(expectedError);
        });

        it('should successfully remove a registered exchange if called by an authorized address', async () => {
            // Remove the registered exchange.
            const receipt = await exchangeManager.removeExchangeAddress.awaitTransactionSuccessAsync(exchange, {
                from: authority,
            });

            // Ensure that the logged event was correct.
            verifyExchangeManagerEvent(ExchangeManagerEventType.ExchangeRemoved, exchange, receipt);

            // Ensure that the exchange was removed.
            const isValidExchange = await exchangeManager.validExchanges.callAsync(exchange);
            expect(isValidExchange).to.be.false();
        });

        it('should fail to remove an exchange redundantly', async () => {
            const expectedError = new StakingRevertErrors.ExchangeManagerError(
                StakingRevertErrors.ExchangeManagerErrorCodes.ExchangeNotRegistered,
                nonExchange,
            );
            const tx = exchangeManager.removeExchangeAddress.awaitTransactionSuccessAsync(nonExchange, {
                from: authority,
            });
            return expect(tx).to.revertWith(expectedError);
        });
    });
});<|MERGE_RESOLUTION|>--- conflicted
+++ resolved
@@ -2,13 +2,10 @@
 import { AuthorizableRevertErrors } from '@0x/contracts-utils';
 import { LogWithDecodedArgs, TransactionReceiptWithDecodedLogs } from 'ethereum-types';
 
+import { StakingRevertErrors } from '../../src';
+
 import { artifacts } from '../artifacts';
 import {
-<<<<<<< HEAD
-    artifacts,
-    StakingRevertErrors,
-=======
->>>>>>> 812c3068
     TestExchangeManagerContract,
     TestExchangeManagerExchangeAddedEventArgs,
     TestExchangeManagerExchangeRemovedEventArgs,
