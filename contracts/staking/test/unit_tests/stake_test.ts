import {
    blockchainTests,
    expect,
    filterLogs,
    filterLogsToArguments,
    getRandomInteger,
    hexLeftPad,
    hexRandom,
    Numberish,
    shortZip,
} from '@0x/contracts-test-utils';
import { BigNumber } from '@0x/utils';
import * as _ from 'lodash';

import { StakeStatus } from '../../src/types';

import { artifacts } from '../artifacts';
import {
<<<<<<< HEAD
    artifacts,
    StakingRevertErrors,
=======
>>>>>>> 812c3068
    TestMixinStakeContract,
    TestMixinStakeDecreaseCurrentAndNextBalanceEventArgs as DecreaseCurrentAndNextBalanceEventArgs,
    TestMixinStakeDecreaseNextBalanceEventArgs as DecreaseNextBalanceEventArgs,
    TestMixinStakeEvents as StakeEvents,
    TestMixinStakeIncreaseCurrentAndNextBalanceEventArgs as IncreaseCurrentAndNextBalanceEventArgs,
    TestMixinStakeIncreaseNextBalanceEventArgs as IncreaseNextBalanceEventArgs,
    TestMixinStakeMoveStakeEventArgs as MoveStakeEventArgs,
    TestMixinStakeMoveStakeStorageEventArgs as MoveStakeStorageEventArgs,
    TestMixinStakeStakeEventArgs as StakeEventArgs,
    TestMixinStakeUnstakeEventArgs as UnstakeEventArgs,
    TestMixinStakeWithdrawAndSyncDelegatorRewardsEventArgs as WithdrawAndSyncDelegatorRewardsEventArgs,
    TestMixinStakeZrxVaultDepositFromEventArgs as ZrxVaultDepositFromEventArgs,
    TestMixinStakeZrxVaultWithdrawFromEventArgs as ZrxVaultWithdrawFromEventArgs,
} from '../wrappers';

blockchainTests.resets('MixinStake unit tests', env => {
    let testContract: TestMixinStakeContract;
    let staker: string;
    let stakerUndelegatedStakeSlot: string;
    let currentEpoch: BigNumber;

    before(async () => {
        [staker] = await env.getAccountAddressesAsync();
        testContract = await TestMixinStakeContract.deployFrom0xArtifactAsync(
            artifacts.TestMixinStake,
            env.provider,
            env.txDefaults,
            artifacts,
        );
        currentEpoch = await testContract.currentEpoch.callAsync();
        stakerUndelegatedStakeSlot = await testContract.getOwnerStakeByStatusSlot.callAsync(
            staker,
            StakeStatus.Undelegated,
        );
    });

    describe('stake()', () => {
        it('deposits funds into the ZRX vault', async () => {
            const amount = getRandomInteger(0, 100e18);
            const { logs } = await testContract.stake.awaitTransactionSuccessAsync(amount);
            const events = filterLogsToArguments<ZrxVaultDepositFromEventArgs>(logs, StakeEvents.ZrxVaultDepositFrom);
            expect(events).to.be.length(1);
            expect(events[0].staker).to.eq(staker);
            expect(events[0].amount).to.bignumber.eq(amount);
        });

        it('increases current and next undelegated stake balance', async () => {
            const amount = getRandomInteger(0, 100e18);
            const { logs } = await testContract.stake.awaitTransactionSuccessAsync(amount);
            const events = filterLogsToArguments<IncreaseCurrentAndNextBalanceEventArgs>(
                logs,
                StakeEvents.IncreaseCurrentAndNextBalance,
            );
            expect(events).to.be.length(1);
            expect(events[0].balanceSlot).to.eq(stakerUndelegatedStakeSlot);
            expect(events[0].amount).to.bignumber.eq(amount);
        });

        it('raises a `Stake` event', async () => {
            const amount = getRandomInteger(0, 100e18);
            const { logs } = await testContract.stake.awaitTransactionSuccessAsync(amount);
            const events = filterLogsToArguments<StakeEventArgs>(logs, StakeEvents.Stake);
            expect(events).to.be.length(1);
            expect(events[0].staker).to.eq(staker);
            expect(events[0].amount).to.bignumber.eq(amount);
        });
    });

    describe('unstake()', () => {
        async function setUndelegatedStakeAsync(
            currentEpochBalance: Numberish,
            nextEpochBalance: Numberish,
        ): Promise<void> {
            await testContract.setOwnerStakeByStatus.awaitTransactionSuccessAsync(staker, StakeStatus.Undelegated, {
                currentEpoch,
                currentEpochBalance: new BigNumber(currentEpochBalance),
                nextEpochBalance: new BigNumber(nextEpochBalance),
            });
        }

        it('throws if not enough undelegated stake in the current epoch', async () => {
            const amount = getRandomInteger(0, 100e18);
            await setUndelegatedStakeAsync(amount.minus(1), amount);
            const tx = testContract.unstake.awaitTransactionSuccessAsync(amount);
            const expectedError = new StakingRevertErrors.InsufficientBalanceError(amount, amount.minus(1));
            return expect(tx).to.revertWith(expectedError);
        });

        it('throws if not enough undelegated stake in the next epoch', async () => {
            const amount = getRandomInteger(0, 100e18);
            await setUndelegatedStakeAsync(amount, amount.minus(1));
            const tx = testContract.unstake.awaitTransactionSuccessAsync(amount);
            const expectedError = new StakingRevertErrors.InsufficientBalanceError(amount, amount.minus(1));
            return expect(tx).to.revertWith(expectedError);
        });

        it('throws if not enough undelegated stake in both epochs', async () => {
            const amount = getRandomInteger(0, 100e18);
            await setUndelegatedStakeAsync(amount.minus(1), amount.minus(1));
            const tx = testContract.unstake.awaitTransactionSuccessAsync(amount);
            const expectedError = new StakingRevertErrors.InsufficientBalanceError(amount, amount.minus(1));
            return expect(tx).to.revertWith(expectedError);
        });

        it('decreases current and next undelegated stake balance', async () => {
            const amount = getRandomInteger(0, 100e18);
            await setUndelegatedStakeAsync(amount, amount);
            const { logs } = await testContract.unstake.awaitTransactionSuccessAsync(amount);
            const events = filterLogsToArguments<DecreaseCurrentAndNextBalanceEventArgs>(
                logs,
                StakeEvents.DecreaseCurrentAndNextBalance,
            );
            expect(events).to.be.length(1);
            expect(events[0].balanceSlot).to.eq(stakerUndelegatedStakeSlot);
            expect(events[0].amount).to.bignumber.eq(amount);
        });

        it('withdraws funds from the ZRX vault', async () => {
            const amount = getRandomInteger(0, 100e18);
            await setUndelegatedStakeAsync(amount, amount);
            const { logs } = await testContract.unstake.awaitTransactionSuccessAsync(amount);
            const events = filterLogsToArguments<ZrxVaultWithdrawFromEventArgs>(logs, StakeEvents.ZrxVaultWithdrawFrom);
            expect(events).to.be.length(1);
            expect(events[0].staker).to.eq(staker);
            expect(events[0].amount).to.bignumber.eq(amount);
        });

        it('emits an `Unstake` event', async () => {
            const amount = getRandomInteger(0, 100e18);
            await setUndelegatedStakeAsync(amount, amount);
            const { logs } = await testContract.unstake.awaitTransactionSuccessAsync(amount);
            const events = filterLogsToArguments<UnstakeEventArgs>(logs, StakeEvents.Unstake);
            expect(events).to.be.length(1);
            expect(events[0].staker).to.eq(staker);
            expect(events[0].amount).to.bignumber.eq(amount);
        });
    });

    describe('moveStake()', () => {
        const INVALID_POOL_ERROR = 'INVALID_POOL';
        const INVALID_POOL_ID = hexLeftPad(0);
        const VALID_POOL_IDS = [hexRandom(), hexRandom()];
        let delegatedStakeToPoolByOwnerSlots: string[];
        let delegatedStakeByPoolIdSlots: string[];
        let globalDelegatedStakeSlot: string;
        let stakerDelegatedStakeSlot: string;

        before(async () => {
            delegatedStakeToPoolByOwnerSlots = await Promise.all(
                VALID_POOL_IDS.map(async poolId =>
                    testContract.getDelegatedStakeToPoolByOwnerSlot.callAsync(poolId, staker),
                ),
            );
            delegatedStakeByPoolIdSlots = await Promise.all(
                VALID_POOL_IDS.map(async poolId => testContract.getDelegatedStakeByPoolIdSlot.callAsync(poolId)),
            );
            globalDelegatedStakeSlot = await testContract.getGlobalStakeByStatusSlot.callAsync(StakeStatus.Delegated);
            stakerDelegatedStakeSlot = await testContract.getOwnerStakeByStatusSlot.callAsync(
                staker,
                StakeStatus.Delegated,
            );
        });

        it('throws if the "from" pool is invalid', async () => {
            const tx = testContract.moveStake.awaitTransactionSuccessAsync(
                { status: StakeStatus.Delegated, poolId: INVALID_POOL_ID },
                { status: StakeStatus.Delegated, poolId: VALID_POOL_IDS[0] },
                getRandomInteger(0, 100e18),
            );
            return expect(tx).to.revertWith(INVALID_POOL_ERROR);
        });

        it('throws if the "to" pool is invalid', async () => {
            const tx = testContract.moveStake.awaitTransactionSuccessAsync(
                { status: StakeStatus.Delegated, poolId: VALID_POOL_IDS[0] },
                { status: StakeStatus.Delegated, poolId: INVALID_POOL_ID },
                getRandomInteger(0, 100e18),
            );
            return expect(tx).to.revertWith(INVALID_POOL_ERROR);
        });

        it('throws if the "from" and "to" pools are invalid', async () => {
            const tx = testContract.moveStake.awaitTransactionSuccessAsync(
                { status: StakeStatus.Delegated, poolId: INVALID_POOL_ID },
                { status: StakeStatus.Delegated, poolId: INVALID_POOL_ID },
                getRandomInteger(0, 100e18),
            );
            return expect(tx).to.revertWith(INVALID_POOL_ERROR);
        });

        it('withdraws delegator rewards when "from" stake is delegated', async () => {
            const { logs } = await testContract.moveStake.awaitTransactionSuccessAsync(
                { status: StakeStatus.Delegated, poolId: VALID_POOL_IDS[0] },
                { status: StakeStatus.Undelegated, poolId: VALID_POOL_IDS[1] },
                getRandomInteger(0, 100e18),
            );
            const events = filterLogsToArguments<WithdrawAndSyncDelegatorRewardsEventArgs>(
                logs,
                StakeEvents.WithdrawAndSyncDelegatorRewards,
            );
            expect(events).to.be.length(1);
            expect(events[0].poolId).to.eq(VALID_POOL_IDS[0]);
            expect(events[0].delegator).to.eq(staker);
        });

        it('withdraws delegator rewards when "to" stake is delegated', async () => {
            const { logs } = await testContract.moveStake.awaitTransactionSuccessAsync(
                { status: StakeStatus.Undelegated, poolId: VALID_POOL_IDS[0] },
                { status: StakeStatus.Delegated, poolId: VALID_POOL_IDS[1] },
                getRandomInteger(0, 100e18),
            );
            const events = filterLogsToArguments<WithdrawAndSyncDelegatorRewardsEventArgs>(
                logs,
                StakeEvents.WithdrawAndSyncDelegatorRewards,
            );
            expect(events).to.be.length(1);
            expect(events[0].poolId).to.eq(VALID_POOL_IDS[1]);
            expect(events[0].delegator).to.eq(staker);
        });

        it('withdraws delegator rewards when both stakes are both delegated', async () => {
            const { logs } = await testContract.moveStake.awaitTransactionSuccessAsync(
                { status: StakeStatus.Delegated, poolId: VALID_POOL_IDS[0] },
                { status: StakeStatus.Delegated, poolId: VALID_POOL_IDS[1] },
                getRandomInteger(0, 100e18),
            );
            const events = filterLogsToArguments<WithdrawAndSyncDelegatorRewardsEventArgs>(
                logs,
                StakeEvents.WithdrawAndSyncDelegatorRewards,
            );
            expect(events).to.be.length(2);
            for (const [event, poolId] of shortZip(events, VALID_POOL_IDS)) {
                expect(event.poolId).to.eq(poolId);
                expect(event.delegator).to.eq(staker);
            }
        });

        it('does not withdraw delegator rewards when both stakes are both undelegated', async () => {
            const { logs } = await testContract.moveStake.awaitTransactionSuccessAsync(
                { status: StakeStatus.Undelegated, poolId: VALID_POOL_IDS[0] },
                { status: StakeStatus.Undelegated, poolId: VALID_POOL_IDS[1] },
                getRandomInteger(0, 100e18),
            );
            const events = filterLogsToArguments<WithdrawAndSyncDelegatorRewardsEventArgs>(
                logs,
                StakeEvents.WithdrawAndSyncDelegatorRewards,
            );
            expect(events).to.be.length(0);
        });

        it('decreases pool and global delegated stake counters when "from" stake is delegated', async () => {
            const amount = getRandomInteger(0, 100e18);
            const { logs } = await testContract.moveStake.awaitTransactionSuccessAsync(
                { status: StakeStatus.Delegated, poolId: VALID_POOL_IDS[0] },
                { status: StakeStatus.Undelegated, poolId: VALID_POOL_IDS[1] },
                amount,
            );
            const decreaseNextBalanceEvents = filterLogsToArguments<DecreaseNextBalanceEventArgs>(
                logs,
                StakeEvents.DecreaseNextBalance,
            );
            const counters = [
                delegatedStakeToPoolByOwnerSlots[0],
                delegatedStakeByPoolIdSlots[0],
                globalDelegatedStakeSlot,
            ];
            expect(decreaseNextBalanceEvents).to.be.length(3);
            for (const [event, slot] of shortZip(decreaseNextBalanceEvents, counters)) {
                expect(event.balanceSlot).to.eq(slot);
                expect(event.amount).to.bignumber.eq(amount);
            }
        });

        it('increases pool and global delegated stake counters when "to" stake is delegated', async () => {
            const amount = getRandomInteger(0, 100e18);
            const { logs } = await testContract.moveStake.awaitTransactionSuccessAsync(
                { status: StakeStatus.Undelegated, poolId: VALID_POOL_IDS[0] },
                { status: StakeStatus.Delegated, poolId: VALID_POOL_IDS[1] },
                amount,
            );
            const increaseNextBalanceEvents = filterLogsToArguments<IncreaseNextBalanceEventArgs>(
                logs,
                StakeEvents.IncreaseNextBalance,
            );
            const counters = [
                delegatedStakeToPoolByOwnerSlots[1],
                delegatedStakeByPoolIdSlots[1],
                globalDelegatedStakeSlot,
            ];
            expect(increaseNextBalanceEvents).to.be.length(3);
            for (const [event, slot] of shortZip(increaseNextBalanceEvents, counters)) {
                expect(event.balanceSlot).to.eq(slot);
                expect(event.amount).to.bignumber.eq(amount);
            }
        });

        it('decreases then increases pool and global delegated stake counters when both stakes are delegated', async () => {
            const amount = getRandomInteger(0, 100e18);
            const { logs } = await testContract.moveStake.awaitTransactionSuccessAsync(
                { status: StakeStatus.Delegated, poolId: VALID_POOL_IDS[0] },
                { status: StakeStatus.Delegated, poolId: VALID_POOL_IDS[1] },
                amount,
            );
            const decreaseNextBalanceEvents = filterLogs<DecreaseNextBalanceEventArgs>(
                logs,
                StakeEvents.DecreaseNextBalance,
            );
            const increaseNextBalanceEvents = filterLogs<IncreaseNextBalanceEventArgs>(
                logs,
                StakeEvents.IncreaseNextBalance,
            );
            const decreaseCounters = [
                delegatedStakeToPoolByOwnerSlots[0],
                delegatedStakeByPoolIdSlots[0],
                globalDelegatedStakeSlot,
            ];
            expect(decreaseNextBalanceEvents).to.be.length(3);
            for (const [event, slot] of shortZip(decreaseNextBalanceEvents, decreaseCounters)) {
                expect(event.args.balanceSlot).to.eq(slot);
                expect(event.args.amount).to.bignumber.eq(amount);
            }
            const increaseCounters = [
                delegatedStakeToPoolByOwnerSlots[1],
                delegatedStakeByPoolIdSlots[1],
                globalDelegatedStakeSlot,
            ];
            expect(increaseNextBalanceEvents).to.be.length(3);
            for (const [event, slot] of shortZip(increaseNextBalanceEvents, increaseCounters)) {
                expect(event.args.balanceSlot).to.eq(slot);
                expect(event.args.amount).to.bignumber.eq(amount);
            }
            // Check that all decreases occur before the increases.
            const maxDecreaseIndex = _.max(decreaseNextBalanceEvents.map(e => e.logIndex)) as number;
            const maxIncreaseIndex = _.max(increaseNextBalanceEvents.map(e => e.logIndex)) as number;
            expect(maxDecreaseIndex).to.be.lt(maxIncreaseIndex);
        });

        it('does not change pool and global delegated stake counters when both stakes are undelegated', async () => {
            const amount = getRandomInteger(0, 100e18);
            const { logs } = await testContract.moveStake.awaitTransactionSuccessAsync(
                { status: StakeStatus.Undelegated, poolId: VALID_POOL_IDS[0] },
                { status: StakeStatus.Undelegated, poolId: VALID_POOL_IDS[1] },
                amount,
            );
            const decreaseNextBalanceEvents = filterLogsToArguments<DecreaseNextBalanceEventArgs>(
                logs,
                StakeEvents.DecreaseNextBalance,
            );
            const increaseNextBalanceEvents = filterLogsToArguments<IncreaseNextBalanceEventArgs>(
                logs,
                StakeEvents.IncreaseNextBalance,
            );
            expect(decreaseNextBalanceEvents).to.be.length(0);
            expect(increaseNextBalanceEvents).to.be.length(0);
        });

        it('does nothing when moving the owner stake from undelegated to undelegated', async () => {
            const amount = getRandomInteger(0, 100e18);
            const { logs } = await testContract.moveStake.awaitTransactionSuccessAsync(
                { status: StakeStatus.Undelegated, poolId: VALID_POOL_IDS[0] },
                { status: StakeStatus.Undelegated, poolId: VALID_POOL_IDS[1] },
                amount,
            );
            const events = filterLogsToArguments<MoveStakeStorageEventArgs>(logs, StakeEvents.MoveStakeStorage);
            expect(events).to.be.length(0);
        });

        it('does nothing when moving zero stake', async () => {
            const amount = new BigNumber(0);
            const { logs } = await testContract.moveStake.awaitTransactionSuccessAsync(
                { status: StakeStatus.Delegated, poolId: VALID_POOL_IDS[0] },
                { status: StakeStatus.Delegated, poolId: VALID_POOL_IDS[1] },
                amount,
            );
            const events = filterLogsToArguments<MoveStakeStorageEventArgs>(logs, StakeEvents.MoveStakeStorage);
            expect(events).to.be.length(0);
        });

        it('moves the owner stake between the same pointer when both are delegated', async () => {
            const amount = getRandomInteger(0, 100e18);
            const { logs } = await testContract.moveStake.awaitTransactionSuccessAsync(
                { status: StakeStatus.Delegated, poolId: VALID_POOL_IDS[0] },
                { status: StakeStatus.Delegated, poolId: VALID_POOL_IDS[1] },
                amount,
            );
            const events = filterLogsToArguments<MoveStakeStorageEventArgs>(logs, StakeEvents.MoveStakeStorage);
            expect(events).to.be.length(1);
            expect(events[0].fromBalanceSlot).to.eq(stakerDelegatedStakeSlot);
            expect(events[0].toBalanceSlot).to.eq(stakerDelegatedStakeSlot);
            expect(events[0].amount).to.bignumber.eq(amount);
        });

        it('moves the owner stake between different pointers when "from" is undelegated and "to" is delegated', async () => {
            const amount = getRandomInteger(0, 100e18);
            const { logs } = await testContract.moveStake.awaitTransactionSuccessAsync(
                { status: StakeStatus.Undelegated, poolId: VALID_POOL_IDS[0] },
                { status: StakeStatus.Delegated, poolId: VALID_POOL_IDS[1] },
                amount,
            );
            const events = filterLogsToArguments<MoveStakeStorageEventArgs>(logs, StakeEvents.MoveStakeStorage);
            expect(events).to.be.length(1);
            expect(events[0].fromBalanceSlot).to.eq(stakerUndelegatedStakeSlot);
            expect(events[0].toBalanceSlot).to.eq(stakerDelegatedStakeSlot);
            expect(events[0].amount).to.bignumber.eq(amount);
        });

        it('moves the owner stake between different pointers when "from" is delegated and "to" is undelegated', async () => {
            const amount = getRandomInteger(0, 100e18);
            const { logs } = await testContract.moveStake.awaitTransactionSuccessAsync(
                { status: StakeStatus.Delegated, poolId: VALID_POOL_IDS[0] },
                { status: StakeStatus.Undelegated, poolId: VALID_POOL_IDS[1] },
                amount,
            );
            const events = filterLogsToArguments<MoveStakeStorageEventArgs>(logs, StakeEvents.MoveStakeStorage);
            expect(events).to.be.length(1);
            expect(events[0].fromBalanceSlot).to.eq(stakerDelegatedStakeSlot);
            expect(events[0].toBalanceSlot).to.eq(stakerUndelegatedStakeSlot);
            expect(events[0].amount).to.bignumber.eq(amount);
        });

        it('emits a `MoveStake` event', async () => {
            const amount = getRandomInteger(0, 100e18);
            const { logs } = await testContract.moveStake.awaitTransactionSuccessAsync(
                { status: StakeStatus.Undelegated, poolId: VALID_POOL_IDS[0] },
                { status: StakeStatus.Delegated, poolId: VALID_POOL_IDS[1] },
                amount,
            );
            const events = filterLogsToArguments<MoveStakeEventArgs>(logs, StakeEvents.MoveStake);
            expect(events).to.be.length(1);
            expect(events[0].staker).to.eq(staker);
            expect(events[0].amount).to.bignumber.eq(amount);
            expect(events[0].fromStatus).to.eq(StakeStatus.Undelegated);
            expect(events[0].toStatus).to.eq(StakeStatus.Delegated);
            expect(events[0].fromPool).to.eq(VALID_POOL_IDS[0]);
            expect(events[0].toPool).to.eq(VALID_POOL_IDS[1]);
        });
    });
});
// tslint:disable: max-file-line-count<|MERGE_RESOLUTION|>--- conflicted
+++ resolved
@@ -12,15 +12,11 @@
 import { BigNumber } from '@0x/utils';
 import * as _ from 'lodash';
 
+import { StakingRevertErrors } from '../../src';
 import { StakeStatus } from '../../src/types';
 
 import { artifacts } from '../artifacts';
 import {
-<<<<<<< HEAD
-    artifacts,
-    StakingRevertErrors,
-=======
->>>>>>> 812c3068
     TestMixinStakeContract,
     TestMixinStakeDecreaseCurrentAndNextBalanceEventArgs as DecreaseCurrentAndNextBalanceEventArgs,
     TestMixinStakeDecreaseNextBalanceEventArgs as DecreaseNextBalanceEventArgs,
