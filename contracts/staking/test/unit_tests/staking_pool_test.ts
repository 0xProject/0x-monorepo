import {
    blockchainTests,
    constants,
    expect,
    filterLogsToArguments,
    hexLeftPad,
    hexRandom,
    toHex,
    verifyEventsFromLogs,
} from '@0x/contracts-test-utils';
import { StakingRevertErrors } from '@0x/order-utils';
import { BigNumber, SafeMathRevertErrors } from '@0x/utils';
import * as _ from 'lodash';

import { artifacts } from '../artifacts';
import {
    TestMixinStakingPoolContract,
    TestMixinStakingPoolEvents,
    TestMixinStakingPoolStakingPoolCreatedEventArgs as StakingPoolCreated,
} from '../wrappers';

blockchainTests.resets('MixinStakingPool unit tests', env => {
    let testContract: TestMixinStakingPoolContract;
    let operator: string;
    let maker: string;
    let notOperatorOrMaker: string;

    before(async () => {
        [operator, maker, notOperatorOrMaker] = await env.getAccountAddressesAsync();
        testContract = await TestMixinStakingPoolContract.deployFrom0xArtifactAsync(
            artifacts.TestMixinStakingPool,
            env.provider,
            env.txDefaults,
            artifacts,
        );
    });

    function toNextPoolId(lastPoolId: string): string {
        return hexLeftPad(new BigNumber(lastPoolId.slice(2), 16).plus(1));
    }

    function randomOperatorShare(): number {
        return _.random(0, constants.PPM_100_PERCENT);
    }

    interface CreatePoolOpts {
        poolId: string;
        operator: string;
        operatorShare: number;
    }

    async function createPoolAsync(opts?: Partial<CreatePoolOpts>): Promise<CreatePoolOpts> {
        const _opts = {
            poolId: hexRandom(),
            operator,
            operatorShare: randomOperatorShare(),
            ...opts,
        };
        await testContract
            .setPoolById(_opts.poolId, {
                operator: _opts.operator,
                operatorShare: _opts.operatorShare,
            })
            .awaitTransactionSuccessAsync();
        return _opts;
    }

    async function addMakerToPoolAsync(poolId: string, _maker: string): Promise<void> {
        await testContract.setPoolIdByMaker(poolId, _maker).awaitTransactionSuccessAsync();
    }

    describe('onlyStakingPoolOperator modifier', () => {
        it('fails if not called by the pool operator', async () => {
            const { poolId } = await createPoolAsync();
            const tx = testContract.testOnlyStakingPoolOperatorModifier(poolId).callAsync({ from: notOperatorOrMaker });
            const expectedError = new StakingRevertErrors.OnlyCallableByPoolOperatorError(notOperatorOrMaker, poolId);
            return expect(tx).to.revertWith(expectedError);
        });
        it('fails if called by a pool maker', async () => {
            const { poolId } = await createPoolAsync();
            await addMakerToPoolAsync(poolId, maker);
            const tx = testContract.testOnlyStakingPoolOperatorModifier(poolId).callAsync({ from: maker });
            const expectedError = new StakingRevertErrors.OnlyCallableByPoolOperatorError(maker, poolId);
            return expect(tx).to.revertWith(expectedError);
        });
        it('succeeds if called by the pool operator', async () => {
            const { poolId } = await createPoolAsync();
            await testContract.testOnlyStakingPoolOperatorModifier(poolId).callAsync({ from: operator });
        });
    });

    describe('createStakingPool()', () => {
        let nextPoolId: string;

        before(async () => {
            nextPoolId = toNextPoolId(await testContract.lastPoolId().callAsync());
        });

        it('fails if the next pool ID overflows', async () => {
            await testContract.setLastPoolId(toHex(constants.MAX_UINT256)).awaitTransactionSuccessAsync();
            const tx = testContract.createStakingPool(randomOperatorShare(), false).awaitTransactionSuccessAsync();
            const expectedError = new SafeMathRevertErrors.Uint256BinOpError(
                SafeMathRevertErrors.BinOpErrorCodes.AdditionOverflow,
                constants.MAX_UINT256,
                new BigNumber(1),
            );
            return expect(tx).to.revertWith(expectedError);
        });
        it('fails if the operator share is invalid', async () => {
            const operatorShare = constants.PPM_100_PERCENT + 1;
            const tx = testContract.createStakingPool(operatorShare, false).awaitTransactionSuccessAsync();
            const expectedError = new StakingRevertErrors.OperatorShareError(
                StakingRevertErrors.OperatorShareErrorCodes.OperatorShareTooLarge,
                nextPoolId,
                operatorShare,
            );
            return expect(tx).to.revertWith(expectedError);
        });
        it('operator can create and own multiple pools', async () => {
            const { logs: logs1 } = await testContract
                .createStakingPool(randomOperatorShare(), false)
                .awaitTransactionSuccessAsync();
            const { logs: logs2 } = await testContract
                .createStakingPool(randomOperatorShare(), false)
                .awaitTransactionSuccessAsync();
            const createEvents = filterLogsToArguments<StakingPoolCreated>(
                [...logs1, ...logs2],
                TestMixinStakingPoolEvents.StakingPoolCreated,
            );
            expect(createEvents).to.be.length(2);
            const poolIds = createEvents.map(e => e.poolId);
            expect(poolIds[0]).to.not.eq(poolIds[1]);
            const pools = await Promise.all(
                poolIds.map(async poolId => testContract.getStakingPool(poolId).callAsync()),
            );
            expect(pools[0].operator).to.eq(pools[1].operator);
        });
        it('operator can only be maker of one pool', async () => {
            await testContract.createStakingPool(randomOperatorShare(), true).awaitTransactionSuccessAsync();
            const { logs } = await testContract
                .createStakingPool(randomOperatorShare(), true)
                .awaitTransactionSuccessAsync();
            const createEvents = filterLogsToArguments<StakingPoolCreated>(
                logs,
                TestMixinStakingPoolEvents.StakingPoolCreated,
            );
            const makerPool = await testContract.poolIdByMaker(operator).callAsync();
            expect(makerPool).to.eq(createEvents[0].poolId);
        });
        it('computes correct next pool ID', async () => {
            const { logs } = await testContract
                .createStakingPool(randomOperatorShare(), false)
                .awaitTransactionSuccessAsync();
            const createEvents = filterLogsToArguments<StakingPoolCreated>(
                logs,
                TestMixinStakingPoolEvents.StakingPoolCreated,
            );
            const poolId = createEvents[0].poolId;
            expect(poolId).to.eq(nextPoolId);
        });
        it('increments last pool ID counter', async () => {
            await testContract.createStakingPool(randomOperatorShare(), false).awaitTransactionSuccessAsync();
            const lastPoolIdAfter = await testContract.lastPoolId().callAsync();
            expect(lastPoolIdAfter).to.eq(nextPoolId);
        });
        it('records pool details', async () => {
            const operatorShare = randomOperatorShare();
            await testContract.createStakingPool(operatorShare, false).awaitTransactionSuccessAsync({ from: operator });
            const pool = await testContract.getStakingPool(nextPoolId).callAsync();
            expect(pool.operator).to.eq(operator);
            expect(pool.operatorShare).to.bignumber.eq(operatorShare);
        });
        it('records pool details when operator share is 100%', async () => {
            const operatorShare = constants.PPM_100_PERCENT;
            await testContract.createStakingPool.awaitTransactionSuccessAsync(operatorShare, false, { from: operator });
            const pool = await testContract.getStakingPool.callAsync(nextPoolId);
            expect(pool.operator).to.eq(operator);
            expect(pool.operatorShare).to.bignumber.eq(operatorShare);
        });
        it('records pool details when operator share is 0%', async () => {
            const operatorShare = constants.ZERO_AMOUNT;
            await testContract.createStakingPool.awaitTransactionSuccessAsync(operatorShare, false, { from: operator });
            const pool = await testContract.getStakingPool.callAsync(nextPoolId);
            expect(pool.operator).to.eq(operator);
            expect(pool.operatorShare).to.bignumber.eq(operatorShare);
        });
        it('returns the next pool ID', async () => {
            const poolId = await testContract.createStakingPool(randomOperatorShare(), false).callAsync({
                from: operator,
            });
            expect(poolId).to.eq(nextPoolId);
        });
        it('can add operator as a maker', async () => {
            const operatorShare = randomOperatorShare();
            await testContract.createStakingPool(operatorShare, true).awaitTransactionSuccessAsync({ from: operator });
            const makerPoolId = await testContract.poolIdByMaker(operator).callAsync();
            expect(makerPoolId).to.eq(nextPoolId);
        });
        it('emits a `StakingPoolCreated` event', async () => {
            const operatorShare = randomOperatorShare();
            const { logs } = await testContract.createStakingPool(operatorShare, false).awaitTransactionSuccessAsync({
                from: operator,
            });
            verifyEventsFromLogs(
                logs,
                [
                    {
                        poolId: nextPoolId,
                        operator,
                        operatorShare,
                    },
                ],
                TestMixinStakingPoolEvents.StakingPoolCreated,
            );
        });
        it('emits a `MakerStakingPoolSet` event when also joining as a maker', async () => {
            const operatorShare = randomOperatorShare();
            const { logs } = await testContract.createStakingPool(operatorShare, true).awaitTransactionSuccessAsync({
                from: operator,
            });
            verifyEventsFromLogs(
                logs,
                [
                    {
                        makerAddress: operator,
                        poolId: nextPoolId,
                    },
                ],
                TestMixinStakingPoolEvents.MakerStakingPoolSet,
            );
        });
    });

    describe('decreaseStakingPoolOperatorShare()', () => {
        it('fails if not called by operator', async () => {
            const { poolId, operatorShare } = await createPoolAsync();
            const tx = testContract
                .decreaseStakingPoolOperatorShare(poolId, operatorShare - 1)
                .awaitTransactionSuccessAsync({ from: notOperatorOrMaker });
            const expectedError = new StakingRevertErrors.OnlyCallableByPoolOperatorError(notOperatorOrMaker, poolId);
            return expect(tx).to.revertWith(expectedError);
        });
        it('fails if called by maker', async () => {
            const { poolId, operatorShare } = await createPoolAsync();
            await addMakerToPoolAsync(poolId, maker);
            const tx = testContract
                .decreaseStakingPoolOperatorShare(poolId, operatorShare - 1)
                .awaitTransactionSuccessAsync({ from: maker });
            const expectedError = new StakingRevertErrors.OnlyCallableByPoolOperatorError(maker, poolId);
            return expect(tx).to.revertWith(expectedError);
        });
<<<<<<< HEAD
        it('fails if operator share is equal to current', async () => {
            const { poolId, operatorShare } = await createPoolAsync();
            const tx = testContract
                .decreaseStakingPoolOperatorShare(poolId, operatorShare)
                .awaitTransactionSuccessAsync({ from: operator });
            const expectedError = new StakingRevertErrors.OperatorShareError(
                StakingRevertErrors.OperatorShareErrorCodes.CanOnlyDecreaseOperatorShare,
                poolId,
                operatorShare,
            );
            return expect(tx).to.revertWith(expectedError);
        });
=======
>>>>>>> 91de35e8
        it('fails if operator share is greater than current', async () => {
            const { poolId, operatorShare } = await createPoolAsync();
            const tx = testContract
                .decreaseStakingPoolOperatorShare(poolId, operatorShare + 1)
                .awaitTransactionSuccessAsync({ from: operator });
            const expectedError = new StakingRevertErrors.OperatorShareError(
                StakingRevertErrors.OperatorShareErrorCodes.CanOnlyDecreaseOperatorShare,
                poolId,
                operatorShare + 1,
            );
            return expect(tx).to.revertWith(expectedError);
        });
        it('fails if operator share is greater than PPM_100_PERCENT', async () => {
            const { poolId } = await createPoolAsync();
            const tx = testContract
                .decreaseStakingPoolOperatorShare(poolId, constants.PPM_100_PERCENT + 1)
                .awaitTransactionSuccessAsync({ from: operator });
            const expectedError = new StakingRevertErrors.OperatorShareError(
                StakingRevertErrors.OperatorShareErrorCodes.OperatorShareTooLarge,
                poolId,
                constants.PPM_100_PERCENT + 1,
            );
            return expect(tx).to.revertWith(expectedError);
        });
        it('records new operator share', async () => {
            const { poolId, operatorShare } = await createPoolAsync();
            await testContract
                .decreaseStakingPoolOperatorShare(poolId, operatorShare - 1)
                .awaitTransactionSuccessAsync({ from: operator });
            const pool = await testContract.getStakingPool(poolId).callAsync();
            expect(pool.operatorShare).to.bignumber.eq(operatorShare - 1);
        });
        it('does not modify operator share if equal to current', async () => {
            const { poolId, operatorShare } = await createPoolAsync();
            await testContract.decreaseStakingPoolOperatorShare.awaitTransactionSuccessAsync(poolId, operatorShare, {
                from: operator,
            });
            const pool = await testContract.getStakingPool.callAsync(poolId);
            expect(pool.operatorShare).to.bignumber.eq(operatorShare);
        });
        it('does not modify operator', async () => {
            const { poolId, operatorShare } = await createPoolAsync();
            await testContract
                .decreaseStakingPoolOperatorShare(poolId, operatorShare - 1)
                .awaitTransactionSuccessAsync({ from: operator });
            const pool = await testContract.getStakingPool(poolId).callAsync();
            expect(pool.operator).to.eq(operator);
        });
        it('emits an `OperatorShareDecreased` event', async () => {
            const { poolId, operatorShare } = await createPoolAsync();
            const { logs } = await testContract
                .decreaseStakingPoolOperatorShare(poolId, operatorShare - 1)
                .awaitTransactionSuccessAsync({ from: operator });
            verifyEventsFromLogs(
                logs,
                [
                    {
                        poolId,
                        oldOperatorShare: operatorShare,
                        newOperatorShare: operatorShare - 1,
                    },
                ],
                TestMixinStakingPoolEvents.OperatorShareDecreased,
            );
        });
    });

    describe('joinStakingPoolAsMaker()', () => {
        it('records sender as maker for the pool', async () => {
            const { poolId } = await createPoolAsync();
            await testContract.joinStakingPoolAsMaker(poolId).awaitTransactionSuccessAsync({ from: maker });
            const makerPoolId = await testContract.poolIdByMaker(maker).callAsync();
            expect(makerPoolId).to.eq(poolId);
        });
        it('operator can join as maker for the pool', async () => {
            const { poolId } = await createPoolAsync();
            await testContract.joinStakingPoolAsMaker(poolId).awaitTransactionSuccessAsync({ from: operator });
            const makerPoolId = await testContract.poolIdByMaker(operator).callAsync();
            expect(makerPoolId).to.eq(poolId);
        });
        it('can join the same pool as a maker twice', async () => {
            const { poolId } = await createPoolAsync();
            await testContract.joinStakingPoolAsMaker(poolId).awaitTransactionSuccessAsync({ from: maker });
            await testContract.joinStakingPoolAsMaker(poolId).awaitTransactionSuccessAsync({ from: maker });
            const makerPoolId = await testContract.poolIdByMaker(maker).callAsync();
            expect(makerPoolId).to.eq(poolId);
        });
        it('can only be a maker in one pool at a time', async () => {
            const { poolId: poolId1 } = await createPoolAsync();
            const { poolId: poolId2 } = await createPoolAsync();
            await testContract.joinStakingPoolAsMaker(poolId1).awaitTransactionSuccessAsync({ from: maker });
            let makerPoolId = await testContract.poolIdByMaker(maker).callAsync();
            expect(makerPoolId).to.eq(poolId1);
            await testContract.joinStakingPoolAsMaker(poolId2).awaitTransactionSuccessAsync({ from: maker });
            makerPoolId = await testContract.poolIdByMaker(maker).callAsync();
            expect(makerPoolId).to.eq(poolId2);
        });
        it('emits a `MakerStakingPoolSet` event', async () => {
            const { poolId } = await createPoolAsync();
            const { logs } = await testContract.joinStakingPoolAsMaker(poolId).awaitTransactionSuccessAsync({
                from: maker,
            });
            verifyEventsFromLogs(
                logs,
                [
                    {
                        makerAddress: maker,
                        poolId,
                    },
                ],
                TestMixinStakingPoolEvents.MakerStakingPoolSet,
            );
        });
    });
});
// tslint:disable: max-file-line-count<|MERGE_RESOLUTION|>--- conflicted
+++ resolved
@@ -172,15 +172,15 @@
         });
         it('records pool details when operator share is 100%', async () => {
             const operatorShare = constants.PPM_100_PERCENT;
-            await testContract.createStakingPool.awaitTransactionSuccessAsync(operatorShare, false, { from: operator });
-            const pool = await testContract.getStakingPool.callAsync(nextPoolId);
+            await testContract.createStakingPool(operatorShare, false).awaitTransactionSuccessAsync({ from: operator });
+            const pool = await testContract.getStakingPool(nextPoolId).callAsync();
             expect(pool.operator).to.eq(operator);
             expect(pool.operatorShare).to.bignumber.eq(operatorShare);
         });
         it('records pool details when operator share is 0%', async () => {
             const operatorShare = constants.ZERO_AMOUNT;
-            await testContract.createStakingPool.awaitTransactionSuccessAsync(operatorShare, false, { from: operator });
-            const pool = await testContract.getStakingPool.callAsync(nextPoolId);
+            await testContract.createStakingPool(operatorShare, false).awaitTransactionSuccessAsync({ from: operator });
+            const pool = await testContract.getStakingPool(nextPoolId).callAsync();
             expect(pool.operator).to.eq(operator);
             expect(pool.operatorShare).to.bignumber.eq(operatorShare);
         });
@@ -249,21 +249,6 @@
             const expectedError = new StakingRevertErrors.OnlyCallableByPoolOperatorError(maker, poolId);
             return expect(tx).to.revertWith(expectedError);
         });
-<<<<<<< HEAD
-        it('fails if operator share is equal to current', async () => {
-            const { poolId, operatorShare } = await createPoolAsync();
-            const tx = testContract
-                .decreaseStakingPoolOperatorShare(poolId, operatorShare)
-                .awaitTransactionSuccessAsync({ from: operator });
-            const expectedError = new StakingRevertErrors.OperatorShareError(
-                StakingRevertErrors.OperatorShareErrorCodes.CanOnlyDecreaseOperatorShare,
-                poolId,
-                operatorShare,
-            );
-            return expect(tx).to.revertWith(expectedError);
-        });
-=======
->>>>>>> 91de35e8
         it('fails if operator share is greater than current', async () => {
             const { poolId, operatorShare } = await createPoolAsync();
             const tx = testContract
@@ -298,10 +283,10 @@
         });
         it('does not modify operator share if equal to current', async () => {
             const { poolId, operatorShare } = await createPoolAsync();
-            await testContract.decreaseStakingPoolOperatorShare.awaitTransactionSuccessAsync(poolId, operatorShare, {
+            await testContract.decreaseStakingPoolOperatorShare(poolId, operatorShare).awaitTransactionSuccessAsync({
                 from: operator,
             });
-            const pool = await testContract.getStakingPool.callAsync(poolId);
+            const pool = await testContract.getStakingPool(poolId).callAsync();
             expect(pool.operatorShare).to.bignumber.eq(operatorShare);
         });
         it('does not modify operator', async () => {
