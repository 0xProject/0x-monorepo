--- conflicted
+++ resolved
@@ -12,13 +12,10 @@
 import { BigNumber } from '@0x/utils';
 import * as _ from 'lodash';
 
+import { StakingRevertErrors } from '../../src';
+
 import { artifacts } from '../artifacts';
 import {
-<<<<<<< HEAD
-    artifacts,
-    StakingRevertErrors,
-=======
->>>>>>> 812c3068
     TestMixinStakingPoolContract,
     TestMixinStakingPoolEvents,
     TestMixinStakingPoolStakingPoolCreatedEventArgs as StakingPoolCreated,
