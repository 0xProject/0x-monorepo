--- conflicted
+++ resolved
@@ -2,11 +2,9 @@
 import { blockchainTests, constants, expect } from '@0x/contracts-test-utils';
 import * as _ from 'lodash';
 
-<<<<<<< HEAD
 import { StakingRevertErrors } from '../src';
-=======
+
 import { constants as stakingConstants } from '../src/constants';
->>>>>>> 812c3068
 
 import { MakerActor } from './actors/maker_actor';
 import { PoolOperatorActor } from './actors/pool_operator_actor';
