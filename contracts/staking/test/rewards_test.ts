import { ERC20Wrapper } from '@0x/contracts-asset-proxy';
import { blockchainTests, constants, describe, expect, shortZip } from '@0x/contracts-test-utils';
import { BigNumber } from '@0x/utils';
import * as _ from 'lodash';

<<<<<<< HEAD
import { StakingRevertErrors } from '../src';
=======
import { DelegatorsByPoolId, OperatorByPoolId, StakeInfo, StakeStatus } from '../src/types';
>>>>>>> 812c3068

import { FinalizerActor } from './actors/finalizer_actor';
import { PoolOperatorActor } from './actors/pool_operator_actor';
import { StakerActor } from './actors/staker_actor';
import { deployAndConfigureContractsAsync, StakingApiWrapper } from './utils/api_wrapper';
import { toBaseUnitAmount } from './utils/number_utils';

// tslint:disable:no-unnecessary-type-assertion
// tslint:disable:max-file-line-count
blockchainTests.resets('Testing Rewards', env => {
    // tokens & addresses
    let accounts: string[];
    let owner: string;
    let actors: string[];
    let exchangeAddress: string;
    let takerAddress: string;
    // wrappers
    let stakingApiWrapper: StakingApiWrapper;
    // let testWrapper: TestRewardBalancesContract;
    let erc20Wrapper: ERC20Wrapper;
    // test parameters
    let stakers: StakerActor[];
    let poolOperatorStaker: StakerActor;
    let poolId: string;
    let poolOperator: PoolOperatorActor;
    let finalizer: FinalizerActor;
    // tests
    before(async () => {
        // create accounts
        accounts = await env.getAccountAddressesAsync();
        owner = accounts[0];
        exchangeAddress = accounts[1];
        takerAddress = accounts[2];
        actors = accounts.slice(3);
        // set up ERC20Wrapper
        erc20Wrapper = new ERC20Wrapper(env.provider, accounts, owner);
        // deploy staking contracts
        stakingApiWrapper = await deployAndConfigureContractsAsync(env, owner, erc20Wrapper);
        // set up staking parameters
        await stakingApiWrapper.utils.setParamsAsync({
            minimumPoolStake: new BigNumber(2),
            cobbDouglasAlphaNumerator: new BigNumber(1),
            cobbDouglasAlphaDenominator: new BigNumber(6),
        });
        // setup stakers
        stakers = actors.slice(0, 2).map(a => new StakerActor(a, stakingApiWrapper));
        // setup pools
        poolOperator = new PoolOperatorActor(actors[2], stakingApiWrapper);
        // Create a pool where all rewards go to members.
        poolId = await poolOperator.createStakingPoolAsync(0, true);
        // Stake something in the pool or else it won't get any rewards.
        poolOperatorStaker = new StakerActor(poolOperator.getOwner(), stakingApiWrapper);
        await poolOperatorStaker.stakeWithPoolAsync(poolId, new BigNumber(2));
        // set exchange address
        await stakingApiWrapper.stakingContract.addExchangeAddress.awaitTransactionSuccessAsync(exchangeAddress);
        // associate operators for tracking in Finalizer
        const operatorByPoolId: OperatorByPoolId = {};
        operatorByPoolId[poolId] = poolOperator.getOwner();
        // associate actors with pools for tracking in Finalizer
        const stakersByPoolId: DelegatorsByPoolId = {};
        stakersByPoolId[poolId] = actors.slice(0, 3);
        // create Finalizer actor
        finalizer = new FinalizerActor(actors[3], stakingApiWrapper, [poolId], operatorByPoolId, stakersByPoolId);
        // Skip to next epoch so operator stake is realized.
        await stakingApiWrapper.utils.skipToNextEpochAndFinalizeAsync();
    });
    describe('Reward Simulation', () => {
        interface EndBalances {
            // staker 1
            stakerRewardBalance_1?: BigNumber;
            stakerWethBalance_1?: BigNumber;
            // staker 2
            stakerRewardBalance_2?: BigNumber;
            stakerWethBalance_2?: BigNumber;
            // operator
            operatorWethBalance?: BigNumber;
            // undivided balance in reward pool
            poolRewardBalance?: BigNumber;
            membersRewardBalance?: BigNumber;
        }
        const validateEndBalances = async (_expectedEndBalances: EndBalances): Promise<void> => {
            const expectedEndBalances = {
                // staker 1
                stakerRewardBalance_1:
                    _expectedEndBalances.stakerRewardBalance_1 !== undefined
                        ? _expectedEndBalances.stakerRewardBalance_1
                        : constants.ZERO_AMOUNT,
                stakerWethBalance_1:
                    _expectedEndBalances.stakerWethBalance_1 !== undefined
                        ? _expectedEndBalances.stakerWethBalance_1
                        : constants.ZERO_AMOUNT,
                // staker 2
                stakerRewardBalance_2:
                    _expectedEndBalances.stakerRewardBalance_2 !== undefined
                        ? _expectedEndBalances.stakerRewardBalance_2
                        : constants.ZERO_AMOUNT,
                stakerWethBalance_2:
                    _expectedEndBalances.stakerWethBalance_2 !== undefined
                        ? _expectedEndBalances.stakerWethBalance_2
                        : constants.ZERO_AMOUNT,
                // operator
                operatorWethBalance:
                    _expectedEndBalances.operatorWethBalance !== undefined
                        ? _expectedEndBalances.operatorWethBalance
                        : constants.ZERO_AMOUNT,
                // undivided balance in reward pool
                poolRewardBalance:
                    _expectedEndBalances.poolRewardBalance !== undefined
                        ? _expectedEndBalances.poolRewardBalance
                        : constants.ZERO_AMOUNT,
            };
            const finalEndBalancesAsArray = await Promise.all([
                // staker 1
                stakingApiWrapper.stakingContract.computeRewardBalanceOfDelegator.callAsync(
                    poolId,
                    stakers[0].getOwner(),
                ),
                stakingApiWrapper.wethContract.balanceOf.callAsync(stakers[0].getOwner()),
                // staker 2
                stakingApiWrapper.stakingContract.computeRewardBalanceOfDelegator.callAsync(
                    poolId,
                    stakers[1].getOwner(),
                ),
                stakingApiWrapper.wethContract.balanceOf.callAsync(stakers[1].getOwner()),
                // operator
                stakingApiWrapper.wethContract.balanceOf.callAsync(poolOperator.getOwner()),
                // undivided balance in reward pool
                stakingApiWrapper.stakingContract.rewardsByPoolId.callAsync(poolId),
            ]);
            expect(finalEndBalancesAsArray[0], 'stakerRewardBalance_1').to.be.bignumber.equal(
                expectedEndBalances.stakerRewardBalance_1,
            );
            expect(finalEndBalancesAsArray[1], 'stakerWethBalance_1').to.be.bignumber.equal(
                expectedEndBalances.stakerWethBalance_1,
            );
            expect(finalEndBalancesAsArray[2], 'stakerRewardBalance_2').to.be.bignumber.equal(
                expectedEndBalances.stakerRewardBalance_2,
            );
            expect(finalEndBalancesAsArray[3], 'stakerWethBalance_2').to.be.bignumber.equal(
                expectedEndBalances.stakerWethBalance_2,
            );
            expect(finalEndBalancesAsArray[4], 'operatorWethBalance').to.be.bignumber.equal(
                expectedEndBalances.operatorWethBalance,
            );
            expect(finalEndBalancesAsArray[5], 'poolRewardBalance').to.be.bignumber.equal(
                expectedEndBalances.poolRewardBalance,
            );
        };
        const payProtocolFeeAndFinalize = async (_fee?: BigNumber) => {
            const fee = _fee !== undefined ? _fee : constants.ZERO_AMOUNT;
            if (!fee.eq(constants.ZERO_AMOUNT)) {
                await stakingApiWrapper.stakingContract.payProtocolFee.awaitTransactionSuccessAsync(
                    poolOperator.getOwner(),
                    takerAddress,
                    fee,
                    { from: exchangeAddress, value: fee },
                );
            }
            await finalizer.finalizeAsync();
        };
        it('Reward balance should be zero if not delegated', async () => {
            // sanity balances - all zero
            await validateEndBalances({});
        });
        it('Reward balance should be zero if not delegated, when epoch is greater than 0', async () => {
            await payProtocolFeeAndFinalize();
            // sanity balances - all zero
            await validateEndBalances({});
        });
        it('Reward balance should be zero in same epoch as delegation', async () => {
            const amount = toBaseUnitAmount(4);
            await stakers[0].stakeAsync(amount);
            await stakers[0].moveStakeAsync(
                new StakeInfo(StakeStatus.Undelegated),
                new StakeInfo(StakeStatus.Delegated, poolId),
                amount,
            );
            await payProtocolFeeAndFinalize();
            // sanit check final balances - all zero
            await validateEndBalances({});
        });
        it('Operator should receive entire reward if no delegators in their pool', async () => {
            const reward = toBaseUnitAmount(10);
            await payProtocolFeeAndFinalize(reward);
            // sanity check final balances - all zero
            await validateEndBalances({
                operatorWethBalance: reward,
            });
        });
        it(`Operator should receive entire reward if no delegators in their pool
            (staker joins this epoch but is active next epoch)`, async () => {
            // delegate
            const amount = toBaseUnitAmount(4);
            await stakers[0].stakeWithPoolAsync(poolId, amount);
            // finalize
            const reward = toBaseUnitAmount(10);
            await payProtocolFeeAndFinalize(reward);
            // sanity check final balances
            await validateEndBalances({
                operatorWethBalance: reward,
            });
        });
        it('Should give pool reward to delegator', async () => {
            // delegate
            const amount = toBaseUnitAmount(4);
            await stakers[0].stakeWithPoolAsync(poolId, amount);
            // skip epoch, so staker can start earning rewards
            await payProtocolFeeAndFinalize();
            // finalize
            const reward = toBaseUnitAmount(10);
            await payProtocolFeeAndFinalize(reward);
            // sanity check final balances
            await validateEndBalances({
                stakerRewardBalance_1: reward,
                poolRewardBalance: reward,
                membersRewardBalance: reward,
            });
        });
        it('Should split pool reward between delegators', async () => {
            const stakeAmounts = [toBaseUnitAmount(4), toBaseUnitAmount(6)];
            const totalStakeAmount = toBaseUnitAmount(10);
            // first staker delegates
            await stakers[0].stakeWithPoolAsync(poolId, stakeAmounts[0]);
            // second staker delegates
            await stakers[1].stakeWithPoolAsync(poolId, stakeAmounts[1]);
            // skip epoch, so staker can start earning rewards
            await payProtocolFeeAndFinalize();
            // finalize
            const reward = toBaseUnitAmount(10);
            await payProtocolFeeAndFinalize(reward);
            // sanity check final balances
            await validateEndBalances({
                stakerRewardBalance_1: reward.times(stakeAmounts[0]).dividedToIntegerBy(totalStakeAmount),
                stakerRewardBalance_2: reward.times(stakeAmounts[1]).dividedToIntegerBy(totalStakeAmount),
                poolRewardBalance: reward,
                membersRewardBalance: reward,
            });
        });
        it('Should split pool reward between delegators, when they join in different epochs', async () => {
            // first staker delegates (epoch 1)

            const stakeAmounts = [toBaseUnitAmount(4), toBaseUnitAmount(6)];
            const totalStakeAmount = toBaseUnitAmount(10);
            await stakers[0].stakeAsync(stakeAmounts[0]);
            await stakers[0].moveStakeAsync(
                new StakeInfo(StakeStatus.Undelegated),
                new StakeInfo(StakeStatus.Delegated, poolId),
                stakeAmounts[0],
            );

            // skip epoch, so staker can start earning rewards
            await payProtocolFeeAndFinalize();

            // second staker delegates (epoch 2)
            await stakers[1].stakeAsync(stakeAmounts[1]);
            await stakers[1].moveStakeAsync(
                new StakeInfo(StakeStatus.Undelegated),
                new StakeInfo(StakeStatus.Delegated, poolId),
                stakeAmounts[1],
            );

            // skip epoch, so staker can start earning rewards
            await payProtocolFeeAndFinalize();
            // finalize

            const reward = toBaseUnitAmount(10);
            await payProtocolFeeAndFinalize(reward);
            // sanity check final balances
            await validateEndBalances({
                stakerRewardBalance_1: reward.times(stakeAmounts[0]).dividedToIntegerBy(totalStakeAmount),
                stakerRewardBalance_2: reward.times(stakeAmounts[1]).dividedToIntegerBy(totalStakeAmount),
                poolRewardBalance: reward,
                membersRewardBalance: reward,
            });
        });
        it('Should give pool reward to delegators only for the epoch during which they delegated', async () => {
            const stakeAmounts = [toBaseUnitAmount(4), toBaseUnitAmount(6)];
            const totalStakeAmount = toBaseUnitAmount(10);
            // first staker delegates (epoch 1)
            await stakers[0].stakeWithPoolAsync(poolId, stakeAmounts[0]);
            // skip epoch, so first staker can start earning rewards
            await payProtocolFeeAndFinalize();
            // second staker delegates (epoch 2)
            await stakers[1].stakeWithPoolAsync(poolId, stakeAmounts[1]);
            // only the first staker will get this reward
            const rewardForOnlyFirstDelegator = toBaseUnitAmount(10);
            await payProtocolFeeAndFinalize(rewardForOnlyFirstDelegator);
            // finalize
            const rewardForBothDelegators = toBaseUnitAmount(20);
            await payProtocolFeeAndFinalize(rewardForBothDelegators);
            // sanity check final balances
            await validateEndBalances({
                stakerRewardBalance_1: rewardForOnlyFirstDelegator.plus(
                    rewardForBothDelegators.times(stakeAmounts[0]).dividedToIntegerBy(totalStakeAmount),
                ),
                stakerRewardBalance_2: rewardForBothDelegators
                    .times(stakeAmounts[1])
                    .dividedToIntegerBy(totalStakeAmount),
                poolRewardBalance: rewardForOnlyFirstDelegator.plus(rewardForBothDelegators),
                membersRewardBalance: rewardForOnlyFirstDelegator.plus(rewardForBothDelegators),
            });
        });
        it('Should split pool reward between delegators, over several consecutive epochs', async () => {
            const rewardForOnlyFirstDelegator = toBaseUnitAmount(10);
            const sharedRewards = [
                toBaseUnitAmount(20),
                toBaseUnitAmount(16),
                toBaseUnitAmount(24),
                toBaseUnitAmount(5),
                toBaseUnitAmount(0),
                toBaseUnitAmount(17),
            ];
            const totalSharedRewardsAsNumber = _.sumBy(sharedRewards, v => {
                return v.toNumber();
            });
            const totalSharedRewards = new BigNumber(totalSharedRewardsAsNumber);
            const stakeAmounts = [toBaseUnitAmount(4), toBaseUnitAmount(6)];
            const totalStakeAmount = toBaseUnitAmount(10);
            // first staker delegates (epoch 1)
            await stakers[0].stakeWithPoolAsync(poolId, stakeAmounts[0]);
            // skip epoch, so first staker can start earning rewards
            await payProtocolFeeAndFinalize();
            // second staker delegates (epoch 2)
            await stakers[1].stakeWithPoolAsync(poolId, stakeAmounts[1]);
            // only the first staker will get this reward
            await payProtocolFeeAndFinalize(rewardForOnlyFirstDelegator);
            // earn a bunch of rewards
            for (const reward of sharedRewards) {
                await payProtocolFeeAndFinalize(reward);
            }
            // sanity check final balances
            await validateEndBalances({
                stakerRewardBalance_1: rewardForOnlyFirstDelegator.plus(
                    totalSharedRewards.times(stakeAmounts[0]).dividedToIntegerBy(totalStakeAmount),
                ),
                stakerRewardBalance_2: totalSharedRewards.times(stakeAmounts[1]).dividedToIntegerBy(totalStakeAmount),
                poolRewardBalance: rewardForOnlyFirstDelegator.plus(totalSharedRewards),
                membersRewardBalance: rewardForOnlyFirstDelegator.plus(totalSharedRewards),
            });
        });
        it('Should withdraw existing rewards when undelegating stake', async () => {
            const stakeAmount = toBaseUnitAmount(4);
            // first staker delegates (epoch 1)
            await stakers[0].stakeWithPoolAsync(poolId, stakeAmount);
            // skip epoch, so first staker can start earning rewards
            await payProtocolFeeAndFinalize();
            // earn reward
            const reward = toBaseUnitAmount(10);
            await payProtocolFeeAndFinalize(reward);
            // undelegate (withdraws delegator's rewards)
            await stakers[0].moveStakeAsync(
                new StakeInfo(StakeStatus.Delegated, poolId),
                new StakeInfo(StakeStatus.Undelegated),
                stakeAmount,
            );
            // sanity check final balances
            await validateEndBalances({
                stakerRewardBalance_1: constants.ZERO_AMOUNT,
                stakerWethBalance_1: reward,
            });
        });
        it('Should withdraw existing rewards correctly when delegating more stake', async () => {
            const stakeAmount = toBaseUnitAmount(4);
            // first staker delegates (epoch 1)
            await stakers[0].stakeWithPoolAsync(poolId, stakeAmount);
            // skip epoch, so first staker can start earning rewards
            await payProtocolFeeAndFinalize();
            // earn reward
            const reward = toBaseUnitAmount(10);
            await payProtocolFeeAndFinalize(reward);
            // add more stake
            await stakers[0].stakeWithPoolAsync(poolId, stakeAmount);
            // sanity check final balances
            await validateEndBalances({
                stakerRewardBalance_1: constants.ZERO_AMOUNT,
                stakerWethBalance_1: reward,
            });
        });
        it('Should continue earning rewards after adding more stake and progressing several epochs', async () => {
            const rewardBeforeAddingMoreStake = toBaseUnitAmount(10);
            const rewardsAfterAddingMoreStake = [
                toBaseUnitAmount(20),
                toBaseUnitAmount(16),
                toBaseUnitAmount(24),
                toBaseUnitAmount(5),
                toBaseUnitAmount(0),
                toBaseUnitAmount(17),
            ];
            const totalRewardsAfterAddingMoreStake = BigNumber.sum(...rewardsAfterAddingMoreStake);
            const stakeAmounts = [toBaseUnitAmount(4), toBaseUnitAmount(6)];
            const totalStake = BigNumber.sum(...stakeAmounts);
            // first staker delegates (epoch 1)
            await stakers[0].stakeWithPoolAsync(poolId, stakeAmounts[0]);
            // skip epoch, so first staker can start earning rewards
            await payProtocolFeeAndFinalize();
            // second staker delegates (epoch 2)
            await stakers[1].stakeWithPoolAsync(poolId, stakeAmounts[1]);
            // only the first staker will get this reward
            await payProtocolFeeAndFinalize(rewardBeforeAddingMoreStake);
            // earn a bunch of rewards
            for (const reward of rewardsAfterAddingMoreStake) {
                await payProtocolFeeAndFinalize(reward);
            }
            // sanity check final balances
            await validateEndBalances({
                stakerRewardBalance_1: rewardBeforeAddingMoreStake.plus(
                    totalRewardsAfterAddingMoreStake
                        .times(stakeAmounts[0])
                        .dividedBy(totalStake)
                        .integerValue(BigNumber.ROUND_DOWN),
                ),
                stakerRewardBalance_2: totalRewardsAfterAddingMoreStake
                    .times(stakeAmounts[1])
                    .dividedBy(totalStake)
                    .integerValue(BigNumber.ROUND_DOWN),
                poolRewardBalance: rewardBeforeAddingMoreStake.plus(totalRewardsAfterAddingMoreStake),
                membersRewardBalance: rewardBeforeAddingMoreStake.plus(totalRewardsAfterAddingMoreStake),
            });
        });
        it('Should stop collecting rewards after undelegating', async () => {
            // first staker delegates (epoch 1)
            const rewardForDelegator = toBaseUnitAmount(10);
            const rewardNotForDelegator = toBaseUnitAmount(7);
            const stakeAmount = toBaseUnitAmount(4);
            await stakers[0].stakeWithPoolAsync(poolId, stakeAmount);
            // skip epoch, so first staker can start earning rewards
            await payProtocolFeeAndFinalize();
            // earn reward
            await payProtocolFeeAndFinalize(rewardForDelegator);

            // undelegate stake and finalize epoch
            await stakers[0].moveStakeAsync(
                new StakeInfo(StakeStatus.Delegated, poolId),
                new StakeInfo(StakeStatus.Undelegated),
                stakeAmount,
            );

            await payProtocolFeeAndFinalize();

            // this should not go do the delegator
            await payProtocolFeeAndFinalize(rewardNotForDelegator);

            // sanity check final balances
            await validateEndBalances({
                stakerWethBalance_1: rewardForDelegator,
                operatorWethBalance: rewardNotForDelegator,
            });
        });
        it('Should stop collecting rewards after undelegating, after several epochs', async () => {
            // first staker delegates (epoch 1)
            const rewardForDelegator = toBaseUnitAmount(10);
            const rewardsNotForDelegator = [
                toBaseUnitAmount(20),
                toBaseUnitAmount(16),
                toBaseUnitAmount(24),
                toBaseUnitAmount(5),
                toBaseUnitAmount(0),
                toBaseUnitAmount(17),
            ];
            const totalRewardsNotForDelegator = BigNumber.sum(...rewardsNotForDelegator);
            const stakeAmount = toBaseUnitAmount(4);
            await stakers[0].stakeWithPoolAsync(poolId, stakeAmount);
            // skip epoch, so first staker can start earning rewards
            await payProtocolFeeAndFinalize();
            // earn reward
            await payProtocolFeeAndFinalize(rewardForDelegator);
            // undelegate stake and finalize epoch
            await stakers[0].moveStakeAsync(
                new StakeInfo(StakeStatus.Delegated, poolId),
                new StakeInfo(StakeStatus.Undelegated),
                stakeAmount,
            );
            await payProtocolFeeAndFinalize();
            // this should not go do the delegator
            for (const reward of rewardsNotForDelegator) {
                await payProtocolFeeAndFinalize(reward);
            }
            // sanity check final balances
            await validateEndBalances({
                stakerWethBalance_1: rewardForDelegator,
                operatorWethBalance: totalRewardsNotForDelegator,
            });
        });
        it('Should collect fees correctly when leaving and returning to a pool', async () => {
            // first staker delegates (epoch 1)
            const rewardsForDelegator = [toBaseUnitAmount(10), toBaseUnitAmount(15)];
            const rewardNotForDelegator = toBaseUnitAmount(7);
            const stakeAmount = toBaseUnitAmount(4);
            await stakers[0].stakeWithPoolAsync(poolId, stakeAmount);
            // skip epoch, so first staker can start earning rewards
            await payProtocolFeeAndFinalize();
            // earn reward
            await payProtocolFeeAndFinalize(rewardsForDelegator[0]);
            // undelegate stake and finalize epoch
            await stakers[0].moveStakeAsync(
                new StakeInfo(StakeStatus.Delegated, poolId),
                new StakeInfo(StakeStatus.Undelegated),
                stakeAmount,
            );
            await payProtocolFeeAndFinalize();
            // this should not go do the delegator
            await payProtocolFeeAndFinalize(rewardNotForDelegator);
            // delegate stake and go to next epoch
            await stakers[0].moveStakeAsync(
                new StakeInfo(StakeStatus.Undelegated),
                new StakeInfo(StakeStatus.Delegated, poolId),
                stakeAmount,
            );
            await payProtocolFeeAndFinalize();
            // this reward should go to delegator
            await payProtocolFeeAndFinalize(rewardsForDelegator[1]);
            // sanity check final balances
            await validateEndBalances({
                stakerRewardBalance_1: rewardsForDelegator[1],
                stakerWethBalance_1: rewardsForDelegator[0],
                operatorWethBalance: rewardNotForDelegator,
                poolRewardBalance: rewardsForDelegator[1],
            });
        });
        it('Should collect fees correctly when re-delegating after un-delegating', async () => {
            // Note - there are two ranges over which payouts are computed (see _computeRewardBalanceOfDelegator).
            // This triggers the first range (rewards for `delegatedStake.currentEpoch`), but not the second.
            // first staker delegates (epoch 1)
            const rewardForDelegator = toBaseUnitAmount(10);
            const stakeAmount = toBaseUnitAmount(4);
            await stakers[0].stakeAsync(stakeAmount);
            await stakers[0].moveStakeAsync(
                new StakeInfo(StakeStatus.Undelegated),
                new StakeInfo(StakeStatus.Delegated, poolId),
                stakeAmount,
            );
            // skip epoch, so staker can start earning rewards
            await payProtocolFeeAndFinalize();
            // undelegate stake and finalize epoch
            await stakers[0].moveStakeAsync(
                new StakeInfo(StakeStatus.Delegated, poolId),
                new StakeInfo(StakeStatus.Undelegated),
                stakeAmount,
            );
            // this should go to the delegator
            await payProtocolFeeAndFinalize(rewardForDelegator);
            // delegate stake ~ this will result in a payout where rewards are computed on
            // the balance's `currentEpochBalance` field but not the `nextEpochBalance` field.
            await stakers[0].moveStakeAsync(
                new StakeInfo(StakeStatus.Undelegated),
                new StakeInfo(StakeStatus.Delegated, poolId),
                stakeAmount,
            );
            // sanity check final balances
            await validateEndBalances({
                stakerRewardBalance_1: constants.ZERO_AMOUNT,
                stakerWethBalance_1: rewardForDelegator,
                operatorWethBalance: constants.ZERO_AMOUNT,
                poolRewardBalance: constants.ZERO_AMOUNT,
            });
        });
        it('Should withdraw delegator rewards when calling `withdrawDelegatorRewards`', async () => {
            // first staker delegates (epoch 1)
            const rewardForDelegator = toBaseUnitAmount(10);
            const stakeAmount = toBaseUnitAmount(4);
            await stakers[0].stakeAsync(stakeAmount);
            await stakers[0].moveStakeAsync(
                new StakeInfo(StakeStatus.Undelegated),
                new StakeInfo(StakeStatus.Delegated, poolId),
                stakeAmount,
            );
            // skip epoch, so staker can start earning rewards
            await payProtocolFeeAndFinalize();
            // this should go to the delegator
            await payProtocolFeeAndFinalize(rewardForDelegator);
            await stakingApiWrapper.stakingContract.withdrawDelegatorRewards.awaitTransactionSuccessAsync(poolId, {
                from: stakers[0].getOwner(),
            });
            // sanity check final balances
            await validateEndBalances({
                stakerRewardBalance_1: constants.ZERO_AMOUNT,
                stakerWethBalance_1: rewardForDelegator,
                operatorWethBalance: constants.ZERO_AMOUNT,
                poolRewardBalance: constants.ZERO_AMOUNT,
            });
        });
        it('should fail to withdraw delegator rewards if the pool has not been finalized for the previous epoch', async () => {
            const rewardForDelegator = toBaseUnitAmount(10);
            const stakeAmount = toBaseUnitAmount(4);
            await stakers[0].stakeAsync(stakeAmount);
            await stakers[0].moveStakeAsync(
                new StakeInfo(StakeStatus.Undelegated),
                new StakeInfo(StakeStatus.Delegated, poolId),
                stakeAmount,
            );
            await stakingApiWrapper.stakingContract.payProtocolFee.awaitTransactionSuccessAsync(
                poolOperator.getOwner(),
                takerAddress,
                rewardForDelegator,
                { from: exchangeAddress, value: rewardForDelegator },
            );
            const currentEpoch = await stakingApiWrapper.stakingContract.currentEpoch.callAsync();
            await stakingApiWrapper.utils.fastForwardToNextEpochAsync();
            await stakingApiWrapper.utils.endEpochAsync();
            const expectedError = new StakingRevertErrors.PoolNotFinalizedError(poolId, currentEpoch);
            expect(
                stakingApiWrapper.stakingContract.withdrawDelegatorRewards.awaitTransactionSuccessAsync(poolId, {
                    from: stakers[0].getOwner(),
                }),
            ).to.revertWith(expectedError);
        });
        it(`payout should be based on stake at the time of rewards`, async () => {
            const staker = stakers[0];
            const stakeAmount = toBaseUnitAmount(5);
            // stake and delegate
            await stakers[0].stakeWithPoolAsync(poolId, stakeAmount);
            // skip epoch, so staker can start earning rewards
            await payProtocolFeeAndFinalize();
            // undelegate some stake
            const undelegateAmount = toBaseUnitAmount(2.5);
            await staker.moveStakeAsync(
                new StakeInfo(StakeStatus.Delegated, poolId),
                new StakeInfo(StakeStatus.Undelegated),
                undelegateAmount,
            );
            // finalize
            const reward = toBaseUnitAmount(10);
            await payProtocolFeeAndFinalize(reward);
            // withdraw rewards
            await staker.withdrawDelegatorRewardsAsync(poolId);
            await validateEndBalances({
                stakerRewardBalance_1: toBaseUnitAmount(0),
                stakerWethBalance_1: reward,
            });
        });
        it(`should split payout between two delegators when syncing rewards`, async () => {
            const stakeAmounts = [toBaseUnitAmount(5), toBaseUnitAmount(10)];
            const totalStakeAmount = BigNumber.sum(...stakeAmounts);
            // stake and delegate both
            const stakersAndStake = shortZip(stakers, stakeAmounts);
            for (const [staker, stakeAmount] of stakersAndStake) {
                await staker.stakeWithPoolAsync(poolId, stakeAmount);
            }
            // skip epoch, so stakers can start earning rewards
            await payProtocolFeeAndFinalize();
            // finalize
            const reward = toBaseUnitAmount(10);
            await payProtocolFeeAndFinalize(reward);
            // withdraw rewards
            for (const [staker] of _.reverse(stakersAndStake)) {
                await staker.withdrawDelegatorRewardsAsync(poolId);
            }
            const expectedStakerRewards = stakeAmounts.map(n => reward.times(n).dividedToIntegerBy(totalStakeAmount));
            await validateEndBalances({
                stakerRewardBalance_1: toBaseUnitAmount(0),
                stakerRewardBalance_2: toBaseUnitAmount(0),
                stakerWethBalance_1: expectedStakerRewards[0],
                stakerWethBalance_2: expectedStakerRewards[1],
                poolRewardBalance: new BigNumber(1), // Rounding error
                membersRewardBalance: new BigNumber(1), // Rounding error
            });
        });
        it(`delegator should not be credited payout twice by syncing rewards twice`, async () => {
            const stakeAmounts = [toBaseUnitAmount(5), toBaseUnitAmount(10)];
            const totalStakeAmount = BigNumber.sum(...stakeAmounts);
            // stake and delegate both
            const stakersAndStake = shortZip(stakers, stakeAmounts);
            for (const [staker, stakeAmount] of stakersAndStake) {
                await staker.stakeWithPoolAsync(poolId, stakeAmount);
            }
            // skip epoch, so staker can start earning rewards
            await payProtocolFeeAndFinalize();
            // finalize
            const reward = toBaseUnitAmount(10);
            await payProtocolFeeAndFinalize(reward);
            const expectedStakerRewards = stakeAmounts.map(n => reward.times(n).dividedToIntegerBy(totalStakeAmount));
            await validateEndBalances({
                stakerRewardBalance_1: expectedStakerRewards[0],
                stakerRewardBalance_2: expectedStakerRewards[1],
                stakerWethBalance_1: toBaseUnitAmount(0),
                stakerWethBalance_2: toBaseUnitAmount(0),
                poolRewardBalance: reward,
                membersRewardBalance: reward,
            });
            // First staker will withdraw rewards.
            const sneakyStaker = stakers[0];
            const sneakyStakerExpectedWethBalance = expectedStakerRewards[0];
            await sneakyStaker.withdrawDelegatorRewardsAsync(poolId);
            // Should have been credited the correct amount of rewards.
            let sneakyStakerWethBalance = await stakingApiWrapper.wethContract.balanceOf.callAsync(
                sneakyStaker.getOwner(),
            );
            expect(sneakyStakerWethBalance, 'WETH balance after first undelegate').to.bignumber.eq(
                sneakyStakerExpectedWethBalance,
            );
            // Now he'll try to do it again to see if he gets credited twice.
            await sneakyStaker.withdrawDelegatorRewardsAsync(poolId);
            /// The total amount credited should remain the same.
            sneakyStakerWethBalance = await stakingApiWrapper.wethContract.balanceOf.callAsync(sneakyStaker.getOwner());
            expect(sneakyStakerWethBalance, 'WETH balance after second undelegate').to.bignumber.eq(
                sneakyStakerExpectedWethBalance,
            );
        });
    });
});
// tslint:enable:no-unnecessary-type-assertion<|MERGE_RESOLUTION|>--- conflicted
+++ resolved
@@ -3,11 +3,9 @@
 import { BigNumber } from '@0x/utils';
 import * as _ from 'lodash';
 
-<<<<<<< HEAD
 import { StakingRevertErrors } from '../src';
-=======
+
 import { DelegatorsByPoolId, OperatorByPoolId, StakeInfo, StakeStatus } from '../src/types';
->>>>>>> 812c3068
 
 import { FinalizerActor } from './actors/finalizer_actor';
 import { PoolOperatorActor } from './actors/pool_operator_actor';
