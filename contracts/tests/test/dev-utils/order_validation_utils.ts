--- conflicted
+++ resolved
@@ -93,26 +93,12 @@
             txDefaults,
             artifacts,
         );
-<<<<<<< HEAD
-        const exchangeWrapper = new ExchangeWrapper(exchange);
-        await exchangeWrapper.registerAssetProxyAsync(erc20Proxy.address, owner);
-        await exchangeWrapper.registerAssetProxyAsync(erc721Proxy.address, owner);
-        await exchangeWrapper.registerAssetProxyAsync(multiAssetProxy.address, owner);
+
+        await exchange.registerAssetProxy(erc20Proxy.address).awaitTransactionSuccessAsync({ from: owner });
+        await exchange.registerAssetProxy(erc721Proxy.address).awaitTransactionSuccessAsync({ from: owner });
+        await exchange.registerAssetProxy(multiAssetProxy.address).awaitTransactionSuccessAsync({ from: owner });
         await erc20Proxy.addAuthorizedAddress(exchange.address).awaitTransactionSuccessAsync({ from: owner });
         await erc721Proxy.addAuthorizedAddress(exchange.address).awaitTransactionSuccessAsync({ from: owner });
-=======
-        await exchange.registerAssetProxy.awaitTransactionSuccessAsync(erc20Proxy.address, {
-            from: owner,
-        });
-        await exchange.registerAssetProxy.awaitTransactionSuccessAsync(erc721Proxy.address, {
-            from: owner,
-        });
-        await exchange.registerAssetProxy.awaitTransactionSuccessAsync(multiAssetProxy.address, {
-            from: owner,
-        });
-        await erc20Proxy.addAuthorizedAddress.awaitTransactionSuccessAsync(exchange.address, { from: owner });
-        await erc721Proxy.addAuthorizedAddress.awaitTransactionSuccessAsync(exchange.address, { from: owner });
->>>>>>> 91de35e8
 
         devUtils = await DevUtilsContract.deployFrom0xArtifactAsync(
             artifacts.DevUtils,
