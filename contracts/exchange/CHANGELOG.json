[
    {
<<<<<<< HEAD
        "version": "3.0.0",
        "changes": [
            {
                "note": "Use new/cheaper reentrancy guard/mutex",
                "pr": 1699
            },
            {
                "note": "Update domain separator",
                "pr": 1742
            },
            {
                "note": "Refactor `executeTransaction` to take `ZeroExTransaction` struct as input",
                "pr": 1753
            },
            {
                "note": "Refactor example contracts that use `executeTransaction`",
                "pr": 1753
            },
            {
                "note": "Upgrade all string reverts to rich reverts",
                "pr": 1761
            },
            {
                "note": "Add support for `SignatureType.OrderValidator` for orders",
                "pr": 1774
            },
            {
                "note": "Add support for `SignatureType.WalletOrderValidator` for orders",
                "pr": 1774
            },
            {
                "note": "Add a `bytes` return value to `executeTransaction`, which is equal to the encoded return data of the underlying Exchange function call",
                "pr": 1793
            },
            {
                "note": "Implement `batchExecuteTransactions`",
                "pr": 1793
            },
            {
                "note": "Refactor preSign to be compatible with `executeTransaction`",
                "pr": 1793
            },
            {
                "note": "Remove ZRX fees in lieu of arbitrary maker and taker fee tokens.",
                "pr": 1819
            },
            {
                "note": "Incorporate Multi-asset and ERC1155 tests into `fillOrder` and `matchOrders` tests",
                "pr": 1819
            },
            {
                "note": "Swap fill order from maker -> taker to taker -> maker",
                "pr": 1819
            },
            {
                "note": "Avoid redundant transfer in `fillOrder()` and `matchOrders()` when maker/taker is the same as feeRecipient and assets are the same",
                "pr": 1819
            },
            {
                "note": "Implement `cancelOrderNoThrow` and `batchCancelOrdersNoThrow` functions",
                "pr": 1827
            },
            {
                "note": "`executeTransaction` will now revert if the input transaction is expired",
                "pr": 1832
            },
            {
                "note": "Log an `TransactionExecuted` event when an `executeTransaction` call is successful",
                "pr": 1832
            },
            {
                "note": "Return a FillResults array for batch fill variants",
                "pr": 1834
            },
            {
                "note": "Add `MixinTransferSimulator` contract for simulating multiple transfers on-chain",
                "pr": 1868
            },
            {
                "note": "Add `EIP1271Wallet` signature type",
                "pr": 1885
            },
            {
                "note": "Remove `WalletOrderValidator` and `OrderValidator` signature types",
                "pr": 1885
            },
            {
                "note": "Make the regular `Validator` signature type have EIP1271 behavior",
                "pr": 1885
            },
            {
                "note": "Always check signature types that are validated via contract (not just on first fill).",
                "pr": 1885
            },
            {
                "note": "Remove unecessary rich revert error types.",
                "pr": 1885
            },
            {
                "note": "Add `IEIP1271Wallet` interface",
                "pr": 1885
            },
            {
                "note": "Add `validatorAddress` field to `SignatureValidatorError` rich reverts",
                "pr": 1885
            },
            {
                "note": "Make `calculateMatchedFillResults` public",
                "pr": 1885
            },
            {
                "note": "Updated RichErrors to the library pattern",
                "pr": 1913
            },
            {
                "note": "Rewrote _dispatchTransferFrom in Solidity",
                "pr": 2020
            },
            {
                "note": "Add `TestIsolatedExchange` contract and `IsolatedExchangeWrapper` test class",
                "pr": 2031
            },
            {
                "note": "Add `ReferenceFunctions` as package export.",
                "pr": 2031
            },
            {
                "note": "Remove `TestExchangeMath.sol`. Exchange math functions are now tested in the `exchange-libs` package and reference implementations are available there as well.",
                "pr": 2031
            },
            {
                "note": "Remove functions from `TestExchangeInternals.sol` that are no longer tested in this package.",
                "pr": 2031
            },
            {
                "note": "Remove `_assertValidFill()`",
                "pr": 2031
            },
            {
                "note": "Add `wrapper_unit_tests` tests and `TestWrapperFunctions` contract",
                "pr": 2042
            },
            {
                "note": "Disallow `signerAddress == 0` in signature validation functions.",
                "pr": 2042
            },
            {
                "note": "Update `Wallet` signature type behavior to be in line with v2.1.",
                "pr": 2042
            },
            {
                "note": "Add (semi) automated reentrancy tests and remove manual ones",
                "pr": 2042
            },
            {
                "note": "Refactor to use new `LibFillResults`, `LibOrder`, `LibZeroExTransaction`, and `LibMath` to libraries",
                "pr": 2055
            },
            {
                "note": "Remove `LibExchangeRichErrors` and `IExchangeRichErrors`",
                "pr": 2055
            },
            {
                "note": "Use built in selectors instead of `LibExchangeSelectors` constants",
                "pr": 2055
            },
            {
                "note": "Move `calculateFillResults` and `calculateMatchedFillResults` to `LibFillResults` in `exchange-libs` package",
                "pr": 2055
            },
            {
                "note": "Compile and export all contracts, artifacts, and wrappers by default",
                "pr": 2055
            },
            {
                "note": "Rename `marketSellOrders` and `marketBuyOrders` back to `marketSellOrdersNoThrow` and `marketBuyOrdersNoThrow`.",
                "pr": 2075
            },
            {
                "note": "Introduce new `marketSellOrdersFillOrKill` and `marketBuyOrdersFillOrKill` functions.",
                "pr": 2075
            },
            {
                "note": "Use `abi.decode()` in `LibExchangeRichErrorDecoder` over `LibBytes`.",
                "pr": 2075
            },
            {
                "note": "Overridden functions in `ReentrancyTester` now return sane values.",
                "pr": 2075
=======
        "timestamp": 1568744790,
        "version": "2.1.14",
        "changes": [
            {
                "note": "Dependencies updated"
            }
        ]
    },
    {
        "timestamp": 1567521715,
        "version": "2.1.13",
        "changes": [
            {
                "note": "Dependencies updated"
            }
        ]
    },
    {
        "timestamp": 1566446343,
        "version": "2.1.12",
        "changes": [
            {
                "note": "Dependencies updated"
>>>>>>> ec92cea5
            }
        ]
    },
    {
        "timestamp": 1565296576,
        "version": "2.1.11",
        "changes": [
            {
                "note": "Dependencies updated"
            }
        ]
    },
    {
        "version": "2.1.10",
        "changes": [
            {
                "note": "Updated calls to <contract wrapper>.deployFrom0xArtifactAsync to include artifact dependencies.",
                "pr": 1995
            }
        ],
        "timestamp": 1564607468
    },
    {
        "timestamp": 1563957393,
        "version": "2.1.9",
        "changes": [
            {
                "note": "Dependencies updated"
            }
        ]
    },
    {
        "timestamp": 1563193019,
        "version": "2.1.8",
        "changes": [
            {
                "note": "Dependencies updated"
            }
        ]
    },
    {
        "timestamp": 1563047529,
        "version": "2.1.7",
        "changes": [
            {
                "note": "Dependencies updated"
            }
        ]
    },
    {
        "timestamp": 1563006338,
        "version": "2.1.6",
        "changes": [
            {
                "note": "Dependencies updated"
            }
        ]
    },
    {
        "timestamp": 1558712885,
        "version": "2.1.5",
        "changes": [
            {
                "note": "Dependencies updated"
            }
        ]
    },
    {
        "timestamp": 1557961111,
        "version": "2.1.4",
        "changes": [
            {
                "note": "Dependencies updated"
            }
        ]
    },
    {
        "timestamp": 1557799313,
        "version": "2.1.3",
        "changes": [
            {
                "note": "Dependencies updated"
            }
        ]
    },
    {
        "timestamp": 1557507213,
        "version": "2.1.2",
        "changes": [
            {
                "note": "Dependencies updated"
            }
        ]
    },
    {
        "version": "2.1.1",
        "changes": [
            {
                "note": "Dependencies updated"
            }
        ],
        "timestamp": 1554997931
    },
    {
        "version": "2.1.0",
        "changes": [
            {
                "note": "Run Web3ProviderEngine without excess block polling",
                "pr": 1695
            }
        ],
        "timestamp": 1553183790
    },
    {
        "version": "2.0.0",
        "changes": [
            {
                "note": "Do not reexport external dependencies",
                "pr": 1682
            },
            {
                "note": "Upgrade contracts to Solidity 0.5.5",
                "pr": 1682
            },
            {
                "note": "Integration testing for ERC1155Proxy",
                "pr": 1673
            }
        ],
        "timestamp": 1553091633
    },
    {
        "timestamp": 1551479279,
        "version": "1.0.9",
        "changes": [
            {
                "note": "Dependencies updated"
            }
        ]
    },
    {
        "timestamp": 1551299797,
        "version": "1.0.8",
        "changes": [
            {
                "note": "Dependencies updated"
            }
        ]
    },
    {
        "timestamp": 1551220833,
        "version": "1.0.7",
        "changes": [
            {
                "note": "Dependencies updated"
            }
        ]
    },
    {
        "timestamp": 1551130135,
        "version": "1.0.6",
        "changes": [
            {
                "note": "Dependencies updated"
            }
        ]
    },
    {
        "timestamp": 1549733923,
        "version": "1.0.5",
        "changes": [
            {
                "note": "Dependencies updated"
            }
        ]
    },
    {
        "version": "1.0.4",
        "changes": [
            {
                "note": "Dependencies updated"
            }
        ],
        "timestamp": 1549547375
    },
    {
        "version": "1.0.3",
        "changes": [
            {
                "note": "Fake publish to enable pinning"
            }
        ],
        "timestamp": 1549504360
    },
    {
        "timestamp": 1549452781,
        "version": "1.0.2",
        "changes": [
            {
                "note": "Dependencies updated"
            }
        ]
    },
    {
        "timestamp": 1549373905,
        "version": "1.0.1",
        "changes": [
            {
                "note": "Dependencies updated"
            }
        ]
    },
    {
        "version": "1.0.0",
        "changes": [
            {
                "note": "Move Exchange contract out of contracts-protocol to new package",
                "pr": 1539
            },
            {
                "note": "Move example contracts out of contracts-examples to new package",
                "pr": 1539
            }
        ]
    }
]<|MERGE_RESOLUTION|>--- conflicted
+++ resolved
@@ -1,6 +1,5 @@
 [
     {
-<<<<<<< HEAD
         "version": "3.0.0",
         "changes": [
             {
@@ -190,7 +189,10 @@
             {
                 "note": "Overridden functions in `ReentrancyTester` now return sane values.",
                 "pr": 2075
-=======
+            }
+        ]
+    },
+    {
         "timestamp": 1568744790,
         "version": "2.1.14",
         "changes": [
@@ -214,7 +216,6 @@
         "changes": [
             {
                 "note": "Dependencies updated"
->>>>>>> ec92cea5
             }
         ]
     },
