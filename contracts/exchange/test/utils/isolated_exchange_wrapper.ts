<<<<<<< HEAD
import {
    constants,
    filterLogsToArguments,
    MutatorContractFunction,
    orderHashUtils,
    TransactionHelper,
    txDefaults as testTxDefaults,
} from '@0x/contracts-test-utils';
=======
import { constants, filterLogsToArguments, txDefaults as testTxDefaults } from '@0x/contracts-test-utils';
import { orderHashUtils } from '@0x/order-utils';
>>>>>>> f0d7d10f
import { FillResults, Order, OrderInfo, SignatureType } from '@0x/types';
import { BigNumber } from '@0x/utils';
import { TxData, Web3Wrapper } from '@0x/web3-wrapper';
import * as crypto from 'crypto';
import { LogEntry } from 'ethereum-types';

import { artifacts } from '../artifacts';

import {
    IsolatedExchangeContract,
    IsolatedExchangeDispatchTransferFromCalledEventArgs as DispatchTransferFromCallArgs,
    IsolatedExchangeFillEventArgs as FillEventArgs,
} from '../wrappers';

export interface AssetBalances {
    [assetData: string]: { [address: string]: BigNumber };
}

export interface IsolatedExchangeEvents {
    fillEvents: FillEventArgs[];
    transferFromCalls: DispatchTransferFromCallArgs[];
}

export type Order = Order;
export type Numberish = string | number | BigNumber;

export const DEFAULT_GOOD_SIGNATURE = createGoodSignature();
export const DEFAULT_BAD_SIGNATURE = createBadSignature();

/**
 * @dev Convenience wrapper for the `IsolatedExchange` contract.
 */
export class IsolatedExchangeWrapper {
    public static readonly CHAIN_ID = 1337;
    public readonly instance: IsolatedExchangeContract;
    public lastTxEvents: IsolatedExchangeEvents = createEmptyEvents();
    public lastTxBalanceChanges: AssetBalances = {};

    public static async deployAsync(
        web3Wrapper: Web3Wrapper,
        txDefaults: Partial<TxData> = testTxDefaults,
    ): Promise<IsolatedExchangeWrapper> {
        const provider = web3Wrapper.getProvider();
        const instance = await IsolatedExchangeContract.deployFrom0xArtifactAsync(
            artifacts.IsolatedExchange,
            provider,
            txDefaults,
            {},
        );
        return new IsolatedExchangeWrapper(web3Wrapper, instance);
    }

    public static fromAddress(
        address: string,
        web3Wrapper: Web3Wrapper,
        txDefaults: Partial<TxData> = testTxDefaults,
    ): IsolatedExchangeWrapper {
        const provider = web3Wrapper.getProvider();
        const instance = new IsolatedExchangeContract(address, provider, txDefaults);
        return new IsolatedExchangeWrapper(web3Wrapper, instance);
    }

    public constructor(web3Wrapper: Web3Wrapper, instance: IsolatedExchangeContract) {
        this.instance = instance;
    }

    public async getTakerAssetFilledAmountAsync(order: Order): Promise<BigNumber> {
        return this.instance.filled(this.getOrderHash(order)).callAsync();
    }

    public async cancelOrderAsync(order: Order, txOpts?: TxData): Promise<void> {
        await this.instance.cancelOrder(order).awaitTransactionSuccessAsync(txOpts);
    }

    public async cancelOrdersUpToAsync(epoch: BigNumber, txOpts?: TxData): Promise<void> {
        await this.instance.cancelOrdersUpTo(epoch).awaitTransactionSuccessAsync(txOpts);
    }

    public async fillOrderAsync(
        order: Order,
        takerAssetFillAmount: Numberish,
        signature: string = DEFAULT_GOOD_SIGNATURE,
        txOpts?: TxData,
    ): Promise<FillResults> {
        this.lastTxEvents = createEmptyEvents();
        this.lastTxBalanceChanges = {};
        const fillOrderFn = this.instance.fillOrder(order, new BigNumber(takerAssetFillAmount), signature);
        const result = await fillOrderFn.callAsync();
        const receipt = await fillOrderFn.awaitTransactionSuccessAsync(txOpts);
        this.lastTxEvents = extractEvents(receipt.logs);
        this.lastTxBalanceChanges = getBalanceChangesFromTransferFromCalls(this.lastTxEvents.transferFromCalls);
        return result;
    }

    public getOrderHash(order: Order): string {
        const domainInfo = {
            exchangeAddress: this.instance.address,
            chainId: IsolatedExchangeWrapper.CHAIN_ID,
        };
        return orderHashUtils.getOrderHashHex({ ...order, ...domainInfo });
    }

    public async getOrderInfoAsync(order: Order): Promise<OrderInfo> {
        return this.instance.getOrderInfo(order).callAsync();
    }

    public getBalanceChange(assetData: string, address: string): BigNumber {
        if (assetData in this.lastTxBalanceChanges) {
            const balances = this.lastTxBalanceChanges[assetData];
            if (address in balances) {
                return balances[address];
            }
        }
        return constants.ZERO_AMOUNT;
    }
}

/**
 * Create a signature for the `IsolatedExchange` contract that will pass.
 */
export function createGoodSignature(type: SignatureType = SignatureType.EIP712): string {
    return `0x01${Buffer.from([type]).toString('hex')}`;
}

/**
 * Create a signature for the `IsolatedExchange` contract that will fail.
 */
export function createBadSignature(type: SignatureType = SignatureType.EIP712): string {
    return `0x00${Buffer.from([type]).toString('hex')}`;
}

const ERC20_ASSET_DATA_LENGTH = 36;

/**
 * Create asset data for the `IsolatedExchange` contract that will pass.
 */
export function createGoodAssetData(length: number = ERC20_ASSET_DATA_LENGTH): string {
    return `0x01${crypto.randomBytes(length - 1).toString('hex')}`;
}

/**
 * Create asset data for the `IsolatedExchange` contract that will fail.
 */
export function createBadAssetData(length: number = ERC20_ASSET_DATA_LENGTH): string {
    return `0x00${crypto.randomBytes(length - 1).toString('hex')}`;
}

function createEmptyEvents(): IsolatedExchangeEvents {
    return { fillEvents: [], transferFromCalls: [] };
}

function extractEvents(logs: LogEntry[]): IsolatedExchangeEvents {
    return {
        fillEvents: filterLogsToArguments<FillEventArgs>(logs, 'Fill'),
        transferFromCalls: filterLogsToArguments<DispatchTransferFromCallArgs>(logs, 'DispatchTransferFromCalled'),
    };
}

// Executes transferFrom calls to compute relative balances for addresses.
function getBalanceChangesFromTransferFromCalls(calls: DispatchTransferFromCallArgs[]): AssetBalances {
    const changes: AssetBalances = {};
    for (const call of calls) {
        const { assetData, from, to, amount } = call;
        const balances = (changes[assetData] = changes[assetData] || {});
        const fromBalance = balances[from] || constants.ZERO_AMOUNT;
        const toBalance = balances[to] || constants.ZERO_AMOUNT;
        balances[from] = fromBalance.minus(amount);
        balances[to] = toBalance.plus(amount);
    }
    return changes;
}<|MERGE_RESOLUTION|>--- conflicted
+++ resolved
@@ -1,16 +1,9 @@
-<<<<<<< HEAD
 import {
     constants,
     filterLogsToArguments,
-    MutatorContractFunction,
     orderHashUtils,
-    TransactionHelper,
     txDefaults as testTxDefaults,
 } from '@0x/contracts-test-utils';
-=======
-import { constants, filterLogsToArguments, txDefaults as testTxDefaults } from '@0x/contracts-test-utils';
-import { orderHashUtils } from '@0x/order-utils';
->>>>>>> f0d7d10f
 import { FillResults, Order, OrderInfo, SignatureType } from '@0x/types';
 import { BigNumber } from '@0x/utils';
 import { TxData, Web3Wrapper } from '@0x/web3-wrapper';
