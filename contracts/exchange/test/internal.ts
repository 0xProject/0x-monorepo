--- conflicted
+++ resolved
@@ -1,11 +1,6 @@
 import { ReferenceFunctions as LibReferenceFunctions } from '@0x/contracts-exchange-libs';
-<<<<<<< HEAD
-import { blockchainTests, constants, expect, hexRandom, LogDecoder, orderHashUtils } from '@0x/contracts-test-utils';
+import { blockchainTests, constants, expect, hexRandom, orderHashUtils } from '@0x/contracts-test-utils';
 import { SafeMathRevertErrors } from '@0x/contracts-utils';
-=======
-import { blockchainTests, constants, expect, hexRandom } from '@0x/contracts-test-utils';
-import { ExchangeRevertErrors, orderHashUtils } from '@0x/order-utils';
->>>>>>> f0d7d10f
 import { Order } from '@0x/types';
 import { BigNumber } from '@0x/utils';
 import { Web3Wrapper } from '@0x/web3-wrapper';
