--- conflicted
+++ resolved
@@ -7,13 +7,10 @@
 import { LogWithDecodedArgs } from 'ethereum-types';
 import * as _ from 'lodash';
 
+import { ExchangeRevertErrors } from '../src';
+
 import { artifacts } from './artifacts';
 import {
-<<<<<<< HEAD
-    artifacts,
-    ExchangeRevertErrors,
-=======
->>>>>>> 812c3068
     TestExchangeInternalsContract,
     TestExchangeInternalsDispatchTransferFromCalledEventArgs,
     TestExchangeInternalsFillEventArgs,
