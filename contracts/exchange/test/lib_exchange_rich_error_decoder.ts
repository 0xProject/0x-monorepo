import {
    blockchainTests,
    constants,
    expect,
    hexRandom,
    OrderStatus,
    orderUtils,
    randomAddress,
} from '@0x/contracts-test-utils';
import { generatePseudoRandomSalt } from '@0x/order-utils';
import { BigNumber, RevertError } from '@0x/utils';
import * as _ from 'lodash';

<<<<<<< HEAD
import { artifacts, ExchangeRevertErrors, TestLibExchangeRichErrorDecoderContract } from '../src';
=======
import { artifacts } from './artifacts';
import { TestLibExchangeRichErrorDecoderContract } from './wrappers';
>>>>>>> 812c3068

blockchainTests.resets('LibExchangeRichErrorDecoder', ({ provider, txDefaults }) => {
    const ASSET_PROXY_ID_LENGTH = 4;
    const SIGNATURE_LENGTH = 66;
    const ASSET_DATA_LENGTH = 36;
    const ERROR_DATA_LENGTH = 100;
    const { WORD_LENGTH } = constants;
    let decoder: TestLibExchangeRichErrorDecoderContract;

    before(async () => {
        decoder = await TestLibExchangeRichErrorDecoderContract.deployFrom0xArtifactAsync(
            artifacts.TestLibExchangeRichErrorDecoder,
            provider,
            txDefaults,
            {},
        );
    });

    function createDecodeTest(revertType: new (...args: any[]) => RevertError, parameters: any[]): void {
        const revert = new revertType(...parameters);
        const encoded = revert.encode();
        // Exploit the fact that `RevertError` types have the same names as their
        // Solidity counterparts.
        const endpointName = `decode${revert.name}`;
        const callAsync = (_encoded: string) => {
            return (decoder as any)[endpointName].callAsync.call((decoder as any)[endpointName], _encoded);
        };
        describe(`${endpointName}()`, async () => {
            it('decodes encoded parameters', async () => {
                let results = await callAsync(encoded);
                if (!_.isArray(results)) {
                    results = [results];
                }
                return expect(results).to.deep.equal(parameters);
            });
            it('reverts if selector does not match', async () => {
                // Replace the selector with null bytes.
                const NULL_SELECTOR = '00000000';
                const withBadSelector = `0x${NULL_SELECTOR}${encoded.substr(10)}`;
                return expect(callAsync(withBadSelector)).to.revertWith('BAD_SELECTOR');
            });
        });
    }

    (() => {
        const errorCode = ExchangeRevertErrors.SignatureErrorCode.Illegal;
        const orderHash = orderUtils.generatePseudoRandomOrderHash();
        const signer = randomAddress();
        const validator = randomAddress();
        const data = hexRandom(ERROR_DATA_LENGTH);
        const signature = hexRandom(SIGNATURE_LENGTH);
        const errorData = hexRandom(ERROR_DATA_LENGTH);
        createDecodeTest(ExchangeRevertErrors.SignatureError, [errorCode, orderHash, signer, signature]);
        createDecodeTest(ExchangeRevertErrors.SignatureValidatorNotApprovedError, [signer, validator]);
        createDecodeTest(ExchangeRevertErrors.EIP1271SignatureError, [validator, data, signature, errorData]);
        createDecodeTest(ExchangeRevertErrors.SignatureWalletError, [orderHash, signer, signature, errorData]);
    })();

    (() => {
        const orderHash = orderUtils.generatePseudoRandomOrderHash();
        const orderStatus = OrderStatus.FullyFilled;
        createDecodeTest(ExchangeRevertErrors.OrderStatusError, [orderHash, orderStatus]);
    })();

    (() => {
        const orderHash = orderUtils.generatePseudoRandomOrderHash();
        const address = randomAddress();
        createDecodeTest(ExchangeRevertErrors.ExchangeInvalidContextError, [
            ExchangeRevertErrors.ExchangeContextErrorCodes.InvalidMaker,
            orderHash,
            address,
        ]);
        createDecodeTest(ExchangeRevertErrors.ExchangeInvalidContextError, [
            ExchangeRevertErrors.ExchangeContextErrorCodes.InvalidTaker,
            orderHash,
            address,
        ]);
        createDecodeTest(ExchangeRevertErrors.ExchangeInvalidContextError, [
            ExchangeRevertErrors.ExchangeContextErrorCodes.InvalidSender,
            orderHash,
            address,
        ]);
    })();

    (() => {
        const errorCode = ExchangeRevertErrors.FillErrorCode.TakerOverpay;
        const orderHash = orderUtils.generatePseudoRandomOrderHash();
        createDecodeTest(ExchangeRevertErrors.FillError, [errorCode, orderHash]);
    })();

    (() => {
        const maker = randomAddress();
        const sender = randomAddress();
        const currentEpoch = generatePseudoRandomSalt();
        createDecodeTest(ExchangeRevertErrors.OrderEpochError, [maker, sender, currentEpoch]);
    })();

    (() => {
        const assetProxyAddress = randomAddress();
        createDecodeTest(ExchangeRevertErrors.AssetProxyExistsError, [
            hexRandom(ASSET_PROXY_ID_LENGTH),
            assetProxyAddress,
        ]);
    })();

    (() => {
        const errorCode = ExchangeRevertErrors.AssetProxyDispatchErrorCode.UnknownAssetProxy;
        const orderHash = orderUtils.generatePseudoRandomOrderHash();
        const assetData = hexRandom(ASSET_DATA_LENGTH);
        createDecodeTest(ExchangeRevertErrors.AssetProxyDispatchError, [errorCode, orderHash, assetData]);
    })();

    (() => {
        const orderHash = orderUtils.generatePseudoRandomOrderHash();
        const assetData = hexRandom(ASSET_DATA_LENGTH);
        const errorData = hexRandom(ERROR_DATA_LENGTH);
        createDecodeTest(ExchangeRevertErrors.AssetProxyTransferError, [orderHash, assetData, errorData]);
    })();

    (() => {
        const leftOrderHash = orderUtils.generatePseudoRandomOrderHash();
        const rightOrderHash = orderUtils.generatePseudoRandomOrderHash();
        createDecodeTest(ExchangeRevertErrors.NegativeSpreadError, [leftOrderHash, rightOrderHash]);
    })();

    (() => {
        const errorCode = ExchangeRevertErrors.TransactionErrorCode.AlreadyExecuted;
        const transactionHash = orderUtils.generatePseudoRandomOrderHash();
        createDecodeTest(ExchangeRevertErrors.TransactionError, [errorCode, transactionHash]);
    })();

    (() => {
        const transactionHash = orderUtils.generatePseudoRandomOrderHash();
        const errorData = hexRandom(ERROR_DATA_LENGTH);
        createDecodeTest(ExchangeRevertErrors.TransactionExecutionError, [transactionHash, errorData]);
    })();

    (() => {
        const errorCode = ExchangeRevertErrors.IncompleteFillErrorCode.IncompleteMarketSellOrders;
        const expectedAmount = new BigNumber(hexRandom(WORD_LENGTH));
        const actualAmount = new BigNumber(hexRandom(WORD_LENGTH));
        createDecodeTest(ExchangeRevertErrors.IncompleteFillError, [errorCode, expectedAmount, actualAmount]);
    })();
});<|MERGE_RESOLUTION|>--- conflicted
+++ resolved
@@ -11,12 +11,10 @@
 import { BigNumber, RevertError } from '@0x/utils';
 import * as _ from 'lodash';
 
-<<<<<<< HEAD
-import { artifacts, ExchangeRevertErrors, TestLibExchangeRichErrorDecoderContract } from '../src';
-=======
+import { ExchangeRevertErrors } from '../src';
+
 import { artifacts } from './artifacts';
 import { TestLibExchangeRichErrorDecoderContract } from './wrappers';
->>>>>>> 812c3068
 
 blockchainTests.resets('LibExchangeRichErrorDecoder', ({ provider, txDefaults }) => {
     const ASSET_PROXY_ID_LENGTH = 4;
