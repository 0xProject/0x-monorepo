--- conflicted
+++ resolved
@@ -1,10 +1,5 @@
-<<<<<<< HEAD
 import { DevUtilsContract } from '@0x/contracts-dev-utils';
-import { constants } from '@0x/contracts-test-utils';
-=======
 import { constants, Numberish } from '@0x/contracts-test-utils';
-import { assetDataUtils } from '@0x/order-utils';
->>>>>>> 011ecb8f
 import { AssetProxyId } from '@0x/types';
 import { BigNumber } from '@0x/utils';
 import * as _ from 'lodash';
