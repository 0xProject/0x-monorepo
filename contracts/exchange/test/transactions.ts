// tslint:disable: max-file-line-count
import { ERC20ProxyContract, ERC20Wrapper } from '@0x/contracts-asset-proxy';
import { DevUtilsContract } from '@0x/contracts-dev-utils';
import { artifacts as erc20Artifacts, DummyERC20TokenContract } from '@0x/contracts-erc20';
import {
    blockchainTests,
    constants,
    describe,
    ExchangeFunctionName,
    expect,
    getLatestBlockTimestampAsync,
    OrderFactory,
    orderHashUtils,
    TransactionFactory,
    transactionHashUtils,
} from '@0x/contracts-test-utils';
import { FillResults, OrderStatus } from '@0x/types';
import { AbiEncoder, BigNumber } from '@0x/utils';
import { LogWithDecodedArgs, MethodAbi } from 'ethereum-types';
import * as ethUtil from 'ethereumjs-util';
import * as _ from 'lodash';

import { exchangeDataEncoder } from '../src/exchange_data_encoder';

import { artifacts as localArtifacts } from './artifacts';
import { ExchangeWrapper } from './utils/exchange_wrapper';
import {
    ExchangeCancelEventArgs,
    ExchangeCancelUpToEventArgs,
    ExchangeContract,
    ExchangeFillEventArgs,
<<<<<<< HEAD
    ExchangeFunctionName,
    ExchangeRevertErrors,
=======
>>>>>>> 812c3068
    ExchangeSignatureValidatorApprovalEventArgs,
    ExchangeTransactionExecutionEventArgs,
} from './wrappers';

const artifacts = { ...erc20Artifacts, ...localArtifacts };

// tslint:disable:no-unnecessary-type-assertion
blockchainTests.resets('Exchange transactions', env => {
    let chainId: number;
    let senderAddress: string;
    let owner: string;
    let makerAddress: string;
    let takerAddress: string;
    let feeRecipientAddress: string;
    let validatorAddress: string;
    let taker2Address: string;

    let erc20TokenA: DummyERC20TokenContract;
    let erc20TokenB: DummyERC20TokenContract;
    let takerFeeToken: DummyERC20TokenContract;
    let makerFeeToken: DummyERC20TokenContract;
    let exchangeInstance: ExchangeContract;
    let erc20Proxy: ERC20ProxyContract;

    let orderFactory: OrderFactory;
    let makerTransactionFactory: TransactionFactory;
    let takerTransactionFactory: TransactionFactory;
    let taker2TransactionFactory: TransactionFactory;
    let exchangeWrapper: ExchangeWrapper;
    let erc20Wrapper: ERC20Wrapper;

    let defaultMakerTokenAddress: string;
    let defaultTakerTokenAddress: string;
    let defaultMakerFeeTokenAddress: string;
    let defaultTakerFeeTokenAddress: string;
    let makerPrivateKey: Buffer;
    let takerPrivateKey: Buffer;
    let taker2PrivateKey: Buffer;

    const devUtils = new DevUtilsContract(constants.NULL_ADDRESS, env.provider, env.txDefaults);
    before(async () => {
        chainId = await env.getChainIdAsync();
        const accounts = await env.getAccountAddressesAsync();
        const usedAddresses = ([
            owner,
            senderAddress,
            makerAddress,
            takerAddress,
            feeRecipientAddress,
            validatorAddress,
            taker2Address,
        ] = _.slice(accounts, 0, 7));

        erc20Wrapper = new ERC20Wrapper(env.provider, usedAddresses, owner);

        const numDummyErc20ToDeploy = 4;
        [erc20TokenA, erc20TokenB, takerFeeToken, makerFeeToken] = await erc20Wrapper.deployDummyTokensAsync(
            numDummyErc20ToDeploy,
            constants.DUMMY_TOKEN_DECIMALS,
        );
        erc20Proxy = await erc20Wrapper.deployProxyAsync();
        await erc20Wrapper.setBalancesAndAllowancesAsync();

        exchangeInstance = await ExchangeContract.deployFrom0xArtifactAsync(
            artifacts.Exchange,
            env.provider,
            env.txDefaults,
            {},
            new BigNumber(chainId),
        );
        exchangeWrapper = new ExchangeWrapper(exchangeInstance);
        await exchangeWrapper.registerAssetProxyAsync(erc20Proxy.address, owner);

        await erc20Proxy.addAuthorizedAddress.awaitTransactionSuccessAsync(exchangeInstance.address, { from: owner });

        defaultMakerTokenAddress = erc20TokenA.address;
        defaultTakerTokenAddress = erc20TokenB.address;
        defaultMakerFeeTokenAddress = makerFeeToken.address;
        defaultTakerFeeTokenAddress = takerFeeToken.address;

        const defaultOrderParams = {
            ...constants.STATIC_ORDER_PARAMS,
            makerAddress,
            feeRecipientAddress,
            makerAssetData: await devUtils.encodeERC20AssetData.callAsync(defaultMakerTokenAddress),
            takerAssetData: await devUtils.encodeERC20AssetData.callAsync(defaultTakerTokenAddress),
            makerFeeAssetData: await devUtils.encodeERC20AssetData.callAsync(defaultMakerFeeTokenAddress),
            takerFeeAssetData: await devUtils.encodeERC20AssetData.callAsync(defaultTakerFeeTokenAddress),
            exchangeAddress: exchangeInstance.address,
            chainId,
        };
        makerPrivateKey = constants.TESTRPC_PRIVATE_KEYS[accounts.indexOf(makerAddress)];
        takerPrivateKey = constants.TESTRPC_PRIVATE_KEYS[accounts.indexOf(takerAddress)];
        taker2PrivateKey = constants.TESTRPC_PRIVATE_KEYS[accounts.indexOf(taker2Address)];
        orderFactory = new OrderFactory(makerPrivateKey, defaultOrderParams);
        makerTransactionFactory = new TransactionFactory(makerPrivateKey, exchangeInstance.address, chainId);
        takerTransactionFactory = new TransactionFactory(takerPrivateKey, exchangeInstance.address, chainId);
        taker2TransactionFactory = new TransactionFactory(taker2PrivateKey, exchangeInstance.address, chainId);
    });
    describe('executeTransaction', () => {
        describe('general functionality', () => {
            it('should log the correct transactionHash if successfully executed', async () => {
                const order = await orderFactory.newSignedOrderAsync();
                const orders = [order];
                const data = exchangeDataEncoder.encodeOrdersToExchangeData(ExchangeFunctionName.FillOrder, orders);
                const transaction = await takerTransactionFactory.newSignedTransactionAsync({ data });
                const transactionReceipt = await exchangeWrapper.executeTransactionAsync(transaction, takerAddress);
                const transactionExecutionLogs = transactionReceipt.logs.filter(
                    log =>
                        (log as LogWithDecodedArgs<ExchangeTransactionExecutionEventArgs>).event ===
                        'TransactionExecution',
                );
                expect(transactionExecutionLogs.length).to.eq(1);
                const executionLogArgs = (transactionExecutionLogs[0] as LogWithDecodedArgs<
                    ExchangeTransactionExecutionEventArgs
                >).args;
                expect(executionLogArgs.transactionHash).to.equal(
                    transactionHashUtils.getTransactionHashHex(transaction),
                );
            });
            it('should revert if the transaction is expired', async () => {
                const order = await orderFactory.newSignedOrderAsync();
                const orders = [order];
                const data = exchangeDataEncoder.encodeOrdersToExchangeData(ExchangeFunctionName.FillOrder, orders);
                const currentTimestamp = await getLatestBlockTimestampAsync();
                const transaction = await takerTransactionFactory.newSignedTransactionAsync({
                    data,
                    expirationTimeSeconds: new BigNumber(currentTimestamp).minus(10),
                });
                const transactionHashHex = transactionHashUtils.getTransactionHashHex(transaction);
                const expectedError = new ExchangeRevertErrors.TransactionError(
                    ExchangeRevertErrors.TransactionErrorCode.Expired,
                    transactionHashHex,
                );
                const tx = exchangeWrapper.executeTransactionAsync(transaction, senderAddress);
                return expect(tx).to.revertWith(expectedError);
            });
            it('should revert if the actual gasPrice is greater than expected', async () => {
                const order = await orderFactory.newSignedOrderAsync();
                const orders = [order];
                const data = exchangeDataEncoder.encodeOrdersToExchangeData(ExchangeFunctionName.FillOrder, orders);
                const transaction = await takerTransactionFactory.newSignedTransactionAsync({
                    data,
                });
                const transactionHashHex = transactionHashUtils.getTransactionHashHex(transaction);
                const actualGasPrice = transaction.gasPrice.plus(1);
                const expectedError = new ExchangeRevertErrors.TransactionGasPriceError(
                    transactionHashHex,
                    actualGasPrice,
                    transaction.gasPrice,
                );
                const tx = exchangeInstance.executeTransaction.sendTransactionAsync(
                    transaction,
                    transaction.signature,
                    { gasPrice: actualGasPrice, from: senderAddress },
                );
                return expect(tx).to.revertWith(expectedError);
            });
            it('should revert if the actual gasPrice is less than expected', async () => {
                const order = await orderFactory.newSignedOrderAsync();
                const orders = [order];
                const data = exchangeDataEncoder.encodeOrdersToExchangeData(ExchangeFunctionName.FillOrder, orders);
                const transaction = await takerTransactionFactory.newSignedTransactionAsync({
                    data,
                });
                const transactionHashHex = transactionHashUtils.getTransactionHashHex(transaction);
                const actualGasPrice = transaction.gasPrice.minus(1);
                const expectedError = new ExchangeRevertErrors.TransactionGasPriceError(
                    transactionHashHex,
                    actualGasPrice,
                    transaction.gasPrice,
                );
                const tx = exchangeInstance.executeTransaction.sendTransactionAsync(
                    transaction,
                    transaction.signature,
                    { gasPrice: actualGasPrice, from: senderAddress },
                );
                return expect(tx).to.revertWith(expectedError);
            });
        });
        describe('fill methods', () => {
            for (const fnName of [
                ...constants.SINGLE_FILL_FN_NAMES,
                ...constants.BATCH_FILL_FN_NAMES,
                ...constants.MARKET_FILL_FN_NAMES,
            ]) {
                it(`${fnName} should revert if signature is invalid and not called by signer`, async () => {
                    const orders = [await orderFactory.newSignedOrderAsync()];
                    const data = exchangeDataEncoder.encodeOrdersToExchangeData(fnName, orders);
                    const transaction = await takerTransactionFactory.newSignedTransactionAsync({ data });
                    const v = ethUtil.toBuffer(transaction.signature.slice(0, 4));
                    const invalidR = ethUtil.sha3('invalidR');
                    const invalidS = ethUtil.sha3('invalidS');
                    const signatureType = ethUtil.toBuffer(`0x${transaction.signature.slice(-2)}`);
                    const invalidSigBuff = Buffer.concat([v, invalidR, invalidS, signatureType]);
                    const invalidSigHex = `0x${invalidSigBuff.toString('hex')}`;
                    transaction.signature = invalidSigHex;
                    const transactionHashHex = transactionHashUtils.getTransactionHashHex(transaction);
                    const expectedError = new ExchangeRevertErrors.SignatureError(
                        ExchangeRevertErrors.SignatureErrorCode.BadTransactionSignature,
                        transactionHashHex,
                        transaction.signerAddress,
                        transaction.signature,
                    );
                    const tx = exchangeWrapper.executeTransactionAsync(transaction, senderAddress);
                    return expect(tx).to.revertWith(expectedError);
                });
                it(`${fnName} should be successful if signed by taker and called by sender`, async () => {
                    const orders = [await orderFactory.newSignedOrderAsync()];
                    const data = exchangeDataEncoder.encodeOrdersToExchangeData(fnName, orders);
                    const transaction = await takerTransactionFactory.newSignedTransactionAsync({ data });
                    const transactionReceipt = await exchangeWrapper.executeTransactionAsync(
                        transaction,
                        senderAddress,
                    );
                    const fillLogs = transactionReceipt.logs.filter(
                        log => (log as LogWithDecodedArgs<ExchangeFillEventArgs>).event === 'Fill',
                    );
                    expect(fillLogs.length).to.eq(1);
                    const fillLogArgs = (fillLogs[0] as LogWithDecodedArgs<ExchangeFillEventArgs>).args;
                    expect(fillLogArgs.makerAddress).to.eq(makerAddress);
                    expect(fillLogArgs.takerAddress).to.eq(takerAddress);
                    expect(fillLogArgs.senderAddress).to.eq(senderAddress);
                    expect(fillLogArgs.feeRecipientAddress).to.eq(feeRecipientAddress);
                    expect(fillLogArgs.makerAssetData).to.eq(orders[0].makerAssetData);
                    expect(fillLogArgs.takerAssetData).to.eq(orders[0].takerAssetData);
                    expect(fillLogArgs.makerAssetFilledAmount).to.bignumber.eq(orders[0].makerAssetAmount);
                    expect(fillLogArgs.takerAssetFilledAmount).to.bignumber.eq(orders[0].takerAssetAmount);
                    expect(fillLogArgs.makerFeePaid).to.bignumber.eq(orders[0].makerFee);
                    expect(fillLogArgs.takerFeePaid).to.bignumber.eq(orders[0].takerFee);
                    expect(fillLogArgs.orderHash).to.eq(orderHashUtils.getOrderHashHex(orders[0]));
                });
                it(`${fnName} should be successful if called by taker without a transaction signature`, async () => {
                    const orders = [await orderFactory.newSignedOrderAsync()];
                    const data = exchangeDataEncoder.encodeOrdersToExchangeData(fnName, orders);
                    const transaction = await takerTransactionFactory.newSignedTransactionAsync({ data });
                    transaction.signature = constants.NULL_BYTES;
                    const transactionReceipt = await exchangeWrapper.executeTransactionAsync(transaction, takerAddress);
                    const fillLogs = transactionReceipt.logs.filter(
                        log => (log as LogWithDecodedArgs<ExchangeFillEventArgs>).event === 'Fill',
                    );
                    expect(fillLogs.length).to.eq(1);
                    const fillLogArgs = (fillLogs[0] as LogWithDecodedArgs<ExchangeFillEventArgs>).args;
                    expect(fillLogArgs.makerAddress).to.eq(makerAddress);
                    expect(fillLogArgs.takerAddress).to.eq(takerAddress);
                    expect(fillLogArgs.senderAddress).to.eq(takerAddress);
                    expect(fillLogArgs.feeRecipientAddress).to.eq(feeRecipientAddress);
                    expect(fillLogArgs.makerAssetData).to.eq(orders[0].makerAssetData);
                    expect(fillLogArgs.takerAssetData).to.eq(orders[0].takerAssetData);
                    expect(fillLogArgs.makerAssetFilledAmount).to.bignumber.eq(orders[0].makerAssetAmount);
                    expect(fillLogArgs.takerAssetFilledAmount).to.bignumber.eq(orders[0].takerAssetAmount);
                    expect(fillLogArgs.makerFeePaid).to.bignumber.eq(orders[0].makerFee);
                    expect(fillLogArgs.takerFeePaid).to.bignumber.eq(orders[0].takerFee);
                    expect(fillLogArgs.orderHash).to.eq(orderHashUtils.getOrderHashHex(orders[0]));
                });
                it(`${fnName} should return the correct data if successful`, async () => {
                    const order = await orderFactory.newSignedOrderAsync();
                    const orders = [order];
                    const data = exchangeDataEncoder.encodeOrdersToExchangeData(fnName, orders);
                    const transaction = await takerTransactionFactory.newSignedTransactionAsync({ data });
                    const returnData = await exchangeInstance.executeTransaction.callAsync(
                        transaction,
                        transaction.signature,
                        {
                            from: senderAddress,
                        },
                    );
                    const abi = artifacts.Exchange.compilerOutput.abi;
                    const methodAbi = abi.filter(abiItem => (abiItem as MethodAbi).name === fnName)[0] as MethodAbi;
                    const abiEncoder = new AbiEncoder.Method(methodAbi);

                    const decodedReturnData = abiEncoder.decodeReturnValues(returnData);
                    const fillResults =
                        constants.BATCH_FILL_FN_NAMES.indexOf(fnName) !== -1
                            ? decodedReturnData.fillResults[0]
                            : decodedReturnData.fillResults;

                    expect(fillResults.makerAssetFilledAmount).to.be.bignumber.eq(order.makerAssetAmount);
                    expect(fillResults.takerAssetFilledAmount).to.be.bignumber.eq(order.takerAssetAmount);
                    expect(fillResults.makerFeePaid).to.be.bignumber.eq(order.makerFee);
                    expect(fillResults.takerFeePaid).to.be.bignumber.eq(order.takerFee);
                });
                it(`${fnName} should revert if transaction has already been executed`, async () => {
                    const orders = [await orderFactory.newSignedOrderAsync()];
                    const data = exchangeDataEncoder.encodeOrdersToExchangeData(fnName, orders);
                    const transaction = await takerTransactionFactory.newSignedTransactionAsync({ data });
                    await exchangeWrapper.executeTransactionAsync(transaction, senderAddress);
                    const transactionHashHex = transactionHashUtils.getTransactionHashHex(transaction);
                    const expectedError = new ExchangeRevertErrors.TransactionError(
                        ExchangeRevertErrors.TransactionErrorCode.AlreadyExecuted,
                        transactionHashHex,
                    );
                    const tx = exchangeWrapper.executeTransactionAsync(transaction, senderAddress);
                    return expect(tx).to.revertWith(expectedError);
                });
                it(`${fnName} should revert and rethrow error if executeTransaction is called recursively with a signature`, async () => {
                    const orders = [await orderFactory.newSignedOrderAsync()];
                    const data = exchangeDataEncoder.encodeOrdersToExchangeData(fnName, orders);
                    const transaction = await takerTransactionFactory.newSignedTransactionAsync({ data });
                    const transactionHashHex = transactionHashUtils.getTransactionHashHex(transaction);
                    const recursiveData = exchangeInstance.executeTransaction.getABIEncodedTransactionData(
                        transaction,
                        transaction.signature,
                    );
                    const recursiveTransaction = await takerTransactionFactory.newSignedTransactionAsync({
                        data: recursiveData,
                    });
                    const recursiveTransactionHashHex = transactionHashUtils.getTransactionHashHex(
                        recursiveTransaction,
                    );
                    const noReentrancyError = new ExchangeRevertErrors.TransactionInvalidContextError(
                        transactionHashHex,
                        transaction.signerAddress,
                    ).encode();
                    const expectedError = new ExchangeRevertErrors.TransactionExecutionError(
                        recursiveTransactionHashHex,
                        noReentrancyError,
                    );
                    const tx = exchangeWrapper.executeTransactionAsync(recursiveTransaction, senderAddress);
                    return expect(tx).to.revertWith(expectedError);
                });
                it(`${fnName} should be successful if executeTransaction is called recursively by taker without a signature`, async () => {
                    const orders = [await orderFactory.newSignedOrderAsync()];
                    const data = exchangeDataEncoder.encodeOrdersToExchangeData(fnName, orders);
                    const transaction = await takerTransactionFactory.newSignedTransactionAsync({ data });
                    const recursiveData = exchangeInstance.executeTransaction.getABIEncodedTransactionData(
                        transaction,
                        constants.NULL_BYTES,
                    );
                    const recursiveTransaction = await takerTransactionFactory.newSignedTransactionAsync({
                        data: recursiveData,
                    });
                    const transactionReceipt = await exchangeWrapper.executeTransactionAsync(
                        recursiveTransaction,
                        takerAddress,
                    );
                    const fillLogs = transactionReceipt.logs.filter(
                        log => (log as LogWithDecodedArgs<ExchangeFillEventArgs>).event === 'Fill',
                    );
                    expect(fillLogs.length).to.eq(1);
                    const fillLogArgs = (fillLogs[0] as LogWithDecodedArgs<ExchangeFillEventArgs>).args;
                    expect(fillLogArgs.makerAddress).to.eq(makerAddress);
                    expect(fillLogArgs.takerAddress).to.eq(takerAddress);
                    expect(fillLogArgs.senderAddress).to.eq(takerAddress);
                    expect(fillLogArgs.feeRecipientAddress).to.eq(feeRecipientAddress);
                    expect(fillLogArgs.makerAssetData).to.eq(orders[0].makerAssetData);
                    expect(fillLogArgs.takerAssetData).to.eq(orders[0].takerAssetData);
                    expect(fillLogArgs.makerAssetFilledAmount).to.bignumber.eq(orders[0].makerAssetAmount);
                    expect(fillLogArgs.takerAssetFilledAmount).to.bignumber.eq(orders[0].takerAssetAmount);
                    expect(fillLogArgs.makerFeePaid).to.bignumber.eq(orders[0].makerFee);
                    expect(fillLogArgs.takerFeePaid).to.bignumber.eq(orders[0].takerFee);
                    expect(fillLogArgs.orderHash).to.eq(orderHashUtils.getOrderHashHex(orders[0]));
                });
                if (
                    [
                        ExchangeFunctionName.FillOrderNoThrow,
                        ExchangeFunctionName.BatchFillOrdersNoThrow,
                        ExchangeFunctionName.MarketBuyOrdersNoThrow,
                        ExchangeFunctionName.MarketSellOrdersNoThrow,
                        ExchangeFunctionName.MarketBuyOrdersFillOrKill,
                        ExchangeFunctionName.MarketSellOrdersFillOrKill,
                    ].indexOf(fnName) === -1
                ) {
                    it(`${fnName} should revert and rethrow error if the underlying function reverts`, async () => {
                        const order = await orderFactory.newSignedOrderAsync();
                        order.signature = constants.NULL_BYTES;
                        const orders = [order];
                        const data = exchangeDataEncoder.encodeOrdersToExchangeData(fnName, orders);
                        const transaction = await takerTransactionFactory.newSignedTransactionAsync({ data });
                        const transactionHashHex = transactionHashUtils.getTransactionHashHex(transaction);
                        const nestedError = new ExchangeRevertErrors.SignatureError(
                            ExchangeRevertErrors.SignatureErrorCode.InvalidLength,
                            orderHashUtils.getOrderHashHex(order),
                            order.makerAddress,
                            order.signature,
                        ).encode();
                        const expectedError = new ExchangeRevertErrors.TransactionExecutionError(
                            transactionHashHex,
                            nestedError,
                        );
                        const tx = exchangeWrapper.executeTransactionAsync(transaction, senderAddress);
                        return expect(tx).to.revertWith(expectedError);
                    });
                }
            }
        });
        describe('cancelOrder', () => {
            it('should revert if not signed by or called by maker', async () => {
                const order = await orderFactory.newSignedOrderAsync();
                const orders = [order];
                const data = exchangeDataEncoder.encodeOrdersToExchangeData(ExchangeFunctionName.CancelOrder, orders);
                const transaction = await takerTransactionFactory.newSignedTransactionAsync({ data });
                const transactionHashHex = transactionHashUtils.getTransactionHashHex(transaction);
                const nestedError = new ExchangeRevertErrors.ExchangeInvalidContextError(
                    ExchangeRevertErrors.ExchangeContextErrorCodes.InvalidMaker,
                    orderHashUtils.getOrderHashHex(order),
                    takerAddress,
                ).encode();
                const expectedError = new ExchangeRevertErrors.TransactionExecutionError(
                    transactionHashHex,
                    nestedError,
                );
                const tx = exchangeWrapper.executeTransactionAsync(transaction, senderAddress);
                return expect(tx).to.revertWith(expectedError);
            });
            it('should be successful if signed by maker and called by sender', async () => {
                const orders = [await orderFactory.newSignedOrderAsync()];
                const data = exchangeDataEncoder.encodeOrdersToExchangeData(ExchangeFunctionName.CancelOrder, orders);
                const transaction = await makerTransactionFactory.newSignedTransactionAsync({ data });
                const transactionReceipt = await exchangeWrapper.executeTransactionAsync(transaction, senderAddress);
                const cancelLogs = transactionReceipt.logs.filter(
                    log => (log as LogWithDecodedArgs<ExchangeCancelEventArgs>).event === 'Cancel',
                );
                expect(cancelLogs.length).to.eq(1);
                const cancelLogArgs = (cancelLogs[0] as LogWithDecodedArgs<ExchangeCancelEventArgs>).args;
                expect(cancelLogArgs.makerAddress).to.eq(makerAddress);
                expect(cancelLogArgs.senderAddress).to.eq(senderAddress);
                expect(cancelLogArgs.feeRecipientAddress).to.eq(feeRecipientAddress);
                expect(cancelLogArgs.makerAssetData).to.eq(orders[0].makerAssetData);
                expect(cancelLogArgs.takerAssetData).to.eq(orders[0].takerAssetData);
                expect(cancelLogArgs.orderHash).to.eq(orderHashUtils.getOrderHashHex(orders[0]));
            });
            it('should be successful if called by maker without a signature', async () => {
                const orders = [await orderFactory.newSignedOrderAsync()];
                const data = exchangeDataEncoder.encodeOrdersToExchangeData(ExchangeFunctionName.CancelOrder, orders);
                const transaction = await makerTransactionFactory.newSignedTransactionAsync({ data });
                transaction.signature = constants.NULL_BYTES;
                const transactionReceipt = await exchangeWrapper.executeTransactionAsync(transaction, makerAddress);
                const cancelLogs = transactionReceipt.logs.filter(
                    log => (log as LogWithDecodedArgs<ExchangeCancelEventArgs>).event === 'Cancel',
                );
                expect(cancelLogs.length).to.eq(1);
                const cancelLogArgs = (cancelLogs[0] as LogWithDecodedArgs<ExchangeCancelEventArgs>).args;
                expect(cancelLogArgs.makerAddress).to.eq(makerAddress);
                expect(cancelLogArgs.senderAddress).to.eq(makerAddress);
                expect(cancelLogArgs.feeRecipientAddress).to.eq(feeRecipientAddress);
                expect(cancelLogArgs.makerAssetData).to.eq(orders[0].makerAssetData);
                expect(cancelLogArgs.takerAssetData).to.eq(orders[0].takerAssetData);
                expect(cancelLogArgs.orderHash).to.eq(orderHashUtils.getOrderHashHex(orders[0]));
            });
        });
        describe('batchCancelOrders', () => {
            it('should revert if not signed by or called by maker', async () => {
                const orders = [await orderFactory.newSignedOrderAsync(), await orderFactory.newSignedOrderAsync()];
                const data = exchangeDataEncoder.encodeOrdersToExchangeData(
                    ExchangeFunctionName.BatchCancelOrders,
                    orders,
                );
                const transaction = await takerTransactionFactory.newSignedTransactionAsync({ data });
                const transactionHashHex = transactionHashUtils.getTransactionHashHex(transaction);
                const nestedError = new ExchangeRevertErrors.ExchangeInvalidContextError(
                    ExchangeRevertErrors.ExchangeContextErrorCodes.InvalidMaker,
                    orderHashUtils.getOrderHashHex(orders[0]),
                    takerAddress,
                ).encode();
                const expectedError = new ExchangeRevertErrors.TransactionExecutionError(
                    transactionHashHex,
                    nestedError,
                );
                const tx = exchangeWrapper.executeTransactionAsync(transaction, senderAddress);
                return expect(tx).to.revertWith(expectedError);
            });
            it('should be successful if signed by maker and called by sender', async () => {
                const orders = [await orderFactory.newSignedOrderAsync(), await orderFactory.newSignedOrderAsync()];
                const data = exchangeDataEncoder.encodeOrdersToExchangeData(
                    ExchangeFunctionName.BatchCancelOrders,
                    orders,
                );
                const transaction = await makerTransactionFactory.newSignedTransactionAsync({ data });
                const transactionReceipt = await exchangeWrapper.executeTransactionAsync(transaction, senderAddress);
                const cancelLogs = transactionReceipt.logs.filter(
                    log => (log as LogWithDecodedArgs<ExchangeCancelEventArgs>).event === 'Cancel',
                );
                expect(cancelLogs.length).to.eq(orders.length);
                orders.forEach((order, index) => {
                    const cancelLogArgs = (cancelLogs[index] as LogWithDecodedArgs<ExchangeCancelEventArgs>).args;
                    expect(cancelLogArgs.makerAddress).to.eq(makerAddress);
                    expect(cancelLogArgs.senderAddress).to.eq(senderAddress);
                    expect(cancelLogArgs.feeRecipientAddress).to.eq(feeRecipientAddress);
                    expect(cancelLogArgs.makerAssetData).to.eq(order.makerAssetData);
                    expect(cancelLogArgs.takerAssetData).to.eq(order.takerAssetData);
                    expect(cancelLogArgs.orderHash).to.eq(orderHashUtils.getOrderHashHex(order));
                });
            });
            it('should be successful if called by maker without a signature', async () => {
                const orders = [await orderFactory.newSignedOrderAsync(), await orderFactory.newSignedOrderAsync()];
                const data = exchangeDataEncoder.encodeOrdersToExchangeData(
                    ExchangeFunctionName.BatchCancelOrders,
                    orders,
                );
                const transaction = await makerTransactionFactory.newSignedTransactionAsync({ data });
                transaction.signature = constants.NULL_BYTES;
                const transactionReceipt = await exchangeWrapper.executeTransactionAsync(transaction, makerAddress);
                const cancelLogs = transactionReceipt.logs.filter(
                    log => (log as LogWithDecodedArgs<ExchangeCancelEventArgs>).event === 'Cancel',
                );
                expect(cancelLogs.length).to.eq(orders.length);
                orders.forEach((order, index) => {
                    const cancelLogArgs = (cancelLogs[index] as LogWithDecodedArgs<ExchangeCancelEventArgs>).args;
                    expect(cancelLogArgs.makerAddress).to.eq(makerAddress);
                    expect(cancelLogArgs.senderAddress).to.eq(makerAddress);
                    expect(cancelLogArgs.feeRecipientAddress).to.eq(feeRecipientAddress);
                    expect(cancelLogArgs.makerAssetData).to.eq(order.makerAssetData);
                    expect(cancelLogArgs.takerAssetData).to.eq(order.takerAssetData);
                    expect(cancelLogArgs.orderHash).to.eq(orderHashUtils.getOrderHashHex(order));
                });
            });
        });
        describe('cancelOrdersUpTo', () => {
            it('should be successful if signed by maker and called by sender', async () => {
                const targetEpoch = constants.ZERO_AMOUNT;
                const data = exchangeInstance.cancelOrdersUpTo.getABIEncodedTransactionData(targetEpoch);
                const transaction = await makerTransactionFactory.newSignedTransactionAsync({ data });
                const transactionReceipt = await exchangeWrapper.executeTransactionAsync(transaction, senderAddress);
                const cancelLogs = transactionReceipt.logs.filter(
                    log => (log as LogWithDecodedArgs<ExchangeCancelUpToEventArgs>).event === 'CancelUpTo',
                );
                expect(cancelLogs.length).to.eq(1);
                const cancelLogArgs = (cancelLogs[0] as LogWithDecodedArgs<ExchangeCancelUpToEventArgs>).args;
                expect(cancelLogArgs.makerAddress).to.eq(makerAddress);
                expect(cancelLogArgs.orderSenderAddress).to.eq(senderAddress);
                expect(cancelLogArgs.orderEpoch).to.bignumber.eq(targetEpoch.plus(1));
            });
            it('should be successful if called by maker without a signature', async () => {
                const targetEpoch = constants.ZERO_AMOUNT;
                const data = exchangeInstance.cancelOrdersUpTo.getABIEncodedTransactionData(targetEpoch);
                const transaction = await makerTransactionFactory.newSignedTransactionAsync({ data });
                const transactionReceipt = await exchangeWrapper.executeTransactionAsync(transaction, makerAddress);
                const cancelLogs = transactionReceipt.logs.filter(
                    log => (log as LogWithDecodedArgs<ExchangeCancelUpToEventArgs>).event === 'CancelUpTo',
                );
                expect(cancelLogs.length).to.eq(1);
                const cancelLogArgs = (cancelLogs[0] as LogWithDecodedArgs<ExchangeCancelUpToEventArgs>).args;
                expect(cancelLogArgs.makerAddress).to.eq(makerAddress);
                expect(cancelLogArgs.orderSenderAddress).to.eq(constants.NULL_ADDRESS);
                expect(cancelLogArgs.orderEpoch).to.bignumber.eq(targetEpoch.plus(1));
            });
        });
        describe('preSign', () => {
            it('should preSign a hash for the signer', async () => {
                const order = await orderFactory.newSignedOrderAsync();
                const orderHash = orderHashUtils.getOrderHashHex(order);
                const data = exchangeInstance.preSign.getABIEncodedTransactionData(orderHash);
                const transaction = await takerTransactionFactory.newSignedTransactionAsync({ data });
                let isPreSigned = await exchangeInstance.preSigned.callAsync(orderHash, takerAddress);
                expect(isPreSigned).to.be.eq(false);
                await exchangeWrapper.executeTransactionAsync(transaction, senderAddress);
                isPreSigned = await exchangeInstance.preSigned.callAsync(orderHash, takerAddress);
                expect(isPreSigned).to.be.eq(true);
            });
            it('should preSign a hash for the caller if called without a signature', async () => {
                const order = await orderFactory.newSignedOrderAsync();
                const orderHash = orderHashUtils.getOrderHashHex(order);
                const data = exchangeInstance.preSign.getABIEncodedTransactionData(orderHash);
                const transaction = await takerTransactionFactory.newSignedTransactionAsync({ data });
                transaction.signature = constants.NULL_BYTES;
                let isPreSigned = await exchangeInstance.preSigned.callAsync(orderHash, takerAddress);
                expect(isPreSigned).to.be.eq(false);
                await exchangeWrapper.executeTransactionAsync(transaction, takerAddress);
                isPreSigned = await exchangeInstance.preSigned.callAsync(orderHash, takerAddress);
                expect(isPreSigned).to.be.eq(true);
            });
        });
        describe('setSignatureValidatorApproval', () => {
            it('should approve a validator for the signer', async () => {
                const shouldApprove = true;
                const data = exchangeInstance.setSignatureValidatorApproval.getABIEncodedTransactionData(
                    validatorAddress,
                    shouldApprove,
                );
                const transaction = await takerTransactionFactory.newSignedTransactionAsync({ data });
                const transactionReceipt = await exchangeWrapper.executeTransactionAsync(transaction, senderAddress);
                const validatorApprovalLogs = transactionReceipt.logs.filter(
                    log =>
                        (log as LogWithDecodedArgs<ExchangeSignatureValidatorApprovalEventArgs>).event ===
                        'SignatureValidatorApproval',
                );
                expect(validatorApprovalLogs.length).to.eq(1);
                const validatorApprovalLogArgs = (validatorApprovalLogs[0] as LogWithDecodedArgs<
                    ExchangeSignatureValidatorApprovalEventArgs
                >).args;
                expect(validatorApprovalLogArgs.signerAddress).to.eq(takerAddress);
                expect(validatorApprovalLogArgs.validatorAddress).to.eq(validatorAddress);
                expect(validatorApprovalLogArgs.isApproved).to.eq(shouldApprove);
            });
            it('should approve a validator for the caller if called with no signature', async () => {
                const shouldApprove = true;
                const data = exchangeInstance.setSignatureValidatorApproval.getABIEncodedTransactionData(
                    validatorAddress,
                    shouldApprove,
                );
                const transaction = await takerTransactionFactory.newSignedTransactionAsync({ data });
                transaction.signature = constants.NULL_BYTES;
                const transactionReceipt = await exchangeWrapper.executeTransactionAsync(transaction, takerAddress);
                const validatorApprovalLogs = transactionReceipt.logs.filter(
                    log =>
                        (log as LogWithDecodedArgs<ExchangeSignatureValidatorApprovalEventArgs>).event ===
                        'SignatureValidatorApproval',
                );
                expect(validatorApprovalLogs.length).to.eq(1);
                const validatorApprovalLogArgs = (validatorApprovalLogs[0] as LogWithDecodedArgs<
                    ExchangeSignatureValidatorApprovalEventArgs
                >).args;
                expect(validatorApprovalLogArgs.signerAddress).to.eq(takerAddress);
                expect(validatorApprovalLogArgs.validatorAddress).to.eq(validatorAddress);
                expect(validatorApprovalLogArgs.isApproved).to.eq(shouldApprove);
            });
        });
        describe('batchExecuteTransactions', () => {
            it('should successfully call fillOrder via 2 transactions with different taker signatures', async () => {
                const order1 = await orderFactory.newSignedOrderAsync();
                const order2 = await orderFactory.newSignedOrderAsync();
                const data1 = exchangeDataEncoder.encodeOrdersToExchangeData(ExchangeFunctionName.FillOrder, [order1]);
                const data2 = exchangeDataEncoder.encodeOrdersToExchangeData(ExchangeFunctionName.FillOrder, [order2]);
                const transaction1 = await takerTransactionFactory.newSignedTransactionAsync({ data: data1 });
                const transaction2 = await taker2TransactionFactory.newSignedTransactionAsync({ data: data2 });
                const transactionReceipt = await exchangeWrapper.batchExecuteTransactionsAsync(
                    [transaction1, transaction2],
                    senderAddress,
                );

                const transactionExecutionLogs = transactionReceipt.logs.filter(
                    log =>
                        (log as LogWithDecodedArgs<ExchangeTransactionExecutionEventArgs>).event ===
                        'TransactionExecution',
                );
                expect(transactionExecutionLogs.length).to.eq(2);

                const execution1LogArgs = (transactionExecutionLogs[0] as LogWithDecodedArgs<
                    ExchangeTransactionExecutionEventArgs
                >).args;
                expect(execution1LogArgs.transactionHash).to.equal(
                    transactionHashUtils.getTransactionHashHex(transaction1),
                );

                const execution2LogArgs = (transactionExecutionLogs[1] as LogWithDecodedArgs<
                    ExchangeTransactionExecutionEventArgs
                >).args;
                expect(execution2LogArgs.transactionHash).to.equal(
                    transactionHashUtils.getTransactionHashHex(transaction2),
                );

                const fillLogs = transactionReceipt.logs.filter(
                    log => (log as LogWithDecodedArgs<ExchangeFillEventArgs>).event === 'Fill',
                );
                expect(fillLogs.length).to.eq(2);

                const fill1LogArgs = (fillLogs[0] as LogWithDecodedArgs<ExchangeFillEventArgs>).args;
                expect(fill1LogArgs.makerAddress).to.eq(makerAddress);
                expect(fill1LogArgs.takerAddress).to.eq(takerAddress);
                expect(fill1LogArgs.senderAddress).to.eq(senderAddress);
                expect(fill1LogArgs.feeRecipientAddress).to.eq(feeRecipientAddress);
                expect(fill1LogArgs.makerAssetData).to.eq(order1.makerAssetData);
                expect(fill1LogArgs.takerAssetData).to.eq(order1.takerAssetData);
                expect(fill1LogArgs.makerAssetFilledAmount).to.bignumber.eq(order1.makerAssetAmount);
                expect(fill1LogArgs.takerAssetFilledAmount).to.bignumber.eq(order1.takerAssetAmount);
                expect(fill1LogArgs.makerFeePaid).to.bignumber.eq(order1.makerFee);
                expect(fill1LogArgs.takerFeePaid).to.bignumber.eq(order1.takerFee);
                expect(fill1LogArgs.orderHash).to.eq(orderHashUtils.getOrderHashHex(order1));

                const fill2LogArgs = (fillLogs[1] as LogWithDecodedArgs<ExchangeFillEventArgs>).args;
                expect(fill2LogArgs.makerAddress).to.eq(makerAddress);
                expect(fill2LogArgs.takerAddress).to.eq(taker2Address);
                expect(fill2LogArgs.senderAddress).to.eq(senderAddress);
                expect(fill2LogArgs.feeRecipientAddress).to.eq(feeRecipientAddress);
                expect(fill2LogArgs.makerAssetData).to.eq(order2.makerAssetData);
                expect(fill2LogArgs.takerAssetData).to.eq(order2.takerAssetData);
                expect(fill2LogArgs.makerAssetFilledAmount).to.bignumber.eq(order2.makerAssetAmount);
                expect(fill2LogArgs.takerAssetFilledAmount).to.bignumber.eq(order2.takerAssetAmount);
                expect(fill2LogArgs.makerFeePaid).to.bignumber.eq(order2.makerFee);
                expect(fill2LogArgs.takerFeePaid).to.bignumber.eq(order2.takerFee);
                expect(fill2LogArgs.orderHash).to.eq(orderHashUtils.getOrderHashHex(order2));
            });
            it('should successfully call fillOrder via 2 transactions when called by taker with no signatures', async () => {
                const order1 = await orderFactory.newSignedOrderAsync();
                const order2 = await orderFactory.newSignedOrderAsync();
                const data1 = exchangeDataEncoder.encodeOrdersToExchangeData(ExchangeFunctionName.FillOrder, [order1]);
                const data2 = exchangeDataEncoder.encodeOrdersToExchangeData(ExchangeFunctionName.FillOrder, [order2]);
                const transaction1 = await takerTransactionFactory.newSignedTransactionAsync({ data: data1 });
                const transaction2 = await takerTransactionFactory.newSignedTransactionAsync({ data: data2 });
                transaction1.signature = constants.NULL_BYTES;
                transaction2.signature = constants.NULL_BYTES;
                const transactionReceipt = await exchangeWrapper.batchExecuteTransactionsAsync(
                    [transaction1, transaction2],
                    takerAddress,
                );

                const transactionExecutionLogs = transactionReceipt.logs.filter(
                    log =>
                        (log as LogWithDecodedArgs<ExchangeTransactionExecutionEventArgs>).event ===
                        'TransactionExecution',
                );
                expect(transactionExecutionLogs.length).to.eq(2);

                const execution1LogArgs = (transactionExecutionLogs[0] as LogWithDecodedArgs<
                    ExchangeTransactionExecutionEventArgs
                >).args;
                expect(execution1LogArgs.transactionHash).to.equal(
                    transactionHashUtils.getTransactionHashHex(transaction1),
                );

                const execution2LogArgs = (transactionExecutionLogs[1] as LogWithDecodedArgs<
                    ExchangeTransactionExecutionEventArgs
                >).args;
                expect(execution2LogArgs.transactionHash).to.equal(
                    transactionHashUtils.getTransactionHashHex(transaction2),
                );

                const fillLogs = transactionReceipt.logs.filter(
                    log => (log as LogWithDecodedArgs<ExchangeFillEventArgs>).event === 'Fill',
                );
                expect(fillLogs.length).to.eq(2);

                const fill1LogArgs = (fillLogs[0] as LogWithDecodedArgs<ExchangeFillEventArgs>).args;
                expect(fill1LogArgs.makerAddress).to.eq(makerAddress);
                expect(fill1LogArgs.takerAddress).to.eq(takerAddress);
                expect(fill1LogArgs.senderAddress).to.eq(takerAddress);
                expect(fill1LogArgs.feeRecipientAddress).to.eq(feeRecipientAddress);
                expect(fill1LogArgs.makerAssetData).to.eq(order1.makerAssetData);
                expect(fill1LogArgs.takerAssetData).to.eq(order1.takerAssetData);
                expect(fill1LogArgs.makerAssetFilledAmount).to.bignumber.eq(order1.makerAssetAmount);
                expect(fill1LogArgs.takerAssetFilledAmount).to.bignumber.eq(order1.takerAssetAmount);
                expect(fill1LogArgs.makerFeePaid).to.bignumber.eq(order1.makerFee);
                expect(fill1LogArgs.takerFeePaid).to.bignumber.eq(order1.takerFee);
                expect(fill1LogArgs.orderHash).to.eq(orderHashUtils.getOrderHashHex(order1));

                const fill2LogArgs = (fillLogs[1] as LogWithDecodedArgs<ExchangeFillEventArgs>).args;
                expect(fill2LogArgs.makerAddress).to.eq(makerAddress);
                expect(fill2LogArgs.takerAddress).to.eq(takerAddress);
                expect(fill2LogArgs.senderAddress).to.eq(takerAddress);
                expect(fill2LogArgs.feeRecipientAddress).to.eq(feeRecipientAddress);
                expect(fill2LogArgs.makerAssetData).to.eq(order2.makerAssetData);
                expect(fill2LogArgs.takerAssetData).to.eq(order2.takerAssetData);
                expect(fill2LogArgs.makerAssetFilledAmount).to.bignumber.eq(order2.makerAssetAmount);
                expect(fill2LogArgs.takerAssetFilledAmount).to.bignumber.eq(order2.takerAssetAmount);
                expect(fill2LogArgs.makerFeePaid).to.bignumber.eq(order2.makerFee);
                expect(fill2LogArgs.takerFeePaid).to.bignumber.eq(order2.takerFee);
                expect(fill2LogArgs.orderHash).to.eq(orderHashUtils.getOrderHashHex(order2));
            });
            it('should successfully call fillOrder via 2 transactions when one is signed by taker1 and executeTransaction is called by taker2', async () => {
                const order1 = await orderFactory.newSignedOrderAsync();
                const order2 = await orderFactory.newSignedOrderAsync();
                const data1 = exchangeDataEncoder.encodeOrdersToExchangeData(ExchangeFunctionName.FillOrder, [order1]);
                const data2 = exchangeDataEncoder.encodeOrdersToExchangeData(ExchangeFunctionName.FillOrder, [order2]);
                const transaction1 = await takerTransactionFactory.newSignedTransactionAsync({ data: data1 });
                const transaction2 = await taker2TransactionFactory.newSignedTransactionAsync({ data: data2 });
                transaction2.signature = constants.NULL_BYTES;
                const transactionReceipt = await exchangeWrapper.batchExecuteTransactionsAsync(
                    [transaction1, transaction2],
                    taker2Address,
                );

                const transactionExecutionLogs = transactionReceipt.logs.filter(
                    log =>
                        (log as LogWithDecodedArgs<ExchangeTransactionExecutionEventArgs>).event ===
                        'TransactionExecution',
                );
                expect(transactionExecutionLogs.length).to.eq(2);

                const execution1LogArgs = (transactionExecutionLogs[0] as LogWithDecodedArgs<
                    ExchangeTransactionExecutionEventArgs
                >).args;
                expect(execution1LogArgs.transactionHash).to.equal(
                    transactionHashUtils.getTransactionHashHex(transaction1),
                );

                const execution2LogArgs = (transactionExecutionLogs[1] as LogWithDecodedArgs<
                    ExchangeTransactionExecutionEventArgs
                >).args;
                expect(execution2LogArgs.transactionHash).to.equal(
                    transactionHashUtils.getTransactionHashHex(transaction2),
                );

                const fillLogs = transactionReceipt.logs.filter(
                    log => (log as LogWithDecodedArgs<ExchangeFillEventArgs>).event === 'Fill',
                );
                expect(fillLogs.length).to.eq(2);

                const fill1LogArgs = (fillLogs[0] as LogWithDecodedArgs<ExchangeFillEventArgs>).args;
                expect(fill1LogArgs.makerAddress).to.eq(makerAddress);
                expect(fill1LogArgs.takerAddress).to.eq(takerAddress);
                expect(fill1LogArgs.senderAddress).to.eq(taker2Address);
                expect(fill1LogArgs.feeRecipientAddress).to.eq(feeRecipientAddress);
                expect(fill1LogArgs.makerAssetData).to.eq(order1.makerAssetData);
                expect(fill1LogArgs.takerAssetData).to.eq(order1.takerAssetData);
                expect(fill1LogArgs.makerAssetFilledAmount).to.bignumber.eq(order1.makerAssetAmount);
                expect(fill1LogArgs.takerAssetFilledAmount).to.bignumber.eq(order1.takerAssetAmount);
                expect(fill1LogArgs.makerFeePaid).to.bignumber.eq(order1.makerFee);
                expect(fill1LogArgs.takerFeePaid).to.bignumber.eq(order1.takerFee);
                expect(fill1LogArgs.orderHash).to.eq(orderHashUtils.getOrderHashHex(order1));

                const fill2LogArgs = (fillLogs[1] as LogWithDecodedArgs<ExchangeFillEventArgs>).args;
                expect(fill2LogArgs.makerAddress).to.eq(makerAddress);
                expect(fill2LogArgs.takerAddress).to.eq(taker2Address);
                expect(fill2LogArgs.senderAddress).to.eq(taker2Address);
                expect(fill2LogArgs.feeRecipientAddress).to.eq(feeRecipientAddress);
                expect(fill2LogArgs.makerAssetData).to.eq(order2.makerAssetData);
                expect(fill2LogArgs.takerAssetData).to.eq(order2.takerAssetData);
                expect(fill2LogArgs.makerAssetFilledAmount).to.bignumber.eq(order2.makerAssetAmount);
                expect(fill2LogArgs.takerAssetFilledAmount).to.bignumber.eq(order2.takerAssetAmount);
                expect(fill2LogArgs.makerFeePaid).to.bignumber.eq(order2.makerFee);
                expect(fill2LogArgs.takerFeePaid).to.bignumber.eq(order2.takerFee);
                expect(fill2LogArgs.orderHash).to.eq(orderHashUtils.getOrderHashHex(order2));
            });
            it('should return the correct data for 2 different fillOrder calls', async () => {
                const order1 = await orderFactory.newSignedOrderAsync();
                const order2 = await orderFactory.newSignedOrderAsync();
                const data1 = exchangeDataEncoder.encodeOrdersToExchangeData(ExchangeFunctionName.FillOrder, [order1]);
                const data2 = exchangeDataEncoder.encodeOrdersToExchangeData(ExchangeFunctionName.FillOrder, [order2]);
                const transaction1 = await takerTransactionFactory.newSignedTransactionAsync({ data: data1 });
                const transaction2 = await taker2TransactionFactory.newSignedTransactionAsync({ data: data2 });
                const returnData = await exchangeInstance.batchExecuteTransactions.callAsync(
                    [transaction1, transaction2],
                    [transaction1.signature, transaction2.signature],
                    { from: senderAddress },
                );
                const abi = artifacts.Exchange.compilerOutput.abi;
                const methodAbi = abi.filter(
                    abiItem => (abiItem as MethodAbi).name === ExchangeFunctionName.FillOrder,
                )[0] as MethodAbi;
                const abiEncoder = new AbiEncoder.Method(methodAbi);
                const fillResults1: FillResults = abiEncoder.decodeReturnValues(returnData[0]).fillResults;
                const fillResults2: FillResults = abiEncoder.decodeReturnValues(returnData[1]).fillResults;
                expect(fillResults1.makerAssetFilledAmount).to.be.bignumber.eq(order1.makerAssetAmount);
                expect(fillResults1.takerAssetFilledAmount).to.be.bignumber.eq(order1.takerAssetAmount);
                expect(fillResults1.makerFeePaid).to.be.bignumber.eq(order1.makerFee);
                expect(fillResults1.takerFeePaid).to.be.bignumber.eq(order1.takerFee);
                expect(fillResults2.makerAssetFilledAmount).to.be.bignumber.eq(order2.makerAssetAmount);
                expect(fillResults2.takerAssetFilledAmount).to.be.bignumber.eq(order2.takerAssetAmount);
                expect(fillResults2.makerFeePaid).to.be.bignumber.eq(order2.makerFee);
                expect(fillResults2.takerFeePaid).to.be.bignumber.eq(order2.takerFee);
            });
            it('should successfully call fillOrder and cancelOrder via 2 transactions', async () => {
                const order1 = await orderFactory.newSignedOrderAsync();
                const order2 = await orderFactory.newSignedOrderAsync();
                const data1 = exchangeDataEncoder.encodeOrdersToExchangeData(ExchangeFunctionName.FillOrder, [order1]);
                const data2 = exchangeDataEncoder.encodeOrdersToExchangeData(ExchangeFunctionName.CancelOrder, [
                    order2,
                ]);
                const transaction1 = await takerTransactionFactory.newSignedTransactionAsync({ data: data1 });
                const transaction2 = await makerTransactionFactory.newSignedTransactionAsync({ data: data2 });
                const transactionReceipt = await exchangeWrapper.batchExecuteTransactionsAsync(
                    [transaction1, transaction2],
                    senderAddress,
                );

                const transactionExecutionLogs = transactionReceipt.logs.filter(
                    log =>
                        (log as LogWithDecodedArgs<ExchangeTransactionExecutionEventArgs>).event ===
                        'TransactionExecution',
                );
                expect(transactionExecutionLogs.length).to.eq(2);

                const execution1LogArgs = (transactionExecutionLogs[0] as LogWithDecodedArgs<
                    ExchangeTransactionExecutionEventArgs
                >).args;
                expect(execution1LogArgs.transactionHash).to.equal(
                    transactionHashUtils.getTransactionHashHex(transaction1),
                );

                const execution2LogArgs = (transactionExecutionLogs[1] as LogWithDecodedArgs<
                    ExchangeTransactionExecutionEventArgs
                >).args;
                expect(execution2LogArgs.transactionHash).to.equal(
                    transactionHashUtils.getTransactionHashHex(transaction2),
                );

                let fillLogIndex: number = 0;
                let cancelLogIndex: number = 0;
                const fillLogs = transactionReceipt.logs.filter((log, index) => {
                    if ((log as LogWithDecodedArgs<ExchangeFillEventArgs>).event === 'Fill') {
                        fillLogIndex = index;
                        return true;
                    }
                    return false;
                });
                const cancelLogs = transactionReceipt.logs.filter((log, index) => {
                    if ((log as LogWithDecodedArgs<ExchangeCancelEventArgs>).event === 'Cancel') {
                        cancelLogIndex = index;
                        return true;
                    }
                    return false;
                });
                expect(fillLogs.length).to.eq(1);
                expect(cancelLogs.length).to.eq(1);
                expect(cancelLogIndex).to.greaterThan(fillLogIndex);

                const fillLogArgs = (fillLogs[0] as LogWithDecodedArgs<ExchangeFillEventArgs>).args;
                expect(fillLogArgs.makerAddress).to.eq(makerAddress);
                expect(fillLogArgs.takerAddress).to.eq(takerAddress);
                expect(fillLogArgs.senderAddress).to.eq(senderAddress);
                expect(fillLogArgs.feeRecipientAddress).to.eq(feeRecipientAddress);
                expect(fillLogArgs.makerAssetData).to.eq(order1.makerAssetData);
                expect(fillLogArgs.takerAssetData).to.eq(order1.takerAssetData);
                expect(fillLogArgs.makerAssetFilledAmount).to.bignumber.eq(order1.makerAssetAmount);
                expect(fillLogArgs.takerAssetFilledAmount).to.bignumber.eq(order1.takerAssetAmount);
                expect(fillLogArgs.makerFeePaid).to.bignumber.eq(order1.makerFee);
                expect(fillLogArgs.takerFeePaid).to.bignumber.eq(order1.takerFee);
                expect(fillLogArgs.orderHash).to.eq(orderHashUtils.getOrderHashHex(order1));

                const cancelLogArgs = (cancelLogs[0] as LogWithDecodedArgs<ExchangeCancelEventArgs>).args;
                expect(cancelLogArgs.makerAddress).to.eq(makerAddress);
                expect(cancelLogArgs.senderAddress).to.eq(senderAddress);
                expect(cancelLogArgs.feeRecipientAddress).to.eq(feeRecipientAddress);
                expect(cancelLogArgs.makerAssetData).to.eq(order2.makerAssetData);
                expect(cancelLogArgs.takerAssetData).to.eq(order2.takerAssetData);
                expect(cancelLogArgs.orderHash).to.eq(orderHashUtils.getOrderHashHex(order2));
            });
            it('should return the correct data for a fillOrder and cancelOrder call', async () => {
                const order1 = await orderFactory.newSignedOrderAsync();
                const order2 = await orderFactory.newSignedOrderAsync();
                const data1 = exchangeDataEncoder.encodeOrdersToExchangeData(ExchangeFunctionName.FillOrder, [order1]);
                const data2 = exchangeDataEncoder.encodeOrdersToExchangeData(ExchangeFunctionName.CancelOrder, [
                    order2,
                ]);
                const transaction1 = await takerTransactionFactory.newSignedTransactionAsync({ data: data1 });
                const transaction2 = await makerTransactionFactory.newSignedTransactionAsync({ data: data2 });
                const returnData = await exchangeInstance.batchExecuteTransactions.callAsync(
                    [transaction1, transaction2],
                    [transaction1.signature, transaction2.signature],
                    { from: senderAddress },
                );
                const abi = artifacts.Exchange.compilerOutput.abi;
                const methodAbi = abi.filter(
                    abiItem => (abiItem as MethodAbi).name === ExchangeFunctionName.FillOrder,
                )[0] as MethodAbi;
                const abiEncoder = new AbiEncoder.Method(methodAbi);
                const fillResults: FillResults = abiEncoder.decodeReturnValues(returnData[0]).fillResults;
                expect(fillResults.makerAssetFilledAmount).to.be.bignumber.eq(order1.makerAssetAmount);
                expect(fillResults.takerAssetFilledAmount).to.be.bignumber.eq(order1.takerAssetAmount);
                expect(fillResults.makerFeePaid).to.be.bignumber.eq(order1.makerFee);
                expect(fillResults.takerFeePaid).to.be.bignumber.eq(order1.takerFee);
                expect(returnData[1]).to.eq(constants.NULL_BYTES);
            });
            it('should revert if a single transaction reverts', async () => {
                const order = await orderFactory.newSignedOrderAsync();
                const data1 = exchangeDataEncoder.encodeOrdersToExchangeData(ExchangeFunctionName.CancelOrder, [order]);
                const data2 = exchangeDataEncoder.encodeOrdersToExchangeData(ExchangeFunctionName.FillOrder, [order]);
                const transaction1 = await makerTransactionFactory.newSignedTransactionAsync({ data: data1 });
                const transaction2 = await takerTransactionFactory.newSignedTransactionAsync({ data: data2 });
                const tx = exchangeWrapper.batchExecuteTransactionsAsync([transaction1, transaction2], senderAddress);
                const nestedError = new ExchangeRevertErrors.OrderStatusError(
                    orderHashUtils.getOrderHashHex(order),
                    OrderStatus.Cancelled,
                ).encode();
                const expectedError = new ExchangeRevertErrors.TransactionExecutionError(
                    transactionHashUtils.getTransactionHashHex(transaction2),
                    nestedError,
                );
                return expect(tx).to.revertWith(expectedError);
            });
            it('should revert if a single transaction is expired', async () => {
                const order1 = await orderFactory.newSignedOrderAsync();
                const order2 = await orderFactory.newSignedOrderAsync();
                const data1 = exchangeDataEncoder.encodeOrdersToExchangeData(ExchangeFunctionName.FillOrder, [order1]);
                const data2 = exchangeDataEncoder.encodeOrdersToExchangeData(ExchangeFunctionName.FillOrder, [order2]);
                const currentTimestamp = await getLatestBlockTimestampAsync();
                const transaction1 = await takerTransactionFactory.newSignedTransactionAsync({ data: data1 });
                const transaction2 = await taker2TransactionFactory.newSignedTransactionAsync({
                    data: data2,
                    expirationTimeSeconds: new BigNumber(currentTimestamp).minus(10),
                });
                const tx = exchangeWrapper.batchExecuteTransactionsAsync([transaction1, transaction2], senderAddress);
                const expiredTransactionHash = transactionHashUtils.getTransactionHashHex(transaction2);
                const expectedError = new ExchangeRevertErrors.TransactionError(
                    ExchangeRevertErrors.TransactionErrorCode.Expired,
                    expiredTransactionHash,
                );
                return expect(tx).to.revertWith(expectedError);
            });
        });
    });
});<|MERGE_RESOLUTION|>--- conflicted
+++ resolved
@@ -20,6 +20,7 @@
 import * as ethUtil from 'ethereumjs-util';
 import * as _ from 'lodash';
 
+import { ExchangeRevertErrors } from '../src';
 import { exchangeDataEncoder } from '../src/exchange_data_encoder';
 
 import { artifacts as localArtifacts } from './artifacts';
@@ -29,11 +30,6 @@
     ExchangeCancelUpToEventArgs,
     ExchangeContract,
     ExchangeFillEventArgs,
-<<<<<<< HEAD
-    ExchangeFunctionName,
-    ExchangeRevertErrors,
-=======
->>>>>>> 812c3068
     ExchangeSignatureValidatorApprovalEventArgs,
     ExchangeTransactionExecutionEventArgs,
 } from './wrappers';
