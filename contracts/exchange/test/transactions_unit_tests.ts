--- conflicted
+++ resolved
@@ -12,17 +12,10 @@
 import { LogWithDecodedArgs } from 'ethereum-types';
 import * as _ from 'lodash';
 
-<<<<<<< HEAD
-import {
-    artifacts,
-    ExchangeRevertErrors,
-    TestTransactionsContract,
-    TestTransactionsTransactionExecutionEventArgs,
-} from '../src';
-=======
+import { ExchangeRevertErrors } from '../src';
+
 import { artifacts } from './artifacts';
 import { TestTransactionsContract, TestTransactionsTransactionExecutionEventArgs } from './wrappers';
->>>>>>> 812c3068
 
 blockchainTests.resets('Transaction Unit Tests', ({ provider, web3Wrapper, txDefaults }) => {
     let transactionsContract: TestTransactionsContract;
