import { ContractTxFunctionObj } from '@0x/base-contract';
import { ReferenceFunctions as LibReferenceFunctions } from '@0x/contracts-exchange-libs';
<<<<<<< HEAD
import {
    blockchainTests,
    constants,
    describe,
    expect,
    hexRandom,
    MutatorContractFunction,
    orderHashUtils,
    TransactionHelper,
} from '@0x/contracts-test-utils';
import { ReferenceFunctions as UtilReferenceFunctions, SafeMathRevertErrors } from '@0x/contracts-utils';
=======
import { blockchainTests, constants, describe, expect, hexRandom } from '@0x/contracts-test-utils';
import { ReferenceFunctions as UtilReferenceFunctions } from '@0x/contracts-utils';
import { ExchangeRevertErrors, orderHashUtils } from '@0x/order-utils';
>>>>>>> f0d7d10f
import { FillResults, Order } from '@0x/types';
import { AnyRevertError, BigNumber, StringRevertError } from '@0x/utils';
import { LogEntry, LogWithDecodedArgs } from 'ethereum-types';
import * as ethjs from 'ethereumjs-util';
import * as _ from 'lodash';

import ExchangeRevertErrors = require('../src/revert_errors');

import { artifacts } from './artifacts';
import {
    TestWrapperFunctionsCancelOrderCalledEventArgs as CancelOrderCalledEventArgs,
    TestWrapperFunctionsContract,
    TestWrapperFunctionsFillOrderCalledEventArgs as FillOrderCalledEventArgs,
} from './wrappers';

blockchainTests('Exchange wrapper functions unit tests.', env => {
    const CHAIN_ID = 0x74657374;
    const { ONE_ETHER, MAX_UINT256 } = constants;
    const { addFillResults, getPartialAmountFloor } = LibReferenceFunctions;
    const { safeSub } = UtilReferenceFunctions;
    const protocolFeeMultiplier = new BigNumber(150000);
    const randomAddress = () => hexRandom(constants.ADDRESS_LENGTH);
    const randomAssetData = () => hexRandom(34);
    const randomAmount = (maxAmount: BigNumber = ONE_ETHER) => maxAmount.times(_.random(0, 100, true).toFixed(12));
    const randomTimestamp = () => new BigNumber(Math.floor(_.now() / 1000) + _.random(0, 34560));
    const randomSalt = () => new BigNumber(hexRandom(constants.WORD_LENGTH).substr(2), 16);
    const ALWAYS_FAILING_SALT = constants.MAX_UINT256;
    const ALWAYS_FAILING_SALT_REVERT_ERROR = new StringRevertError('ALWAYS_FAILING_SALT');
    const EMPTY_FILL_RESULTS = {
        makerAssetFilledAmount: constants.ZERO_AMOUNT,
        takerAssetFilledAmount: constants.ZERO_AMOUNT,
        makerFeePaid: constants.ZERO_AMOUNT,
        takerFeePaid: constants.ZERO_AMOUNT,
        protocolFeePaid: constants.ZERO_AMOUNT,
    };
    let testContract: TestWrapperFunctionsContract;
    let owner: string;
    let senderAddress: string;

    before(async () => {
        [owner, senderAddress] = await env.getAccountAddressesAsync();
        testContract = await TestWrapperFunctionsContract.deployFrom0xArtifactAsync(
            artifacts.TestWrapperFunctions,
            env.provider,
            {
                ...env.txDefaults,
                from: owner,
            },
            {},
        );

        // Set the protocol fee multiplier.
        await testContract.setProtocolFeeMultiplier(protocolFeeMultiplier).awaitTransactionSuccessAsync({
            from: owner,
        });
    });

    function randomOrder(fields?: Partial<Order>): Order {
        return {
            makerAddress: randomAddress(),
            takerAddress: randomAddress(),
            feeRecipientAddress: randomAddress(),
            senderAddress: randomAddress(),
            takerAssetAmount: randomAmount(),
            makerAssetAmount: randomAmount(),
            makerFee: randomAmount(),
            takerFee: randomAmount(),
            expirationTimeSeconds: randomTimestamp(),
            salt: randomSalt(),
            makerAssetData: randomAssetData(),
            takerAssetData: randomAssetData(),
            makerFeeAssetData: randomAssetData(),
            takerFeeAssetData: randomAssetData(),
            exchangeAddress: constants.NULL_ADDRESS,
            chainId: CHAIN_ID,
            ...(fields || {}),
        };
    }

    // Computes the expected (fake) fill results from `TestWrapperFunctions` `_fillOrder` implementation.
    function getExpectedFillResults(order: Order, signature: string): FillResults {
        if (order.salt === ALWAYS_FAILING_SALT) {
            return EMPTY_FILL_RESULTS;
        }
        return {
            makerAssetFilledAmount: order.makerAssetAmount,
            takerAssetFilledAmount: order.takerAssetAmount,
            makerFeePaid: order.makerFee,
            takerFeePaid: order.takerFee,
            protocolFeePaid: protocolFeeMultiplier,
        };
    }

    // Creates a deterministic order signature, even though no signature validation
    // actually occurs in the test contract.
    function createOrderSignature(order: Order): string {
        return ethjs.bufferToHex(ethjs.sha3(ethjs.toBuffer(orderHashUtils.getOrderHashHex(order))));
    }

    // Asserts that `_fillOrder()` was called in the same order and with the same
    // arguments as given by examining receipt logs.
    function assertFillOrderCallsFromLogs(logs: LogEntry[], calls: Array<[Order, BigNumber, string]>): void {
        expect(logs.length).to.eq(calls.length);
        for (const i of _.times(calls.length)) {
            const log = (logs[i] as any) as LogWithDecodedArgs<FillOrderCalledEventArgs>;
            const [expectedOrder, expectedTakerAssetFillAmount, expectedSignature] = calls[i];
            expect(log.event).to.eq('FillOrderCalled');
            assertSameOrderFromEvent(log.args.order as any, expectedOrder);
            expect(log.args.takerAssetFillAmount).to.bignumber.eq(expectedTakerAssetFillAmount);
            expect(log.args.signature).to.eq(expectedSignature);
        }
    }

    function assertSameOrderFromEvent(actual: any[], expected: Order): void {
        expect(actual.length === 14);
        expect(actual[0].toLowerCase()).to.be.eq(expected.makerAddress);
        expect(actual[1].toLowerCase()).to.be.eq(expected.takerAddress);
        expect(actual[2].toLowerCase()).to.be.eq(expected.feeRecipientAddress);
        expect(actual[3].toLowerCase()).to.be.eq(expected.senderAddress);
        expect(actual[4]).to.be.bignumber.eq(expected.makerAssetAmount);
        expect(actual[5]).to.be.bignumber.eq(expected.takerAssetAmount);
        expect(actual[6]).to.be.bignumber.eq(expected.makerFee);
        expect(actual[7]).to.be.bignumber.eq(expected.takerFee);
        expect(actual[8]).to.be.bignumber.eq(expected.expirationTimeSeconds);
        expect(actual[9]).to.be.bignumber.eq(expected.salt);
        expect(actual[10]).to.be.eq(expected.makerAssetData);
        expect(actual[11]).to.be.eq(expected.takerAssetData);
        expect(actual[12]).to.be.eq(expected.makerFeeAssetData);
        expect(actual[13]).to.be.eq(expected.takerFeeAssetData);
    }

    describe('fillOrKillOrder', () => {
        it('works if the order is filled by exactly `takerAssetFillAmount`', async () => {
            const fillAmount = randomAmount();
            const order = randomOrder({
                // `_fillOrder()` is overridden to always return `order.takerAssetAmount` as
                // the `takerAssetFilledAmount`.
                takerAssetAmount: fillAmount,
            });
            const signature = createOrderSignature(order);
            const expectedResult = getExpectedFillResults(order, signature);
            const expectedCalls = [[order, fillAmount, signature]];
            const contractFn = testContract.fillOrKillOrder(order, fillAmount, signature);
            const actualResult = await contractFn.callAsync();
            const receipt = await contractFn.awaitTransactionSuccessAsync();
            expect(actualResult).to.deep.eq(expectedResult);
            assertFillOrderCallsFromLogs(receipt.logs, expectedCalls as any);
        });

        it('reverts if the order is filled by less than `takerAssetFillAmount`', async () => {
            const fillAmount = randomAmount();
            const order = randomOrder({
                // `_fillOrder()` is overridden to always return `order.takerAssetAmount` as
                // the `takerAssetFilledAmount`.
                takerAssetAmount: fillAmount.minus(1),
            });
            const signature = createOrderSignature(order);
            const expectedError = new ExchangeRevertErrors.IncompleteFillError(
                ExchangeRevertErrors.IncompleteFillErrorCode.IncompleteFillOrder,
                fillAmount,
                fillAmount.minus(1),
            );
            const tx = testContract.fillOrKillOrder(order, fillAmount, signature).awaitTransactionSuccessAsync();
            return expect(tx).to.revertWith(expectedError);
        });

        it('reverts if the order is filled by greater than `takerAssetFillAmount`', async () => {
            const fillAmount = randomAmount();
            const order = randomOrder({
                // `_fillOrder()` is overridden to always return `order.takerAssetAmount` as
                // the `takerAssetFilledAmount`.
                takerAssetAmount: fillAmount.plus(1),
            });
            const signature = createOrderSignature(order);
            const expectedError = new ExchangeRevertErrors.IncompleteFillError(
                ExchangeRevertErrors.IncompleteFillErrorCode.IncompleteFillOrder,
                fillAmount,
                fillAmount.plus(1),
            );
            const tx = testContract.fillOrKillOrder(order, fillAmount, signature).awaitTransactionSuccessAsync();
            return expect(tx).to.revertWith(expectedError);
        });

        it('reverts if `_fillOrder()` reverts', async () => {
            const fillAmount = randomAmount();
            const order = randomOrder({
                salt: ALWAYS_FAILING_SALT,
            });
            const signature = createOrderSignature(order);
            const expectedError = ALWAYS_FAILING_SALT_REVERT_ERROR;
            const tx = testContract.fillOrKillOrder(order, fillAmount, signature).awaitTransactionSuccessAsync();
            return expect(tx).to.revertWith(expectedError);
        });
    });

    describe('fillOrderNoThrow', () => {
        it('calls `fillOrder()` and returns its result', async () => {
            const fillAmount = randomAmount();
            const order = randomOrder();
            const signature = createOrderSignature(order);
            const expectedResult = getExpectedFillResults(order, signature);
            const expectedCalls = [[order, fillAmount, signature]];
            const contractFn = testContract.fillOrderNoThrow(order, fillAmount, signature);
            const actualResult = await contractFn.callAsync();
            const receipt = await contractFn.awaitTransactionSuccessAsync();
            expect(actualResult).to.deep.eq(expectedResult);
            assertFillOrderCallsFromLogs(receipt.logs, expectedCalls as any);
        });

        it('does not revert if `fillOrder()` reverts', async () => {
            const fillAmount = randomAmount();
            const order = randomOrder({
                salt: ALWAYS_FAILING_SALT,
            });
            const signature = createOrderSignature(order);
            const expectedResult = EMPTY_FILL_RESULTS;
            const contractFn = testContract.fillOrderNoThrow(order, fillAmount, signature);
            const actualResult = await contractFn.callAsync();
            const receipt = await contractFn.awaitTransactionSuccessAsync();
            expect(actualResult).to.deep.eq(expectedResult);
            assertFillOrderCallsFromLogs(receipt.logs, []);
        });
    });

    describe('batchFillOrders', () => {
        it('works with no fills', async () => {
            const contractFn = testContract.batchFillOrders([], [], []);
            const actualResult = await contractFn.callAsync();
            const receipt = await contractFn.awaitTransactionSuccessAsync();
            expect(actualResult).to.deep.eq([]);
            assertFillOrderCallsFromLogs(receipt.logs, []);
        });

        it('works with one fill', async () => {
            const COUNT = 1;
            const orders = _.times(COUNT, () => randomOrder());
            const fillAmounts = _.times(COUNT, i => orders[i].takerAssetAmount);
            const signatures = _.times(COUNT, i => createOrderSignature(orders[i]));
            const expectedResult = _.times(COUNT, i => getExpectedFillResults(orders[i], signatures[i]));
            const expectedCalls = _.zip(orders, fillAmounts, signatures);
            const contractFn = testContract.batchFillOrders(orders, fillAmounts, signatures);
            const actualResult = await contractFn.callAsync();
            const receipt = await contractFn.awaitTransactionSuccessAsync();
            expect(actualResult).to.deep.eq(expectedResult);
            assertFillOrderCallsFromLogs(receipt.logs, expectedCalls as any);
        });

        it('works with many fills', async () => {
            const COUNT = 8;
            const orders = _.times(COUNT, () => randomOrder());
            const fillAmounts = _.times(COUNT, i => orders[i].takerAssetAmount);
            const signatures = _.times(COUNT, i => createOrderSignature(orders[i]));
            const expectedResult = _.times(COUNT, i => getExpectedFillResults(orders[i], signatures[i]));
            const expectedCalls = _.zip(orders, fillAmounts, signatures);
            const contractFn = testContract.batchFillOrders(orders, fillAmounts, signatures);
            const actualResult = await contractFn.callAsync();
            const receipt = await contractFn.awaitTransactionSuccessAsync();
            expect(actualResult).to.deep.eq(expectedResult);
            assertFillOrderCallsFromLogs(receipt.logs, expectedCalls as any);
        });

        it('works with duplicate orders', async () => {
            const NUM_UNIQUE_ORDERS = 2;
            const COUNT = 4;
            const uniqueOrders = _.times(NUM_UNIQUE_ORDERS, () => randomOrder());
            const orders = _.shuffle(_.flatten(_.times(COUNT / NUM_UNIQUE_ORDERS, () => uniqueOrders)));
            const fillAmounts = _.times(COUNT, i => orders[i].takerAssetAmount.dividedToIntegerBy(COUNT));
            const signatures = _.times(COUNT, i => createOrderSignature(orders[i]));
            const expectedResult = _.times(COUNT, i => getExpectedFillResults(orders[i], signatures[i]));
            const expectedCalls = _.zip(orders, fillAmounts, signatures);
            const contractFn = testContract.batchFillOrders(orders, fillAmounts, signatures);
            const actualResult = await contractFn.callAsync();
            const receipt = await contractFn.awaitTransactionSuccessAsync();
            expect(actualResult).to.deep.eq(expectedResult);
            assertFillOrderCallsFromLogs(receipt.logs, expectedCalls as any);
        });

        it('reverts if there are more orders than fill amounts', async () => {
            const COUNT = 8;
            const orders = _.times(COUNT, () => randomOrder());
            const fillAmounts = _.times(COUNT - 1, i => orders[i].takerAssetAmount);
            const signatures = _.times(COUNT, i => createOrderSignature(orders[i]));
            const expectedError = new AnyRevertError(); // Just a generic revert.
            const tx = testContract.batchFillOrders(orders, fillAmounts, signatures).awaitTransactionSuccessAsync();
            return expect(tx).to.revertWith(expectedError);
        });

        it('reverts if there are more orders than signatures', async () => {
            const COUNT = 8;
            const orders = _.times(COUNT, () => randomOrder());
            const fillAmounts = _.times(COUNT, i => orders[i].takerAssetAmount);
            const signatures = _.times(COUNT - 1, i => createOrderSignature(orders[i]));
            const expectedError = new AnyRevertError(); // Just a generic revert.
            const tx = testContract.batchFillOrders(orders, fillAmounts, signatures).awaitTransactionSuccessAsync();
            return expect(tx).to.revertWith(expectedError);
        });
    });

    describe('batchFillOrKillOrders', () => {
        it('works with no fills', async () => {
            const contractFn = testContract.batchFillOrKillOrders([], [], []);
            const actualResult = await contractFn.callAsync();
            const receipt = await contractFn.awaitTransactionSuccessAsync();
            expect(actualResult).to.deep.eq([]);
            assertFillOrderCallsFromLogs(receipt.logs, []);
        });

        it('works with one fill', async () => {
            const COUNT = 1;
            const orders = _.times(COUNT, () => randomOrder());
            const fillAmounts = _.times(COUNT, i => orders[i].takerAssetAmount);
            const signatures = _.times(COUNT, i => createOrderSignature(orders[i]));
            const expectedResult = _.times(COUNT, i => getExpectedFillResults(orders[i], signatures[i]));
            const expectedCalls = _.zip(orders, fillAmounts, signatures);
            const contractFn = testContract.batchFillOrKillOrders(orders, fillAmounts, signatures);
            const actualResult = await contractFn.callAsync();
            const receipt = await contractFn.awaitTransactionSuccessAsync();
            expect(actualResult).to.deep.eq(expectedResult);
            assertFillOrderCallsFromLogs(receipt.logs, expectedCalls as any);
        });

        it('works with many fills', async () => {
            const COUNT = 8;
            const orders = _.times(COUNT, () => randomOrder());
            const fillAmounts = _.times(COUNT, i => orders[i].takerAssetAmount);
            const signatures = _.times(COUNT, i => createOrderSignature(orders[i]));
            const expectedResult = _.times(COUNT, i => getExpectedFillResults(orders[i], signatures[i]));
            const expectedCalls = _.zip(orders, fillAmounts, signatures);
            const contractFn = testContract.batchFillOrKillOrders(orders, fillAmounts, signatures);
            const actualResult = await contractFn.callAsync();
            const receipt = await contractFn.awaitTransactionSuccessAsync();
            expect(actualResult).to.deep.eq(expectedResult);
            assertFillOrderCallsFromLogs(receipt.logs, expectedCalls as any);
        });

        it('works with duplicate orders', async () => {
            const NUM_UNIQUE_ORDERS = 2;
            const COUNT = 4;
            const uniqueOrders = _.times(NUM_UNIQUE_ORDERS, () => randomOrder());
            const orders = _.shuffle(_.flatten(_.times(COUNT / NUM_UNIQUE_ORDERS, () => uniqueOrders)));
            const fillAmounts = _.times(COUNT, i => orders[i].takerAssetAmount);
            const signatures = _.times(COUNT, i => createOrderSignature(orders[i]));
            const expectedResult = _.times(COUNT, i => getExpectedFillResults(orders[i], signatures[i]));
            const expectedCalls = _.zip(orders, fillAmounts, signatures);
            const contractFn = testContract.batchFillOrKillOrders(orders, fillAmounts, signatures);
            const actualResult = await contractFn.callAsync();
            const receipt = await contractFn.awaitTransactionSuccessAsync();
            expect(actualResult).to.deep.eq(expectedResult);
            assertFillOrderCallsFromLogs(receipt.logs, expectedCalls as any);
        });

        it('reverts if any fill sells less than its takerAssetFillAmount', async () => {
            const COUNT = 8;
            const FAILING_ORDER_INDEX = 6;
            const orders = _.times(COUNT, () => randomOrder());
            const failingOrder = orders[FAILING_ORDER_INDEX];
            const fillAmounts = _.times(COUNT, i => orders[i].takerAssetAmount);
            const failingAmount = fillAmounts[FAILING_ORDER_INDEX];
            const signatures = _.times(COUNT, i => createOrderSignature(orders[i]));
            // `_fillOrder()` is overridden to always return `order.takerAssetAmount` as
            // the `takerAssetFilledAmount`.
            failingOrder.takerAssetAmount = failingOrder.takerAssetAmount.minus(1);
            const expectedError = new ExchangeRevertErrors.IncompleteFillError(
                ExchangeRevertErrors.IncompleteFillErrorCode.IncompleteFillOrder,
                failingAmount,
                failingAmount.minus(1),
            );
            const tx = testContract
                .batchFillOrKillOrders(orders, fillAmounts, signatures)
                .awaitTransactionSuccessAsync();
            return expect(tx).to.revertWith(expectedError);
        });

        it('reverts if any fill sells more than its takerAssetFillAmount', async () => {
            const COUNT = 8;
            const FAILING_ORDER_INDEX = 6;
            const orders = _.times(COUNT, () => randomOrder());
            const failingOrder = orders[FAILING_ORDER_INDEX];
            const fillAmounts = _.times(COUNT, i => orders[i].takerAssetAmount);
            const failingAmount = fillAmounts[FAILING_ORDER_INDEX];
            const signatures = _.times(COUNT, i => createOrderSignature(orders[i]));
            // `_fillOrder()` is overridden to always return `order.takerAssetAmount` as
            // the `takerAssetFilledAmount`.
            failingOrder.takerAssetAmount = failingOrder.takerAssetAmount.plus(1);
            const expectedError = new ExchangeRevertErrors.IncompleteFillError(
                ExchangeRevertErrors.IncompleteFillErrorCode.IncompleteFillOrder,
                failingAmount,
                failingAmount.plus(1),
            );
            const tx = testContract
                .batchFillOrKillOrders(orders, fillAmounts, signatures)
                .awaitTransactionSuccessAsync();
            return expect(tx).to.revertWith(expectedError);
        });

        it('reverts if there are more orders than fill amounts', async () => {
            const COUNT = 8;
            const orders = _.times(COUNT, () => randomOrder());
            const fillAmounts = _.times(COUNT - 1, i => orders[i].takerAssetAmount);
            const signatures = _.times(COUNT, i => createOrderSignature(orders[i]));
            const expectedError = new AnyRevertError(); // Just a generic revert.
            const tx = testContract
                .batchFillOrKillOrders(orders, fillAmounts, signatures)
                .awaitTransactionSuccessAsync();
            return expect(tx).to.revertWith(expectedError);
        });

        it('reverts if there are more orders than signatures', async () => {
            const COUNT = 8;
            const orders = _.times(COUNT, () => randomOrder());
            const fillAmounts = _.times(COUNT, i => orders[i].takerAssetAmount);
            const signatures = _.times(COUNT - 1, i => createOrderSignature(orders[i]));
            const expectedError = new AnyRevertError(); // Just a generic revert.
            const tx = testContract
                .batchFillOrKillOrders(orders, fillAmounts, signatures)
                .awaitTransactionSuccessAsync();
            return expect(tx).to.revertWith(expectedError);
        });
    });

    describe('batchFillOrdersNoThrow', () => {
        it('works with no fills', async () => {
            const contractFn = testContract.batchFillOrdersNoThrow([], [], []);
            const actualResult = await contractFn.callAsync();
            const receipt = await contractFn.awaitTransactionSuccessAsync();
            expect(actualResult).to.deep.eq([]);
            assertFillOrderCallsFromLogs(receipt.logs, []);
        });

        it('works with one fill', async () => {
            const COUNT = 1;
            const orders = _.times(COUNT, () => randomOrder());
            const fillAmounts = _.times(COUNT, i => orders[i].takerAssetAmount);
            const signatures = _.times(COUNT, i => createOrderSignature(orders[i]));
            const expectedResult = _.times(COUNT, i => getExpectedFillResults(orders[i], signatures[i]));
            const expectedCalls = _.zip(orders, fillAmounts, signatures);
            const contractFn = testContract.batchFillOrdersNoThrow(orders, fillAmounts, signatures);
            const actualResult = await contractFn.callAsync();
            const receipt = await contractFn.awaitTransactionSuccessAsync();
            expect(actualResult).to.deep.eq(expectedResult);
            assertFillOrderCallsFromLogs(receipt.logs, expectedCalls as any);
        });

        it('works with many fills', async () => {
            const COUNT = 8;
            const orders = _.times(COUNT, () => randomOrder());
            const fillAmounts = _.times(COUNT, i => orders[i].takerAssetAmount);
            const signatures = _.times(COUNT, i => createOrderSignature(orders[i]));
            const expectedResult = _.times(COUNT, i => getExpectedFillResults(orders[i], signatures[i]));
            const expectedCalls = _.zip(orders, fillAmounts, signatures);
            const contractFn = testContract.batchFillOrdersNoThrow(orders, fillAmounts, signatures);
            const actualResult = await contractFn.callAsync();
            const receipt = await contractFn.awaitTransactionSuccessAsync();
            expect(actualResult).to.deep.eq(expectedResult);
            assertFillOrderCallsFromLogs(receipt.logs, expectedCalls as any);
        });

        it('works with duplicate orders', async () => {
            const NUM_UNIQUE_ORDERS = 2;
            const COUNT = 4;
            const uniqueOrders = _.times(NUM_UNIQUE_ORDERS, () => randomOrder());
            const orders = _.shuffle(_.flatten(_.times(COUNT / NUM_UNIQUE_ORDERS, () => uniqueOrders)));
            const fillAmounts = _.times(COUNT, i => orders[i].takerAssetAmount.dividedToIntegerBy(COUNT));
            const signatures = _.times(COUNT, i => createOrderSignature(orders[i]));
            const expectedResult = _.times(COUNT, i => getExpectedFillResults(orders[i], signatures[i]));
            const expectedCalls = _.zip(orders, fillAmounts, signatures);
            const contractFn = testContract.batchFillOrdersNoThrow(orders, fillAmounts, signatures);
            const actualResult = await contractFn.callAsync();
            const receipt = await contractFn.awaitTransactionSuccessAsync();
            expect(actualResult).to.deep.eq(expectedResult);
            assertFillOrderCallsFromLogs(receipt.logs, expectedCalls as any);
        });

        it('works if a fill fails', async () => {
            const COUNT = 8;
            const FAILING_ORDER_INDEX = 6;
            const orders = _.times(COUNT, () => randomOrder());
            const fillAmounts = _.times(COUNT, i => orders[i].takerAssetAmount);
            const signatures = _.times(COUNT, i => createOrderSignature(orders[i]));
            const failingOrder = orders[FAILING_ORDER_INDEX];
            failingOrder.salt = ALWAYS_FAILING_SALT;
            const expectedResult = _.times(COUNT, i => getExpectedFillResults(orders[i], signatures[i]));
            const expectedCalls = _.zip(orders, fillAmounts, signatures);
            expectedCalls.splice(FAILING_ORDER_INDEX, 1);
            const contractFn = testContract.batchFillOrdersNoThrow(orders, fillAmounts, signatures);
            const actualResult = await contractFn.callAsync();
            const receipt = await contractFn.awaitTransactionSuccessAsync();
            expect(actualResult).to.deep.eq(expectedResult);
            assertFillOrderCallsFromLogs(receipt.logs, expectedCalls as any);
        });

        it('reverts if there are more orders than fill amounts', async () => {
            const COUNT = 8;
            const orders = _.times(COUNT, () => randomOrder());
            const fillAmounts = _.times(COUNT - 1, i => orders[i].takerAssetAmount);
            const signatures = _.times(COUNT, i => createOrderSignature(orders[i]));
            const expectedError = new AnyRevertError(); // Just a generic revert.
            const tx = testContract
                .batchFillOrdersNoThrow(orders, fillAmounts, signatures)
                .awaitTransactionSuccessAsync();
            return expect(tx).to.revertWith(expectedError);
        });

        it('reverts if there are more orders than signatures', async () => {
            const COUNT = 8;
            const orders = _.times(COUNT, () => randomOrder());
            const fillAmounts = _.times(COUNT, i => orders[i].takerAssetAmount);
            const signatures = _.times(COUNT - 1, i => createOrderSignature(orders[i]));
            const expectedError = new AnyRevertError(); // Just a generic revert.
            const tx = testContract
                .batchFillOrdersNoThrow(orders, fillAmounts, signatures)
                .awaitTransactionSuccessAsync();
            return expect(tx).to.revertWith(expectedError);
        });
    });

    type ExpectedFillOrderCallArgs = [Order, BigNumber, string];
    type MarketSellBuyArgs = [Order[], BigNumber, string[], ...any[]];
    type MarketSellBuyContractFn = (...args: MarketSellBuyArgs) => ContractTxFunctionObj<FillResults>;
    type MarketSellBuySimulator = (...args: MarketSellBuyArgs) => [FillResults, ExpectedFillOrderCallArgs[]];

    describe('marketSell*', () => {
        function defineCommonMarketSellOrdersTests(
            getContractFn: () => MarketSellBuyContractFn,
            simulator: MarketSellBuySimulator,
        ): void {
            it('works with one order', async () => {
                const COUNT = 1;
                const orders = _.times(COUNT, () => randomOrder());
                const signatures = _.times(COUNT, i => createOrderSignature(orders[i]));
                const takerAssetFillAmount = _.reduce(
                    orders,
                    (total, o) => o.takerAssetAmount.plus(total),
                    constants.ZERO_AMOUNT,
                );
                const [expectedResult, expectedCalls] = simulator(orders, takerAssetFillAmount, signatures);
                expect(expectedCalls.length).to.eq(COUNT);
                const fnWithArgs = getContractFn()(orders, takerAssetFillAmount, signatures);
                const actualResult = await fnWithArgs.callAsync();
                const receipt = await fnWithArgs.awaitTransactionSuccessAsync();
                expect(actualResult).to.deep.eq(expectedResult);
                assertFillOrderCallsFromLogs(receipt.logs, expectedCalls);
            });

            it('works with many orders', async () => {
                const COUNT = 8;
                const orders = _.times(COUNT, () => randomOrder());
                const signatures = _.times(COUNT, i => createOrderSignature(orders[i]));
                const takerAssetFillAmount = _.reduce(
                    orders,
                    (total, o) => o.takerAssetAmount.plus(total),
                    constants.ZERO_AMOUNT,
                );
                const [expectedResult, expectedCalls] = simulator(orders, takerAssetFillAmount, signatures);
                expect(expectedCalls.length).to.eq(COUNT);
                const fnWithArgs = getContractFn()(orders, takerAssetFillAmount, signatures);
                const actualResult = await fnWithArgs.callAsync();
                const receipt = await fnWithArgs.awaitTransactionSuccessAsync();
                expect(actualResult).to.deep.eq(expectedResult);
                assertFillOrderCallsFromLogs(receipt.logs, expectedCalls);
            });

            it('works with duplicate orders', async () => {
                const NUM_UNIQUE_ORDERS = 2;
                const COUNT = 4;
                const uniqueOrders = _.times(NUM_UNIQUE_ORDERS, () => randomOrder());
                const orders = _.shuffle(_.flatten(_.times(COUNT / NUM_UNIQUE_ORDERS, () => uniqueOrders)));
                const signatures = _.times(COUNT, i => createOrderSignature(orders[i]));
                const takerAssetFillAmount = _.reduce(
                    orders,
                    (total, o) => o.takerAssetAmount.plus(total),
                    constants.ZERO_AMOUNT,
                );
                const [expectedResult, expectedCalls] = simulator(orders, takerAssetFillAmount, signatures);
                expect(expectedCalls.length).to.eq(COUNT);
                const fnWithArgs = getContractFn()(orders, takerAssetFillAmount, signatures);
                const actualResult = await fnWithArgs.callAsync();
                const receipt = await fnWithArgs.awaitTransactionSuccessAsync();
                expect(actualResult).to.deep.eq(expectedResult);
                assertFillOrderCallsFromLogs(receipt.logs, expectedCalls);
            });

            it('stops when filled == `takerAssetFillAmount`', async () => {
                const COUNT = 4;
                const orders = _.times(COUNT, () => randomOrder());
                const signatures = _.times(COUNT, i => createOrderSignature(orders[i]));
                // Skip the last order in our `takerAssetFillAmount` calculation.
                const takerAssetFillAmount = _.reduce(
                    orders.slice(0, COUNT - 1),
                    (total, o) => o.takerAssetAmount.plus(total),
                    constants.ZERO_AMOUNT,
                );
                const [expectedResult, expectedCalls] = simulator(orders, takerAssetFillAmount, signatures);
                // It should stop filling after the penultimate order.
                expect(expectedCalls.length).to.eq(COUNT - 1);
                const fnWithArgs = getContractFn()(orders, takerAssetFillAmount, signatures);
                const actualResult = await fnWithArgs.callAsync();
                const receipt = await fnWithArgs.awaitTransactionSuccessAsync();
                expect(actualResult).to.deep.eq(expectedResult);
                assertFillOrderCallsFromLogs(receipt.logs, expectedCalls);
            });

            it('stops when filled > `takerAssetFillAmount`', async () => {
                const COUNT = 4;
                const orders = _.times(COUNT, () => randomOrder());
                const signatures = _.times(COUNT, i => createOrderSignature(orders[i]));
                const takerAssetFillAmount = _.reduce(
                    orders,
                    (total, o) => o.takerAssetAmount.plus(total),
                    constants.ZERO_AMOUNT,
                );
                // Because `TestWrapperFunctions` always fills `takerAssetAmount`
                // setting the first order's `takerAssetAmount` to larger than
                // `takerAssetFillAmount` will cause an overfill.
                orders[0].takerAssetAmount = takerAssetFillAmount.plus(1);
                const [expectedResult, expectedCalls] = simulator(orders, takerAssetFillAmount, signatures);
                // It should stop filling after first order.
                expect(expectedCalls.length).to.eq(1);
                const fnWithArgs = getContractFn()(orders, takerAssetFillAmount, signatures);
                const actualResult = await fnWithArgs.callAsync();
                const receipt = await fnWithArgs.awaitTransactionSuccessAsync();
                expect(actualResult).to.deep.eq(expectedResult);
                assertFillOrderCallsFromLogs(receipt.logs, expectedCalls);
            });

            it('reverts when an overflow occurs when summing fill results', async () => {
                const COUNT = 2;
                const orders = _.times(COUNT, () => randomOrder());
                const signatures = _.times(COUNT, i => createOrderSignature(orders[i]));
                orders[1].takerAssetAmount = MAX_UINT256;
                const takerAssetFillAmount = MAX_UINT256;
                const expectedError = new SafeMathRevertErrors.Uint256BinOpError(
                    SafeMathRevertErrors.BinOpErrorCodes.AdditionOverflow,
                    orders[0].takerAssetAmount,
                    orders[1].takerAssetAmount,
                );
                const tx = getContractFn()(orders, takerAssetFillAmount, signatures).awaitTransactionSuccessAsync();
                return expect(tx).to.revertWith(expectedError);
            });

            it('returns empty fill results with no orders', async () => {
                const [expectedResult, expectedCalls] = simulator([], constants.ZERO_AMOUNT, []);
                expect(expectedCalls.length).to.eq(0);
                const fnWithArgs = getContractFn()([], constants.ZERO_AMOUNT, []);
                const actualResult = await fnWithArgs.callAsync();
                const receipt = await fnWithArgs.awaitTransactionSuccessAsync();
                expect(actualResult).to.deep.eq(expectedResult);
                assertFillOrderCallsFromLogs(receipt.logs, expectedCalls);
            });
        }

        function simulateMarketSellOrders(
            orders: Order[],
            takerAssetFillAmount: BigNumber,
            signatures: string[],
        ): [FillResults, ExpectedFillOrderCallArgs[]] {
            const fillOrderCalls = [];
            let fillResults = _.cloneDeep(EMPTY_FILL_RESULTS);
            for (const [order, signature] of _.zip(orders, signatures) as [[Order, string]]) {
                const remainingTakerAssetFillAmount = safeSub(takerAssetFillAmount, fillResults.takerAssetFilledAmount);
                if (order.salt !== ALWAYS_FAILING_SALT) {
                    fillOrderCalls.push([order, remainingTakerAssetFillAmount, signature]);
                }
                fillResults = addFillResults(fillResults, getExpectedFillResults(order, signature));
                if (fillResults.takerAssetFilledAmount.gte(takerAssetFillAmount)) {
                    break;
                }
            }
            return [fillResults, fillOrderCalls as any];
        }

        describe('marketSellOrdersNoThrow', () => {
            defineCommonMarketSellOrdersTests(
                () => testContract.marketSellOrdersNoThrow.bind(testContract),
                simulateMarketSellOrders,
            );

            it('works when any fills revert', async () => {
                const COUNT = 4;
                const BAD_ORDERS_COUNT = 2;
                const orders = _.times(COUNT, () => randomOrder());
                const badOrders = _.sampleSize(orders, BAD_ORDERS_COUNT);
                for (const order of badOrders) {
                    order.salt = ALWAYS_FAILING_SALT;
                }
                const signatures = _.times(COUNT, i => createOrderSignature(orders[i]));
                const takerAssetFillAmount = _.reduce(
                    orders,
                    (total, o) => o.takerAssetAmount.plus(total),
                    constants.ZERO_AMOUNT,
                );
                const [expectedResult, expectedCalls] = simulateMarketSellOrders(
                    orders,
                    takerAssetFillAmount,
                    signatures,
                );
                expect(expectedCalls.length).to.eq(COUNT - BAD_ORDERS_COUNT);
                const contractFn = testContract.marketSellOrdersNoThrow(orders, takerAssetFillAmount, signatures);
                const actualResult = await contractFn.callAsync();
                const receipt = await contractFn.awaitTransactionSuccessAsync();
                expect(actualResult).to.deep.eq(expectedResult);
                assertFillOrderCallsFromLogs(receipt.logs, expectedCalls);
            });

            it('works when all fills revert', async () => {
                const COUNT = 4;
                const orders = _.times(COUNT, () => randomOrder({ salt: ALWAYS_FAILING_SALT }));
                const signatures = _.times(COUNT, i => createOrderSignature(orders[i]));
                const takerAssetFillAmount = _.reduce(
                    orders,
                    (total, o) => o.takerAssetAmount.plus(total),
                    constants.ZERO_AMOUNT,
                );
                const [expectedResult, expectedCalls] = simulateMarketSellOrders(
                    orders,
                    takerAssetFillAmount,
                    signatures,
                );
                expect(expectedCalls.length).to.eq(0);
                const contractFn = testContract.marketSellOrdersNoThrow(orders, takerAssetFillAmount, signatures);
                const actualResult = await contractFn.callAsync();
                const receipt = await contractFn.awaitTransactionSuccessAsync();
                expect(actualResult).to.deep.eq(expectedResult);
                assertFillOrderCallsFromLogs(receipt.logs, expectedCalls);
            });
        });

        describe('marketSellOrdersFillOrKill', () => {
            defineCommonMarketSellOrdersTests(
                () => testContract.marketSellOrdersNoThrow.bind(testContract),
                simulateMarketSellOrders,
            );

            it('reverts when filled < `takerAssetFillAmount`', async () => {
                const COUNT = 4;
                const orders = _.times(COUNT, () => randomOrder());
                const signatures = _.times(COUNT, i => createOrderSignature(orders[i]));
                const takerAssetFillAmount = _.reduce(
                    orders,
                    (total, o) => o.takerAssetAmount.plus(total),
                    constants.ZERO_AMOUNT,
                ).plus(1);
                const expectedError = new ExchangeRevertErrors.IncompleteFillError(
                    ExchangeRevertErrors.IncompleteFillErrorCode.IncompleteMarketSellOrders,
                    takerAssetFillAmount,
                    takerAssetFillAmount.minus(1),
                );
                const tx = testContract
                    .marketSellOrdersFillOrKill(orders, takerAssetFillAmount, signatures)
                    .awaitTransactionSuccessAsync();
                return expect(tx).to.revertWith(expectedError);
            });

            it('works when fills fail but can still sell `takerAssetFillAmount`', async () => {
                const COUNT = 4;
                const BAD_ORDERS_COUNT = 2;
                const orders = _.times(COUNT, () => randomOrder());
                const badOrders = _.sampleSize(orders, BAD_ORDERS_COUNT);
                for (const order of badOrders) {
                    order.salt = ALWAYS_FAILING_SALT;
                }
                const signatures = _.times(COUNT, i => createOrderSignature(orders[i]));
                const takerAssetFillAmount = _.reduce(
                    orders,
                    (total, o) => o.takerAssetAmount.plus(total),
                    constants.ZERO_AMOUNT,
                ).minus(_.reduce(badOrders, (total, o) => o.takerAssetAmount.plus(total), constants.ZERO_AMOUNT));
                const [expectedResult, expectedCalls] = simulateMarketSellOrders(
                    orders,
                    takerAssetFillAmount,
                    signatures,
                );
                expect(expectedCalls.length).to.eq(COUNT - BAD_ORDERS_COUNT);
                const contractFn = testContract.marketSellOrdersFillOrKill(orders, takerAssetFillAmount, signatures);
                const actualResult = await contractFn.callAsync();
                const receipt = await contractFn.awaitTransactionSuccessAsync();
                expect(actualResult).to.deep.eq(expectedResult);
                assertFillOrderCallsFromLogs(receipt.logs, expectedCalls);
            });

            it('reverts when a failed fill results in selling less than `takerAssetFillAmount`', async () => {
                const COUNT = 4;
                const BAD_ORDERS_COUNT = 2;
                const orders = _.times(COUNT, () => randomOrder());
                const badOrders = _.sampleSize(orders, BAD_ORDERS_COUNT);
                for (const order of badOrders) {
                    order.salt = ALWAYS_FAILING_SALT;
                }
                const signatures = _.times(COUNT, i => createOrderSignature(orders[i]));
                const badOrdersAmount = _.reduce(
                    badOrders,
                    (total, o) => o.takerAssetAmount.plus(total),
                    constants.ZERO_AMOUNT,
                );
                const takerAssetFillAmount = _.reduce(
                    orders,
                    (total, o) => o.takerAssetAmount.plus(total),
                    constants.ZERO_AMOUNT,
                )
                    .minus(badOrdersAmount)
                    .plus(1);
                const expectedError = new ExchangeRevertErrors.IncompleteFillError(
                    ExchangeRevertErrors.IncompleteFillErrorCode.IncompleteMarketSellOrders,
                    takerAssetFillAmount,
                    takerAssetFillAmount.minus(1),
                );
                const tx = testContract
                    .marketSellOrdersFillOrKill(orders, takerAssetFillAmount, signatures)
                    .awaitTransactionSuccessAsync();
                return expect(tx).to.revertWith(expectedError);
            });
        });
    });

    describe('marketBuy*', () => {
        function defineCommonMarketBuyOrdersTests(
            getContractFn: () => MarketSellBuyContractFn,
            simulator: MarketSellBuySimulator,
        ): void {
            it('works with one order', async () => {
                const COUNT = 1;
                const orders = _.times(COUNT, () => randomOrder());
                const signatures = _.times(COUNT, i => createOrderSignature(orders[i]));
                const makerAssetFillAmount = _.reduce(
                    orders,
                    (total, o) => o.makerAssetAmount.plus(total),
                    constants.ZERO_AMOUNT,
                );
                const [expectedResult, expectedCalls] = simulator(orders, makerAssetFillAmount, signatures);
                expect(expectedCalls.length).to.eq(COUNT);
                const fnWithArgs = getContractFn()(orders, makerAssetFillAmount, signatures);
                const actualResult = await fnWithArgs.callAsync();
                const receipt = await fnWithArgs.awaitTransactionSuccessAsync();

                expect(actualResult).to.deep.eq(expectedResult);
                assertFillOrderCallsFromLogs(receipt.logs, expectedCalls);
            });

            it('works with many orders', async () => {
                const COUNT = 8;
                const orders = _.times(COUNT, () => randomOrder());
                const signatures = _.times(COUNT, i => createOrderSignature(orders[i]));
                const makerAssetFillAmount = _.reduce(
                    orders,
                    (total, o) => o.makerAssetAmount.plus(total),
                    constants.ZERO_AMOUNT,
                );
                const [expectedResult, expectedCalls] = simulator(orders, makerAssetFillAmount, signatures);
                expect(expectedCalls.length).to.eq(COUNT);
                const fnWithArgs = getContractFn()(orders, makerAssetFillAmount, signatures);
                const actualResult = await fnWithArgs.callAsync();
                const receipt = await fnWithArgs.awaitTransactionSuccessAsync();
                expect(actualResult).to.deep.eq(expectedResult);
                assertFillOrderCallsFromLogs(receipt.logs, expectedCalls);
            });

            it('works with duplicate orders', async () => {
                const NUM_UNIQUE_ORDERS = 2;
                const COUNT = 4;
                const uniqueOrders = _.times(NUM_UNIQUE_ORDERS, () => randomOrder());
                const orders = _.shuffle(_.flatten(_.times(COUNT / NUM_UNIQUE_ORDERS, () => uniqueOrders)));
                const signatures = _.times(COUNT, i => createOrderSignature(orders[i]));
                const makerAssetFillAmount = _.reduce(
                    orders,
                    (total, o) => o.makerAssetAmount.plus(total),
                    constants.ZERO_AMOUNT,
                );
                const [expectedResult, expectedCalls] = simulator(orders, makerAssetFillAmount, signatures);
                expect(expectedCalls.length).to.eq(COUNT);
                const fnWithArgs = getContractFn()(orders, makerAssetFillAmount, signatures);
                const actualResult = await fnWithArgs.callAsync();
                const receipt = await fnWithArgs.awaitTransactionSuccessAsync();
                expect(actualResult).to.deep.eq(expectedResult);
                assertFillOrderCallsFromLogs(receipt.logs, expectedCalls);
            });

            it('stops when filled == `makerAssetFillAmount`', async () => {
                const COUNT = 4;
                const orders = _.times(COUNT, () => randomOrder());
                const signatures = _.times(COUNT, i => createOrderSignature(orders[i]));
                // Skip the last order in our `makerAssetFillAmount` calculation.
                const makerAssetFillAmount = _.reduce(
                    orders.slice(0, COUNT - 1),
                    (total, o) => o.makerAssetAmount.plus(total),
                    constants.ZERO_AMOUNT,
                );
                const [expectedResult, expectedCalls] = simulator(orders, makerAssetFillAmount, signatures);
                // It should stop filling after the penultimate order.
                expect(expectedCalls.length).to.eq(COUNT - 1);
                const fnWithArgs = getContractFn()(orders, makerAssetFillAmount, signatures);
                const actualResult = await fnWithArgs.callAsync();
                const receipt = await fnWithArgs.awaitTransactionSuccessAsync();
                expect(actualResult).to.deep.eq(expectedResult);
                assertFillOrderCallsFromLogs(receipt.logs, expectedCalls);
            });

            it('stops when filled > `makerAssetFillAmount`', async () => {
                const COUNT = 4;
                const orders = _.times(COUNT, () => randomOrder());
                const signatures = _.times(COUNT, i => createOrderSignature(orders[i]));
                const makerAssetFillAmount = _.reduce(
                    orders,
                    (total, o) => o.makerAssetAmount.plus(total),
                    constants.ZERO_AMOUNT,
                );
                // Because `TestWrapperFunctions` always fills `makerAssetAmount`
                // setting the first order's `makerAssetAmount` to larger than
                // `makerAssetFillAmount` will cause an overfill.
                orders[0].makerAssetAmount = makerAssetFillAmount.plus(1);
                const [expectedResult, expectedCalls] = simulator(orders, makerAssetFillAmount, signatures);
                // It should stop filling after first order.
                expect(expectedCalls.length).to.eq(1);
                const fnWithArgs = getContractFn()(orders, makerAssetFillAmount, signatures);
                const actualResult = await fnWithArgs.callAsync();
                const receipt = await fnWithArgs.awaitTransactionSuccessAsync();
                expect(actualResult).to.deep.eq(expectedResult);
                assertFillOrderCallsFromLogs(receipt.logs, expectedCalls);
            });

            it('reverts when an overflow occurs when computing `remainingTakerAssetFillAmount`', async () => {
                const orders = [randomOrder({ takerAssetAmount: MAX_UINT256 })];
                const signatures = _.times(orders.length, i => createOrderSignature(orders[i]));
                const makerAssetFillAmount = new BigNumber(2);
                const expectedError = new SafeMathRevertErrors.Uint256BinOpError(
                    SafeMathRevertErrors.BinOpErrorCodes.MultiplicationOverflow,
                    orders[0].takerAssetAmount,
                    makerAssetFillAmount,
                );
                const tx = getContractFn()(orders, makerAssetFillAmount, signatures).awaitTransactionSuccessAsync();
                return expect(tx).to.revertWith(expectedError);
            });

            it("reverts when an order's `makerAssetAmount` is zero", async () => {
                const orders = [randomOrder({ makerAssetAmount: constants.ZERO_AMOUNT })];
                const signatures = _.times(orders.length, i => createOrderSignature(orders[i]));
                const makerAssetFillAmount = ONE_ETHER;
                const expectedError = new SafeMathRevertErrors.Uint256BinOpError(
                    SafeMathRevertErrors.BinOpErrorCodes.DivisionByZero,
                    orders[0].takerAssetAmount.times(makerAssetFillAmount),
                    orders[0].makerAssetAmount,
                );
                const tx = getContractFn()(orders, makerAssetFillAmount, signatures).awaitTransactionSuccessAsync();
                return expect(tx).to.revertWith(expectedError);
            });

            it('reverts when an overflow occurs when summing fill results', async () => {
                const orders = [
                    randomOrder({
                        takerAssetAmount: new BigNumber(1),
                        makerAssetAmount: new BigNumber(1),
                    }),
                    randomOrder({
                        takerAssetAmount: new BigNumber(1),
                        makerAssetAmount: MAX_UINT256,
                    }),
                ];
                const signatures = _.times(orders.length, i => createOrderSignature(orders[i]));
                const makerAssetFillAmount = new BigNumber(2);
                const expectedError = new SafeMathRevertErrors.Uint256BinOpError(
                    SafeMathRevertErrors.BinOpErrorCodes.AdditionOverflow,
                    orders[0].makerAssetAmount,
                    orders[1].makerAssetAmount,
                );
                const tx = getContractFn()(orders, makerAssetFillAmount, signatures).awaitTransactionSuccessAsync();
                return expect(tx).to.revertWith(expectedError);
            });

            it('returns empty fill results with no orders', async () => {
                const [expectedResult, expectedCalls] = simulator([], constants.ZERO_AMOUNT, []);
                expect(expectedCalls.length).to.eq(0);
                const fnWithArgs = getContractFn()([], constants.ZERO_AMOUNT, []);
                const actualResult = await fnWithArgs.callAsync();
                const receipt = await fnWithArgs.awaitTransactionSuccessAsync();
                expect(actualResult).to.deep.eq(expectedResult);
                assertFillOrderCallsFromLogs(receipt.logs, expectedCalls);
            });
        }

        function simulateMarketBuyOrdersNoThrow(
            orders: Order[],
            makerAssetFillAmount: BigNumber,
            signatures: string[],
        ): [FillResults, ExpectedFillOrderCallArgs[]] {
            const fillOrderCalls = [];
            let fillResults = _.cloneDeep(EMPTY_FILL_RESULTS);
            for (const [order, signature] of _.zip(orders, signatures) as [[Order, string]]) {
                const remainingMakerAssetFillAmount = safeSub(makerAssetFillAmount, fillResults.makerAssetFilledAmount);
                const remainingTakerAssetFillAmount = getPartialAmountFloor(
                    order.takerAssetAmount,
                    order.makerAssetAmount,
                    remainingMakerAssetFillAmount,
                );
                if (order.salt !== ALWAYS_FAILING_SALT) {
                    fillOrderCalls.push([order, remainingTakerAssetFillAmount, signature]);
                }
                fillResults = addFillResults(fillResults, getExpectedFillResults(order, signature));
                if (fillResults.makerAssetFilledAmount.gte(makerAssetFillAmount)) {
                    break;
                }
            }
            return [fillResults, fillOrderCalls as any];
        }

        describe('marketBuyOrdersNoThrow', () => {
            defineCommonMarketBuyOrdersTests(
                () => testContract.marketBuyOrdersNoThrow.bind(testContract),
                simulateMarketBuyOrdersNoThrow,
            );

            it('works when any fills revert', async () => {
                const COUNT = 4;
                const BAD_ORDERS_COUNT = 2;
                const orders = _.times(COUNT, () => randomOrder());
                const badOrders = _.sampleSize(orders, BAD_ORDERS_COUNT);
                for (const order of badOrders) {
                    order.salt = ALWAYS_FAILING_SALT;
                }
                const signatures = _.times(COUNT, i => createOrderSignature(orders[i]));
                const makerAssetFillAmount = _.reduce(
                    orders,
                    (total, o) => o.makerAssetAmount.plus(total),
                    constants.ZERO_AMOUNT,
                );
                const [expectedResult, expectedCalls] = simulateMarketBuyOrdersNoThrow(
                    orders,
                    makerAssetFillAmount,
                    signatures,
                );
                expect(expectedCalls.length).to.eq(COUNT - BAD_ORDERS_COUNT);
                const contractFn = testContract.marketBuyOrdersNoThrow(orders, makerAssetFillAmount, signatures);
                const actualResult = await contractFn.callAsync();
                const receipt = await contractFn.awaitTransactionSuccessAsync();
                expect(actualResult).to.deep.eq(expectedResult);
                assertFillOrderCallsFromLogs(receipt.logs, expectedCalls);
            });

            it('works when all fills revert', async () => {
                const COUNT = 4;
                const orders = _.times(COUNT, () => randomOrder({ salt: ALWAYS_FAILING_SALT }));
                const signatures = _.times(COUNT, i => createOrderSignature(orders[i]));
                const makerAssetFillAmount = _.reduce(
                    orders,
                    (total, o) => o.makerAssetAmount.plus(total),
                    constants.ZERO_AMOUNT,
                );
                const [expectedResult, expectedCalls] = simulateMarketBuyOrdersNoThrow(
                    orders,
                    makerAssetFillAmount,
                    signatures,
                );
                expect(expectedCalls.length).to.eq(0);
                const contractFn = testContract.marketBuyOrdersNoThrow(orders, makerAssetFillAmount, signatures);
                const actualResult = await contractFn.callAsync();
                const receipt = await contractFn.awaitTransactionSuccessAsync();
                expect(actualResult).to.deep.eq(expectedResult);
                assertFillOrderCallsFromLogs(receipt.logs, expectedCalls);
            });
        });

        describe('marketBuyOrdersFillOrKill', () => {
            defineCommonMarketBuyOrdersTests(
                () => testContract.marketBuyOrdersFillOrKill.bind(testContract),
                simulateMarketBuyOrdersNoThrow,
            );

            it('reverts when filled < `makerAssetFillAmount`', async () => {
                const COUNT = 4;
                const orders = _.times(COUNT, () => randomOrder());
                const signatures = _.times(COUNT, i => createOrderSignature(orders[i]));
                const makerAssetFillAmount = _.reduce(
                    orders,
                    (total, o) => o.makerAssetAmount.plus(total),
                    constants.ZERO_AMOUNT,
                ).plus(1);
                const expectedError = new ExchangeRevertErrors.IncompleteFillError(
                    ExchangeRevertErrors.IncompleteFillErrorCode.IncompleteMarketBuyOrders,
                    makerAssetFillAmount,
                    makerAssetFillAmount.minus(1),
                );
                const tx = testContract
                    .marketBuyOrdersFillOrKill(orders, makerAssetFillAmount, signatures)
                    .awaitTransactionSuccessAsync();
                return expect(tx).to.revertWith(expectedError);
            });

            it('works when fills fail but can still buy `makerAssetFillAmount`', async () => {
                const COUNT = 4;
                const BAD_ORDERS_COUNT = 2;
                const orders = _.times(COUNT, () => randomOrder());
                const badOrders = _.sampleSize(orders, BAD_ORDERS_COUNT);
                for (const order of badOrders) {
                    order.salt = ALWAYS_FAILING_SALT;
                }
                const signatures = _.times(COUNT, i => createOrderSignature(orders[i]));
                const makerAssetFillAmount = _.reduce(
                    orders,
                    (total, o) => o.makerAssetAmount.plus(total),
                    constants.ZERO_AMOUNT,
                ).minus(_.reduce(badOrders, (total, o) => o.makerAssetAmount.plus(total), constants.ZERO_AMOUNT));
                const [expectedResult, expectedCalls] = simulateMarketBuyOrdersNoThrow(
                    orders,
                    makerAssetFillAmount,
                    signatures,
                );
                expect(expectedCalls.length).to.eq(COUNT - BAD_ORDERS_COUNT);
                const fnWithArgs = testContract.marketBuyOrdersFillOrKill(orders, makerAssetFillAmount, signatures);
                const actualResult = await fnWithArgs.callAsync();
                const receipt = await fnWithArgs.awaitTransactionSuccessAsync();
                expect(actualResult).to.deep.eq(expectedResult);
                assertFillOrderCallsFromLogs(receipt.logs, expectedCalls);
            });

            it('reverts when a failed fill results in buying less than `makerAssetFillAmount`', async () => {
                const COUNT = 4;
                const BAD_ORDERS_COUNT = 2;
                const orders = _.times(COUNT, () => randomOrder());
                const badOrders = _.sampleSize(orders, BAD_ORDERS_COUNT);
                for (const order of badOrders) {
                    order.salt = ALWAYS_FAILING_SALT;
                }
                const signatures = _.times(COUNT, i => createOrderSignature(orders[i]));
                const badOrdersAmount = _.reduce(
                    badOrders,
                    (total, o) => o.makerAssetAmount.plus(total),
                    constants.ZERO_AMOUNT,
                );
                const makerAssetFillAmount = _.reduce(
                    orders,
                    (total, o) => o.makerAssetAmount.plus(total),
                    constants.ZERO_AMOUNT,
                )
                    .minus(badOrdersAmount)
                    .plus(1);
                const expectedError = new ExchangeRevertErrors.IncompleteFillError(
                    ExchangeRevertErrors.IncompleteFillErrorCode.IncompleteMarketBuyOrders,
                    makerAssetFillAmount,
                    makerAssetFillAmount.minus(1),
                );
                const tx = testContract
                    .marketBuyOrdersFillOrKill(orders, makerAssetFillAmount, signatures)
                    .awaitTransactionSuccessAsync();
                return expect(tx).to.revertWith(expectedError);
            });
        });
    });

    describe('batchCancelOrders', () => {
        // Asserts that `_cancelOrder()` was called in the same order and with the same
        // arguments as given by examining receipt logs.
        function assertCancelOrderCallsFromLogs(logs: LogEntry[], calls: Order[]): void {
            expect(logs.length).to.eq(calls.length);
            for (const i of _.times(calls.length)) {
                const log = (logs[i] as any) as LogWithDecodedArgs<CancelOrderCalledEventArgs>;
                const expectedOrder = calls[i];
                expect(log.event).to.eq('CancelOrderCalled');
                assertSameOrderFromEvent(log.args.order as any, expectedOrder);
            }
        }

        it('works with no orders', async () => {
            const { logs } = await testContract.batchCancelOrders([]).awaitTransactionSuccessAsync();
            assertCancelOrderCallsFromLogs(logs, []);
        });

        it('works with many orders', async () => {
            const COUNT = 8;
            const orders = _.times(COUNT, () => randomOrder({ makerAddress: senderAddress }));
            const { logs } = await testContract.batchCancelOrders(orders).awaitTransactionSuccessAsync();
            assertCancelOrderCallsFromLogs(logs, orders);
        });

        it('works with duplicate orders', async () => {
            const UNIQUE_ORDERS = 2;
            const COUNT = 6;
            const uniqueOrders = _.times(UNIQUE_ORDERS, () => randomOrder({ makerAddress: senderAddress }));
            const orders = _.shuffle(_.flatten(_.times(COUNT / UNIQUE_ORDERS, () => uniqueOrders)));
            const { logs } = await testContract.batchCancelOrders(orders).awaitTransactionSuccessAsync();
            assertCancelOrderCallsFromLogs(logs, orders);
        });

        it('reverts if one `_cancelOrder()` reverts', async () => {
            const COUNT = 8;
            const FAILING_ORDER_INDEX = 4;
            const orders = _.times(COUNT, () => randomOrder({ makerAddress: senderAddress }));
            const failingOrder = orders[FAILING_ORDER_INDEX];
            failingOrder.salt = ALWAYS_FAILING_SALT;
            const expectedError = ALWAYS_FAILING_SALT_REVERT_ERROR;
            const tx = testContract.batchCancelOrders(orders).awaitTransactionSuccessAsync();
            return expect(tx).to.revertWith(expectedError);
        });
    });
});
// tslint:disable-next-line: max-file-line-count<|MERGE_RESOLUTION|>--- conflicted
+++ resolved
@@ -1,22 +1,7 @@
 import { ContractTxFunctionObj } from '@0x/base-contract';
 import { ReferenceFunctions as LibReferenceFunctions } from '@0x/contracts-exchange-libs';
-<<<<<<< HEAD
-import {
-    blockchainTests,
-    constants,
-    describe,
-    expect,
-    hexRandom,
-    MutatorContractFunction,
-    orderHashUtils,
-    TransactionHelper,
-} from '@0x/contracts-test-utils';
+import { blockchainTests, constants, describe, expect, hexRandom, orderHashUtils } from '@0x/contracts-test-utils';
 import { ReferenceFunctions as UtilReferenceFunctions, SafeMathRevertErrors } from '@0x/contracts-utils';
-=======
-import { blockchainTests, constants, describe, expect, hexRandom } from '@0x/contracts-test-utils';
-import { ReferenceFunctions as UtilReferenceFunctions } from '@0x/contracts-utils';
-import { ExchangeRevertErrors, orderHashUtils } from '@0x/order-utils';
->>>>>>> f0d7d10f
 import { FillResults, Order } from '@0x/types';
 import { AnyRevertError, BigNumber, StringRevertError } from '@0x/utils';
 import { LogEntry, LogWithDecodedArgs } from 'ethereum-types';
