[
    {
        "version": "3.1.0-beta.2",
        "changes": [
            {
<<<<<<< HEAD
                "note": "Introduced new export ForwarderRevertErrors",
                "pr": 2321
=======
                "note": "Drastically reduced bundle size by adding .npmignore, only exporting specific artifacts/wrappers/utils",
                "pr": 2330
>>>>>>> 812c3068
            }
        ]
    },
    {
        "version": "3.1.0-beta.1",
        "changes": [
            {
                "note": "Use `LibERC20Token` in `MixinAssets`",
                "pr": 2309
            }
        ],
        "timestamp": 1573159180
    },
    {
        "version": "3.1.0-beta.0",
        "changes": [
            {
                "note": "Dependencies updated"
            }
        ],
        "timestamp": 1570135330
    },
    {
        "timestamp": 1568744790,
        "version": "3.0.12",
        "changes": [
            {
                "note": "Dependencies updated"
            }
        ]
    },
    {
        "timestamp": 1567521715,
        "version": "3.0.11",
        "changes": [
            {
                "note": "Dependencies updated"
            }
        ]
    },
    {
        "timestamp": 1566446343,
        "version": "3.0.10",
        "changes": [
            {
                "note": "Dependencies updated"
            }
        ]
    },
    {
        "timestamp": 1565296576,
        "version": "3.0.9",
        "changes": [
            {
                "note": "Dependencies updated"
            }
        ]
    },
    {
        "version": "3.0.8",
        "changes": [
            {
                "note": "Updated calls to <contract wrapper>.deployFrom0xArtifactAsync to include artifact dependencies.",
                "pr": 1995
            }
        ],
        "timestamp": 1564607468
    },
    {
        "timestamp": 1563957393,
        "version": "3.0.7",
        "changes": [
            {
                "note": "Dependencies updated"
            }
        ]
    },
    {
        "timestamp": 1563193019,
        "version": "3.0.6",
        "changes": [
            {
                "note": "Dependencies updated"
            }
        ]
    },
    {
        "timestamp": 1563047529,
        "version": "3.0.5",
        "changes": [
            {
                "note": "Dependencies updated"
            }
        ]
    },
    {
        "timestamp": 1563006338,
        "version": "3.0.4",
        "changes": [
            {
                "note": "Dependencies updated"
            }
        ]
    },
    {
        "timestamp": 1558712885,
        "version": "3.0.3",
        "changes": [
            {
                "note": "Dependencies updated"
            }
        ]
    },
    {
        "timestamp": 1557961111,
        "version": "3.0.2",
        "changes": [
            {
                "note": "Dependencies updated"
            }
        ]
    },
    {
        "timestamp": 1557799313,
        "version": "3.0.1",
        "changes": [
            {
                "note": "Dependencies updated"
            }
        ]
    },
    {
        "version": "3.0.0",
        "changes": [
            {
                "note": "Update contracts to solidity ^0.5.5 and unpin dependencies",
                "pr": 1796
            }
        ],
        "timestamp": 1557507213
    },
    {
        "version": "2.1.1",
        "changes": [
            {
                "note": "Dependencies updated"
            }
        ],
        "timestamp": 1554997931
    },
    {
        "version": "2.1.0",
        "changes": [
            {
                "note": "Run Web3ProviderEngine without excess block polling",
                "pr": 1695
            }
        ],
        "timestamp": 1553183790
    },
    {
        "version": "2.0.0",
        "changes": [
            {
                "note": "Do not reexport external dependencies",
                "pr": 1682
            }
        ],
        "timestamp": 1553091633
    },
    {
        "timestamp": 1551479279,
        "version": "1.0.9",
        "changes": [
            {
                "note": "Dependencies updated"
            }
        ]
    },
    {
        "timestamp": 1551299797,
        "version": "1.0.8",
        "changes": [
            {
                "note": "Dependencies updated"
            }
        ]
    },
    {
        "timestamp": 1551220833,
        "version": "1.0.7",
        "changes": [
            {
                "note": "Dependencies updated"
            }
        ]
    },
    {
        "timestamp": 1551130135,
        "version": "1.0.6",
        "changes": [
            {
                "note": "Dependencies updated"
            }
        ]
    },
    {
        "timestamp": 1549733923,
        "version": "1.0.5",
        "changes": [
            {
                "note": "Dependencies updated"
            }
        ]
    },
    {
        "version": "1.0.4",
        "changes": [
            {
                "note": "Dependencies updated"
            }
        ],
        "timestamp": 1549547375
    },
    {
        "version": "1.0.3",
        "changes": [
            {
                "note": "Fake publish to enable pinning"
            }
        ],
        "timestamp": 1549504360
    },
    {
        "timestamp": 1549452781,
        "version": "1.0.2",
        "changes": [
            {
                "note": "Dependencies updated"
            }
        ]
    },
    {
        "timestamp": 1549373905,
        "version": "1.0.1",
        "changes": [
            {
                "note": "Dependencies updated"
            }
        ]
    },
    {
        "version": "1.0.0",
        "changes": [
            {
                "note": "Move Forwarder contract out of contracts-extensions into new package",
                "pr": 1539
            }
        ]
    }
]<|MERGE_RESOLUTION|>--- conflicted
+++ resolved
@@ -3,13 +3,12 @@
         "version": "3.1.0-beta.2",
         "changes": [
             {
-<<<<<<< HEAD
+                "note": "Drastically reduced bundle size by adding .npmignore, only exporting specific artifacts/wrappers/utils",
+                "pr": 2330
+            },
+            {
                 "note": "Introduced new export ForwarderRevertErrors",
                 "pr": 2321
-=======
-                "note": "Drastically reduced bundle size by adding .npmignore, only exporting specific artifacts/wrappers/utils",
-                "pr": 2330
->>>>>>> 812c3068
             }
         ]
     },
