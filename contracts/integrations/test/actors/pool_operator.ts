--- conflicted
+++ resolved
@@ -71,18 +71,9 @@
             newOperatorShare: number,
         ): Promise<TransactionReceiptWithDecodedLogs> {
             const stakingContract = this.actor.deployment.staking.stakingWrapper;
-<<<<<<< HEAD
-            this.operatorShares[poolId] = newOperatorShare;
             return stakingContract
                 .decreaseStakingPoolOperatorShare(poolId, newOperatorShare)
                 .awaitTransactionSuccessAsync({ from: this.actor.address });
-=======
-            return stakingContract.decreaseStakingPoolOperatorShare.awaitTransactionSuccessAsync(
-                poolId,
-                newOperatorShare,
-                { from: this.actor.address },
-            );
->>>>>>> 91de35e8
         }
 
         private _getOperatorPoolIds(stakingPools: StakingPoolById): string[] {
