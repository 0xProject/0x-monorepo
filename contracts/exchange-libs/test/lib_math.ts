--- conflicted
+++ resolved
@@ -62,13 +62,8 @@
                 const numerator = ONE_ETHER;
                 const denominator = ONE_ETHER.dividedToIntegerBy(2);
                 const target = ONE_ETHER.times(0.01);
-<<<<<<< HEAD
-                const expected = ReferenceFunctions.getPartialAmountFloor(numerator, denominator, target);
+                const expected = getPartialAmountFloor(numerator, denominator, target);
                 const actual = await libsContract.getPartialAmountFloor(numerator, denominator, target).callAsync();
-=======
-                const expected = getPartialAmountFloor(numerator, denominator, target);
-                const actual = await libsContract.getPartialAmountFloor.callAsync(numerator, denominator, target);
->>>>>>> 91de35e8
                 expect(actual).to.bignumber.eq(expected);
             });
 
@@ -126,13 +121,8 @@
                 const numerator = ONE_ETHER;
                 const denominator = ONE_ETHER.dividedToIntegerBy(2);
                 const target = ONE_ETHER.times(0.01);
-<<<<<<< HEAD
-                const expected = ReferenceFunctions.getPartialAmountCeil(numerator, denominator, target);
+                const expected = getPartialAmountCeil(numerator, denominator, target);
                 const actual = await libsContract.getPartialAmountCeil(numerator, denominator, target).callAsync();
-=======
-                const expected = getPartialAmountCeil(numerator, denominator, target);
-                const actual = await libsContract.getPartialAmountCeil.callAsync(numerator, denominator, target);
->>>>>>> 91de35e8
                 expect(actual).to.bignumber.eq(expected);
             });
 
@@ -191,13 +181,8 @@
                 const numerator = ONE_ETHER;
                 const denominator = ONE_ETHER.dividedToIntegerBy(2);
                 const target = ONE_ETHER.times(0.01);
-<<<<<<< HEAD
-                const expected = ReferenceFunctions.safeGetPartialAmountFloor(numerator, denominator, target);
+                const expected = safeGetPartialAmountFloor(numerator, denominator, target);
                 const actual = await libsContract.safeGetPartialAmountFloor(numerator, denominator, target).callAsync();
-=======
-                const expected = safeGetPartialAmountFloor(numerator, denominator, target);
-                const actual = await libsContract.safeGetPartialAmountFloor.callAsync(numerator, denominator, target);
->>>>>>> 91de35e8
                 expect(actual).to.bignumber.eq(expected);
             });
 
@@ -261,13 +246,8 @@
                 const numerator = ONE_ETHER;
                 const denominator = ONE_ETHER.dividedToIntegerBy(2);
                 const target = ONE_ETHER.times(0.01);
-<<<<<<< HEAD
-                const expected = ReferenceFunctions.safeGetPartialAmountCeil(numerator, denominator, target);
+                const expected = safeGetPartialAmountCeil(numerator, denominator, target);
                 const actual = await libsContract.safeGetPartialAmountCeil(numerator, denominator, target).callAsync();
-=======
-                const expected = safeGetPartialAmountCeil(numerator, denominator, target);
-                const actual = await libsContract.safeGetPartialAmountCeil.callAsync(numerator, denominator, target);
->>>>>>> 91de35e8
                 expect(actual).to.bignumber.eq(expected);
             });
 
