<img src="https://github.com/0xProject/branding/blob/master/0x_Black_CMYK.png" width="200px" >

---

[0x][website-url] is an open protocol that facilitates trustless, low friction exchange of Ethereum-based assets. For more information on how it works, check out the [0x protocol specification](https://github.com/0xProject/0x-protocol-specification/blob/master/v2/v2-specification.md).

This repository is a monorepo including the 0x protocol smart contracts and numerous developer tools. Each public sub-package is independently published to NPM.

If you're developing on 0x now or are interested in using 0x infrastructure in the future, please join our [developer mailing list][dev-mailing-list-url] for updates.

[website-url]: https://0xproject.com
[whitepaper-url]: https://0xproject.com/pdfs/0x_white_paper.pdf
[dev-mailing-list-url]: http://eepurl.com/dx4cPf

[![CircleCI](https://circleci.com/gh/0xProject/0x-monorepo.svg?style=svg&circle-token=61bf7cd8c9b4e11b132089dfcffdd1be277d1e0c)](https://circleci.com/gh/0xProject/0x-monorepo)
[![Coverage Status](https://coveralls.io/repos/github/0xProject/0x-monorepo/badge.svg?branch=development)](https://coveralls.io/github/0xProject/0x-monorepo?branch=development)
[![Discord](https://img.shields.io/badge/chat-rocket.chat-yellow.svg?style=flat)](https://chat.0xproject.com)
[![Join the chat at https://gitter.im/0xProject/Lobby](https://badges.gitter.im/0xProject/Lobby.svg)](https://gitter.im/0xProject/Lobby?utm_source=badge&utm_medium=badge&utm_campaign=pr-badge&utm_content=badge)
[![License](https://img.shields.io/badge/License-Apache%202.0-blue.svg)](https://opensource.org/licenses/Apache-2.0)

## Packages

Visit our [developer portal](https://0xproject.com/docs/order-utils) for a comprehensive list of core & community maintained packages. All packages maintained with this monorepo are listed below.

### Python Packages

<<<<<<< HEAD
| Package                                                        | Version                                                                                                             | Description                                                                                       |
| -------------------------------------------------------------- | ------------------------------------------------------------------------------------------------------------------- | ------------------------------------------------------------------------------------------------- |
| [`0x-contract-addresses`](/python-packages/contract_addresses) | [![PyPI](https://img.shields.io/pypi/v/0x-contract-addresses.svg)](https://pypi.org/project/0x-contract-addresses/) | A tiny utility library for getting known deployed contract addresses for a particular network     |
| [`0x-contract-artifacts`](/python-packages/contract_artifacts) | [![PyPI](https://img.shields.io/pypi/v/0x-contract-artifacts.svg)](https://pypi.org/project/0x-contract-artifacts/) | 0x smart contract compilation artifacts                                                           |
| [`0x-order-utils`](/python-packages/order_utils)               | [![PyPI](https://img.shields.io/pypi/v/0x-order-utils.svg)](https://pypi.org/project/0x-order-utils/)               | A set of utilities for generating, parsing, signing and validating 0x orders                      |
| [`0x-sra-client`](/python-packages/sra_client)                 | [![PyPI](https://img.shields.io/pypi/v/0x-sra-client.svg)](https://pypi.org/project/0x-sra-client/)                 | A Python client for interacting with servers conforming to the Standard Relayer API specification |
=======
| Package                                            | Version                                                                                                 | Description                                                                                       |
| -------------------------------------------------- | ------------------------------------------------------------------------------------------------------- | ------------------------------------------------------------------------------------------------- |
| [`0x-json-schemas`](/python-packages/json_schemas) | [![PyPI](https://img.shields.io/pypi/v/0x-json-schemas.svg)](https://pypi.org/project/0x-json-schemas/) | 0x-related JSON schemas                                                                           |
| [`0x-order-utils`](/python-packages/order_utils)   | [![PyPI](https://img.shields.io/pypi/v/0x-order-utils.svg)](https://pypi.org/project/0x-order-utils/)   | A set of utilities for generating, parsing, signing and validating 0x orders                      |
| [`0x-sra-client`](/python-packages/sra_client)     | [![PyPI](https://img.shields.io/pypi/v/0x-sra-client.svg)](https://pypi.org/project/0x-sra-client/)     | A Python client for interacting with servers conforming to the Standard Relayer API specification |
>>>>>>> 4689f20b

### Typescript/Javascript Packages

#### 0x-specific packages

| Package                                                  | Version                                                                                                                 | Description                                                                                       |
| -------------------------------------------------------- | ----------------------------------------------------------------------------------------------------------------------- | ------------------------------------------------------------------------------------------------- |
| [`0x.js`](/packages/0x.js)                               | [![npm](https://img.shields.io/npm/v/0x.js.svg)](https://www.npmjs.com/package/0x.js)                                   | An aggregate package combining many smaller utility packages for interacting with the 0x protocol |
| [`@0x/contract-addresses`](/packages/contract-addresses) | [![npm](https://img.shields.io/npm/v/@0x/contract-addresses.svg)](https://www.npmjs.com/package/@0x/contract-addresses) | A tiny utility library for getting known deployed contract addresses for a particular network.    |
| [`@0x/contract-wrappers`](/packages/contract-wrappers)   | [![npm](https://img.shields.io/npm/v/@0x/contract-wrappers.svg)](https://www.npmjs.com/package/@0x/contract-wrappers)   | JS/TS wrappers for interacting with the 0x smart contracts                                        |
| [`@0x/order-utils`](/packages/order-utils)               | [![npm](https://img.shields.io/npm/v/@0x/order-utils.svg)](https://www.npmjs.com/package/@0x/order-utils)               | A set of utilities for generating, parsing, signing and validating 0x orders                      |
| [`@0x/json-schemas`](/packages/json-schemas)             | [![npm](https://img.shields.io/npm/v/@0x/json-schemas.svg)](https://www.npmjs.com/package/@0x/json-schemas)             | 0x-related JSON schemas                                                                           |
| [`@0x/order-watcher`](/packages/order-watcher)           | [![npm](https://img.shields.io/npm/v/@0x/order-watcher.svg)](https://www.npmjs.com/package/@0x/order-watcher)           | An order watcher daemon that watches for order validity                                           |
| [`@0x/migrations`](/packages/migrations)                 | [![npm](https://img.shields.io/npm/v/@0x/migrations.svg)](https://www.npmjs.com/package/@0x/migrations)                 | Migration tool for deploying 0x smart contracts on private testnets                               |
| [`@0x/contract-artifacts`](/packages/contract-artifacts) | [![npm](https://img.shields.io/npm/v/@0x/contract-artifacts.svg)](https://www.npmjs.com/package/@0x/contract-artifacts) | 0x smart contract compilation artifacts                                                           |
| [`@0x/abi-gen-wrappers`](/packages/abi-gen-wrappers)     | [![npm](https://img.shields.io/npm/v/@0x/abi-gen-wrappers.svg)](https://www.npmjs.com/package/@0x/abi-gen-wrappers)     | Low-level 0x smart contract wrappers generated using `@0x/abi-gen`                                |
| [`@0x/sra-spec`](/packages/sra-spec)                     | [![npm](https://img.shields.io/npm/v/@0x/sra-spec.svg)](https://www.npmjs.com/package/@0x/sra-spec)                     | OpenAPI specification for the Standard Relayer API                                                |
| [`@0x/connect`](/packages/connect)                       | [![npm](https://img.shields.io/npm/v/@0x/connect.svg)](https://www.npmjs.com/package/@0x/connect)                       | An HTTP/WS client for interacting with the Standard Relayer API                                   |
| [`@0x/asset-buyer`](/packages/asset-buyer)               | [![npm](https://img.shields.io/npm/v/@0x/asset-buyer.svg)](https://www.npmjs.com/package/@0x/asset-buyer)               | Convenience package for discovering and buying assets with Ether                                  |

#### Ethereum tooling

| Package                                      | Version                                                                                                     | Description                                                                                                                                                                             |
| -------------------------------------------- | ----------------------------------------------------------------------------------------------------------- | --------------------------------------------------------------------------------------------------------------------------------------------------------------------------------------- |
| [`@0x/web3-wrapper`](/packages/web3-wrapper) | [![npm](https://img.shields.io/npm/v/@0x/web3-wrapper.svg)](https://www.npmjs.com/package/@0x/web3-wrapper) | An Ethereum JSON RPC client                                                                                                                                                             |
| [`@0x/sol-compiler`](/packages/sol-compiler) | [![npm](https://img.shields.io/npm/v/@0x/sol-compiler.svg)](https://www.npmjs.com/package/@0x/sol-compiler) | A wrapper around solc-js that adds smart re-compilation, ability to compile an entire project, Solidity version specific compilation, standard input description support and much more. |
| [`@0x/sol-cov`](/packages/sol-cov)           | [![npm](https://img.shields.io/npm/v/@0x/sol-cov.svg)](https://www.npmjs.com/package/@0x/sol-cov)           | A solidity test coverage tool                                                                                                                                                           |
| [`@0x/sol-resolver`](/packages/sol-resolver) | [![npm](https://img.shields.io/npm/v/@0x/sol-resolver.svg)](https://www.npmjs.com/package/@0x/sol-resolver) | Import resolver for smart contracts dependencies                                                                                                                                        |
| [`@0x/subproviders`](/packages/subproviders) | [![npm](https://img.shields.io/npm/v/@0x/subproviders.svg)](https://www.npmjs.com/package/@0x/subproviders) | Web3 provider middlewares (e.g. LedgerSubprovider)                                                                                                                                      |
| [`@0x/sol-doc`](/packages/sol-doc)           | [![npm](https://img.shields.io/npm/v/@0x/sol-doc.svg)](https://www.npmjs.com/package/@0x/sol-doc)           | Solidity documentation generator                                                                                                                                                        |

#### Utilities

| Package                                                  | Version                                                                                                                 | Description                                                                  |
| -------------------------------------------------------- | ----------------------------------------------------------------------------------------------------------------------- | ---------------------------------------------------------------------------- |
| [`@0x/abi-gen`](/packages/abi-gen)                       | [![npm](https://img.shields.io/npm/v/@0x/abi-gen.svg)](https://www.npmjs.com/package/@0x/abi-gen)                       | Tool to generate TS wrappers from smart contract ABIs                        |
| [`@0x/tslint-config`](/packages/tslint-config)           | [![npm](https://img.shields.io/npm/v/@0x/tslint-config.svg)](https://www.npmjs.com/package/@0x/tslint-config)           | Custom TSLint rules used by the 0x core team                                 |
| [`@0x/types`](/packages/types)                           | [![npm](https://img.shields.io/npm/v/@0x/types.svg)](https://www.npmjs.com/package/@0x/types)                           | Shared type declarations                                                     |
| [`@0x/typescript-typings`](/packages/typescript-typings) | [![npm](https://img.shields.io/npm/v/@0x/typescript-typings.svg)](https://www.npmjs.com/package/@0x/typescript-typings) | Repository of types for external packages                                    |
| [`@0x/utils`](/packages/utils)                           | [![npm](https://img.shields.io/npm/v/@0x/utils.svg)](https://www.npmjs.com/package/@0x/utils)                           | Shared utilities                                                             |
| [`@0x/react-docs`](/packages/react-docs)                 | [![npm](https://img.shields.io/npm/v/@0x/react-docs.svg)](https://www.npmjs.com/package/@0x/react-docs)                 | React documentation component for rendering TypeDoc & sol-doc generated JSON |
| [`@0x/react-shared`](/packages/react-shared)             | [![npm](https://img.shields.io/npm/v/@0x/react-shared.svg)](https://www.npmjs.com/package/@0x/react-shared)             | 0x shared react components                                                   |
| [`@0x/assert`](/packages/assert)                         | [![npm](https://img.shields.io/npm/v/@0x/assert.svg)](https://www.npmjs.com/package/@0x/assert)                         | Type and schema assertions used by our packages                              |
| [`@0x/base-contract`](/packages/base-contract)           | [![npm](https://img.shields.io/npm/v/@0x/base-contract.svg)](https://www.npmjs.com/package/@0x/base-contract)           | BaseContract used by auto-generated `abi-gen` wrapper contracts              |
| [`@0x/dev-utils`](/packages/dev-utils)                   | [![npm](https://img.shields.io/npm/v/@0x/dev-utils.svg)](https://www.npmjs.com/package/@0x/dev-utils)                   | Dev utils to be shared across 0x packages                                    |
| [`@0x/fill-scenarios`](/packages/fill-scenarios)         | [![npm](https://img.shields.io/npm/v/@0x/fill-scenarios.svg)](https://www.npmjs.com/package/@0x/fill-scenarios)         | 0x order fill scenario generator                                             |

#### Private Packages

| Package                                            | Description                                                                      |
| -------------------------------------------------- | -------------------------------------------------------------------------------- |
| [`@0x/contracts`](/contracts/core)                 | 0x protocol solidity smart contracts & tests                                     |
| [`@0x/instant`](/packages/instant)                 | A free and flexible way to offer simple crypto purchasing in any app or website. |
| [`@0x/testnet-faucets`](/packages/testnet-faucets) | A faucet micro-service that dispenses test ERC20 tokens or Ether                 |
| [`@0x/website`](/packages/website)                 | 0x website                                                                       |

## Usage

Node version >= 6.12 is required.

Most of the packages require additional typings for external dependencies.
You can include those by prepending the `@0x/typescript-typings` package to your [`typeRoots`](http://www.typescriptlang.org/docs/handbook/tsconfig-json.html) config.

```json
"typeRoots": ["node_modules/@0x/typescript-typings/types", "node_modules/@types"],
```

## Contributing

We strongly recommend that the community help us make improvements and determine the future direction of the protocol. To report bugs within this package, please create an issue in this repository.

#### Read our [contribution guidelines](./CONTRIBUTING.md).

### Install dependencies

Make sure you are using Yarn v1.9.4. To install using brew:

```bash
brew install yarn@1.9.4
```

Then install dependencies

```bash
yarn install
```

### Build

To build all packages:

```bash
yarn build
```

To build a specific package:

```bash
PKG=@0x/web3-wrapper yarn build
```

### Watch

To re-build all packages on change:

```bash
yarn watch
```

To watch a specific package and all it's dependent packages:

```bash
PKG=[NPM_PACKAGE_NAME] yarn watch

e.g
PKG=@0x/web3-wrapper yarn watch
```

### Clean

Clean all packages:

```bash
yarn clean
```

Clean a specific package

```bash
PKG=0x.js yarn clean
```

### Rebuild

To re-build (clean & build) all packages:

```bash
yarn rebuild
```

To re-build (clean & build) a specific package & it's deps:

```bash
PKG=0x.js yarn rebuild
```

### Lint

Lint all packages:

```bash
yarn lint
```

Lint a specific package:

```bash
PKG=0x.js yarn lint
```

### Run Tests

Run all tests:

```bash
yarn test
```

Run a specific package's test:

```bash
PKG=@0x/web3-wrapper yarn test
```<|MERGE_RESOLUTION|>--- conflicted
+++ resolved
@@ -24,20 +24,13 @@
 
 ### Python Packages
 
-<<<<<<< HEAD
 | Package                                                        | Version                                                                                                             | Description                                                                                       |
 | -------------------------------------------------------------- | ------------------------------------------------------------------------------------------------------------------- | ------------------------------------------------------------------------------------------------- |
 | [`0x-contract-addresses`](/python-packages/contract_addresses) | [![PyPI](https://img.shields.io/pypi/v/0x-contract-addresses.svg)](https://pypi.org/project/0x-contract-addresses/) | A tiny utility library for getting known deployed contract addresses for a particular network     |
 | [`0x-contract-artifacts`](/python-packages/contract_artifacts) | [![PyPI](https://img.shields.io/pypi/v/0x-contract-artifacts.svg)](https://pypi.org/project/0x-contract-artifacts/) | 0x smart contract compilation artifacts                                                           |
+| [`0x-json-schemas`](/python-packages/json_schemas)             | [![PyPI](https://img.shields.io/pypi/v/0x-json-schemas.svg)](https://pypi.org/project/0x-json-schemas/)             | 0x-related JSON schemas                                                                           |
 | [`0x-order-utils`](/python-packages/order_utils)               | [![PyPI](https://img.shields.io/pypi/v/0x-order-utils.svg)](https://pypi.org/project/0x-order-utils/)               | A set of utilities for generating, parsing, signing and validating 0x orders                      |
 | [`0x-sra-client`](/python-packages/sra_client)                 | [![PyPI](https://img.shields.io/pypi/v/0x-sra-client.svg)](https://pypi.org/project/0x-sra-client/)                 | A Python client for interacting with servers conforming to the Standard Relayer API specification |
-=======
-| Package                                            | Version                                                                                                 | Description                                                                                       |
-| -------------------------------------------------- | ------------------------------------------------------------------------------------------------------- | ------------------------------------------------------------------------------------------------- |
-| [`0x-json-schemas`](/python-packages/json_schemas) | [![PyPI](https://img.shields.io/pypi/v/0x-json-schemas.svg)](https://pypi.org/project/0x-json-schemas/) | 0x-related JSON schemas                                                                           |
-| [`0x-order-utils`](/python-packages/order_utils)   | [![PyPI](https://img.shields.io/pypi/v/0x-order-utils.svg)](https://pypi.org/project/0x-order-utils/)   | A set of utilities for generating, parsing, signing and validating 0x orders                      |
-| [`0x-sra-client`](/python-packages/sra_client)     | [![PyPI](https://img.shields.io/pypi/v/0x-sra-client.svg)](https://pypi.org/project/0x-sra-client/)     | A Python client for interacting with servers conforming to the Standard Relayer API specification |
->>>>>>> 4689f20b
 
 ### Typescript/Javascript Packages
 
