--- conflicted
+++ resolved
@@ -12,11 +12,7 @@
 # pylint: disable=redefined-builtin
 copyright = "2018, ZeroEx, Intl."
 author = "F. Eugene Aumson"
-<<<<<<< HEAD
-version = "0.2.0"  # The short X.Y version
-=======
 version = "0.1.0"  # The short X.Y version
->>>>>>> 0f630716
 release = ""  # The full version, including alpha/beta/rc tags
 
 extensions = [
