--- conflicted
+++ resolved
@@ -117,11 +117,7 @@
 
 setup(
     name="0x-order-utils",
-<<<<<<< HEAD
-    version="0.2.0",
-=======
     version="0.1.0",
->>>>>>> 0f630716
     description="Order utilities for 0x applications",
     long_description=README_MD,
     long_description_content_type="text/markdown",
@@ -161,10 +157,7 @@
     keywords=(
         "ethereum cryptocurrency 0x decentralized blockchain dex exchange"
     ),
-<<<<<<< HEAD
-=======
     namespace_packages=["zero_ex"],
->>>>>>> 0f630716
     packages=["zero_ex.order_utils", "zero_ex.dev_utils"],
     classifiers=[
         "Development Status :: 2 - Pre-Alpha",
