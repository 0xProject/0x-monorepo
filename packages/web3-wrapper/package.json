--- conflicted
+++ resolved
@@ -1,10 +1,6 @@
 {
     "name": "@0x/web3-wrapper",
-<<<<<<< HEAD
-    "version": "3.1.5",
-=======
     "version": "3.1.6",
->>>>>>> b2dd5495
     "engines": {
         "node": ">=6.12"
     },
