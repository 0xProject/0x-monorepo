import { AbiDecoder, addressUtils, BigNumber, intervalUtils, promisify } from '@0xproject/utils';
import {
    BlockParam,
    BlockWithoutTransactionData,
    BlockWithTransactionData,
    CallData,
    ContractAbi,
    FilterObject,
    JSONRPCRequestPayload,
    JSONRPCResponsePayload,
    LogEntry,
    Provider,
    RawLogEntry,
    TraceParams,
    TransactionReceipt,
    TransactionReceiptWithDecodedLogs,
    TransactionTrace,
    TxData,
} from 'ethereum-types';
import * as _ from 'lodash';
import * as Web3 from 'web3';

import { Web3WrapperErrors } from './types';

const BASE_TEN = 10;

// These are unique identifiers contained in the response of the
// web3_clientVersion call.
export const uniqueVersionIds = {
    geth: 'Geth',
    ganache: 'EthereumJS TestRPC',
};

/**
 * A wrapper around the Web3.js 0.x library that provides a consistent, clean promise-based interface.
 */
export class Web3Wrapper {
    /**
     * Flag to check if this instance is of type Web3Wrapper
     */
    public isZeroExWeb3Wrapper = true;
    public abiDecoder: AbiDecoder;
    private _web3: Web3;
    private _txDefaults: Partial<TxData>;
    private _jsonRpcRequestId: number;
    /**
     * Check if an address is a valid Ethereum address
     * @param address Address to check
     * @returns Whether the address is a valid Ethereum address
     */
    public static isAddress(address: string): boolean {
        return addressUtils.isAddress(address);
    }
    /**
     * A unit amount is defined as the amount of a token above the specified decimal places (integer part).
     * E.g: If a currency has 18 decimal places, 1e18 or one quintillion of the currency is equivalent
     * to 1 unit.
     * @param   amount      The amount in baseUnits that you would like converted to units.
     * @param   decimals    The number of decimal places the unit amount has.
     * @return  The amount in units.
     */
    public static toUnitAmount(amount: BigNumber, decimals: number): BigNumber {
        const aUnit = new BigNumber(BASE_TEN).pow(decimals);
        const unit = amount.div(aUnit);
        return unit;
    }
    /**
     * A baseUnit is defined as the smallest denomination of a token. An amount expressed in baseUnits
     * is the amount expressed in the smallest denomination.
     * E.g: 1 unit of a token with 18 decimal places is expressed in baseUnits as 1000000000000000000
     * @param   amount      The amount of units that you would like converted to baseUnits.
     * @param   decimals    The number of decimal places the unit amount has.
     * @return  The amount in baseUnits.
     */
    public static toBaseUnitAmount(amount: BigNumber, decimals: number): BigNumber {
        const unit = new BigNumber(BASE_TEN).pow(decimals);
        const baseUnitAmount = amount.times(unit);
        const hasDecimals = baseUnitAmount.decimalPlaces() !== 0;
        if (hasDecimals) {
            throw new Error(`Invalid unit amount: ${amount.toString()} - Too many decimal places`);
        }
        return baseUnitAmount;
    }
    /**
     * Convert an Ether amount from ETH to Wei
     * @param ethAmount Amount of Ether to convert to wei
     * @returns Amount in wei
     */
    public static toWei(ethAmount: BigNumber): BigNumber {
        const ETH_DECIMALS = 18;
        const balanceWei = Web3Wrapper.toBaseUnitAmount(ethAmount, ETH_DECIMALS);
        return balanceWei;
    }
    /**
     * Instantiates a new Web3Wrapper.
     * @param   provider    The Web3 provider instance you would like the Web3Wrapper to use for interacting with
     *                      the backing Ethereum node.
     * @param   txDefaults  Override TxData defaults sent with RPC requests to the backing Ethereum node.
     * @return  An instance of the Web3Wrapper class.
     */
    constructor(provider: Provider, txDefaults?: Partial<TxData>) {
        if (_.isUndefined((provider as any).sendAsync)) {
            // Web3@1.0 provider doesn't support synchronous http requests,
            // so it only has an async `send` method, instead of a `send` and `sendAsync` in web3@0.x.x`
            // We re-assign the send method so that Web3@1.0 providers work with @0xproject/web3-wrapper
            (provider as any).sendAsync = (provider as any).send;
        }
        this.abiDecoder = new AbiDecoder([]);
        this._web3 = new Web3();
        this._web3.setProvider(provider);
        this._txDefaults = txDefaults || {};
        this._jsonRpcRequestId = 0;
    }
    /**
     * Get the contract defaults set to the Web3Wrapper instance
     * @return  TxData defaults (e.g gas, gasPrice, nonce, etc...)
     */
    public getContractDefaults(): Partial<TxData> {
        return this._txDefaults;
    }
    /**
     * Retrieve the Web3 provider
     * @return  Web3 provider instance
     */
    public getProvider(): Provider {
        return this._web3.currentProvider;
    }
    /**
     * Update the used Web3 provider
     * @param provider The new Web3 provider to be set
     */
    public setProvider(provider: Provider): void {
        this._web3.setProvider(provider);
    }
    /**
     * Check whether an address is available through the backing provider. This can be
     * useful if you want to know whether a user can sign messages or transactions from
     * a given Ethereum address.
     * @param senderAddress Address to check availability for
     * @returns Whether the address is available through the provider.
     */
    public async isSenderAddressAvailableAsync(senderAddress: string): Promise<boolean> {
        const addresses = await this.getAvailableAddressesAsync();
        const normalizedAddress = senderAddress.toLowerCase();
        return _.includes(addresses, normalizedAddress);
    }
    /**
     * Fetch the backing Ethereum node's version string (e.g `MetaMask/v4.2.0`)
     * @returns Ethereum node's version string
     */
    public async getNodeVersionAsync(): Promise<string> {
        const nodeVersion = await this._sendRawPayloadAsync<string>({ method: 'web3_clientVersion' });
        return nodeVersion;
    }
    /**
     * Fetches the networkId of the backing Ethereum node
     * @returns The network id
     */
    public async getNetworkIdAsync(): Promise<number> {
        const networkIdStr = await this._sendRawPayloadAsync<string>({ method: 'net_version' });
        const networkId = _.parseInt(networkIdStr);
        return networkId;
    }
    /**
     * Retrieves the transaction receipt for a given transaction hash
     * @param txHash Transaction hash
     * @returns The transaction receipt, including it's status (0: failed, 1: succeeded or undefined: not found)
     */
    public async getTransactionReceiptAsync(txHash: string): Promise<TransactionReceipt> {
        const transactionReceipt = await promisify<TransactionReceipt>(this._web3.eth.getTransactionReceipt)(txHash);
        if (!_.isNull(transactionReceipt)) {
            transactionReceipt.status = this._normalizeTxReceiptStatus(transactionReceipt.status);
        }
        return transactionReceipt;
    }
    /**
     * Retrieves an accounts Ether balance in wei
     * @param owner Account whose balance you wish to check
     * @returns Balance in wei
     */
    public async getBalanceInWeiAsync(owner: string): Promise<BigNumber> {
        let balanceInWei = await promisify<BigNumber>(this._web3.eth.getBalance)(owner);
        // Rewrap in a new BigNumber
        balanceInWei = new BigNumber(balanceInWei);
        return balanceInWei;
    }
    /**
     * Check if a contract exists at a given address
     * @param address Address to which to check
     * @returns Whether or not contract code was found at the supplied address
     */
    public async doesContractExistAtAddressAsync(address: string): Promise<boolean> {
        const code = await this.getContractCodeAsync(address);
        // Regex matches 0x0, 0x00, 0x in order to accommodate poorly implemented clients
        const isCodeEmpty = /^0x0{0,40}$/i.test(code);
        return !isCodeEmpty;
    }
    /**
     * Gets the contract code by address
     * @param  address Address of the contract
     * @return Code of the contract
     */
    public async getContractCodeAsync(address: string): Promise<string> {
        const code = await promisify<string>(this._web3.eth.getCode)(address);
        return code;
    }
    /**
     * Gets the debug trace of a transaction
     * @param  txHash Hash of the transactuon to get a trace for
     * @param  traceParams Config object allowing you to specify if you need memory/storage/stack traces.
     * @return Transaction trace
     */
    public async getTransactionTraceAsync(txHash: string, traceParams: TraceParams): Promise<TransactionTrace> {
        const trace = await this._sendRawPayloadAsync<TransactionTrace>({
            method: 'debug_traceTransaction',
            params: [txHash, traceParams],
        });
        return trace;
    }
    /**
     * Sign a message with a specific address's private key (`eth_sign`)
     * @param address Address of signer
     * @param message Message to sign
     * @returns Signature string (might be VRS or RSV depending on the Signer)
     */
    public async signMessageAsync(address: string, message: string): Promise<string> {
        const signData = await promisify<string>(this._web3.eth.sign)(address, message);
        return signData;
    }
    /**
     * Fetches the latest block number
     * @returns Block number
     */
    public async getBlockNumberAsync(): Promise<number> {
        const blockNumber = await promisify<number>(this._web3.eth.getBlockNumber)();
        return blockNumber;
    }
    /**
     * Fetch a specific Ethereum block without transaction data
     * @param blockParam The block you wish to fetch (blockHash, blockNumber or blockLiteral)
     * @returns The requested block without transaction data
     */
    public async getBlockAsync(blockParam: string | BlockParam): Promise<BlockWithoutTransactionData> {
        const shouldIncludeTransactionData = false;
        const blockWithoutTransactionData = await promisify<BlockWithoutTransactionData>(this._web3.eth.getBlock)(
            blockParam,
            shouldIncludeTransactionData,
        );
        return blockWithoutTransactionData;
    }
    /**
     * Fetch a specific Ethereum block with transaction data
     * @param blockParam The block you wish to fetch (blockHash, blockNumber or blockLiteral)
     * @returns The requested block with transaction data
     */
    public async getBlockWithTransactionDataAsync(blockParam: string | BlockParam): Promise<BlockWithTransactionData> {
        const shouldIncludeTransactionData = true;
        const blockWithTransactionData = await promisify<BlockWithTransactionData>(this._web3.eth.getBlock)(
            blockParam,
            shouldIncludeTransactionData,
        );
        return blockWithTransactionData;
    }
    /**
     * Fetch a block's timestamp
     * @param blockParam The block you wish to fetch (blockHash, blockNumber or blockLiteral)
     * @returns The block's timestamp
     */
    public async getBlockTimestampAsync(blockParam: string | BlockParam): Promise<number> {
        const { timestamp } = await this.getBlockAsync(blockParam);
        return timestamp;
    }
    /**
     * Retrieve the user addresses available through the backing provider
     * @returns Available user addresses
     */
    public async getAvailableAddressesAsync(): Promise<string[]> {
        const addresses = await promisify<string[]>(this._web3.eth.getAccounts)();
        const normalizedAddresses = _.map(addresses, address => address.toLowerCase());
        return normalizedAddresses;
    }
    /**
     * Take a snapshot of the blockchain state on a TestRPC/Ganache local node
     * @returns The snapshot id. This can be used to revert to this snapshot
     */
    public async takeSnapshotAsync(): Promise<number> {
        const snapshotId = Number(await this._sendRawPayloadAsync<string>({ method: 'evm_snapshot', params: [] }));
        return snapshotId;
    }
    /**
     * Revert the blockchain state to a previous snapshot state on TestRPC/Ganache local node
     * @param snapshotId snapshot id to revert to
     * @returns Whether the revert was successful
     */
    public async revertSnapshotAsync(snapshotId: number): Promise<boolean> {
        const didRevert = await this._sendRawPayloadAsync<boolean>({ method: 'evm_revert', params: [snapshotId] });
        return didRevert;
    }
    /**
     * Mine a block on a TestRPC/Ganache local node
     */
    public async mineBlockAsync(): Promise<void> {
        await this._sendRawPayloadAsync<string>({ method: 'evm_mine', params: [] });
    }
    /**
     * Increase the next blocks timestamp on TestRPC/Ganache or Geth local node.
     * Will throw if provider is neither TestRPC/Ganache or Geth.
     * @param timeDelta Amount of time to add in seconds
     */
    public async increaseTimeAsync(timeDelta: number): Promise<number> {
        // Detect Geth vs. Ganache and use appropriate endpoint.
        const version = await this.getNodeVersionAsync();
        if (_.includes(version, uniqueVersionIds.geth)) {
            return this._sendRawPayloadAsync<number>({ method: 'debug_increaseTime', params: [timeDelta] });
        } else if (_.includes(version, uniqueVersionIds.ganache)) {
            return this._sendRawPayloadAsync<number>({ method: 'evm_increaseTime', params: [timeDelta] });
        } else {
            throw new Error(`Unknown client version: ${version}`);
        }
    }
    /**
     * Retrieve smart contract logs for a given filter
     * @param filter Parameters by which to filter which logs to retrieve
     * @returns The corresponding log entries
     */
    public async getLogsAsync(filter: FilterObject): Promise<LogEntry[]> {
        let fromBlock = filter.fromBlock;
        if (_.isNumber(fromBlock)) {
            fromBlock = this._web3.toHex(fromBlock);
        }
        let toBlock = filter.toBlock;
        if (_.isNumber(toBlock)) {
            toBlock = this._web3.toHex(toBlock);
        }
        const serializedFilter = {
            ...filter,
            fromBlock,
            toBlock,
        };
        const payload = {
            jsonrpc: '2.0',
            method: 'eth_getLogs',
            params: [serializedFilter],
        };
        const rawLogs = await this._sendRawPayloadAsync<RawLogEntry[]>(payload);
        const formattedLogs = _.map(rawLogs, this._formatLog.bind(this));
        return formattedLogs;
    }
    /**
     * Get a Web3 contract factory instance for a given ABI
     * @param abi Smart contract ABI
     * @returns Web3 contract factory which can create Web3 Contract instances from the supplied ABI
     */
    public getContractFromAbi(abi: ContractAbi): Web3.Contract<any> {
        const web3Contract = this._web3.eth.contract(abi);
        return web3Contract;
    }
    /**
     * Calculate the estimated gas cost for a given transaction
     * @param txData Transaction data
     * @returns Estimated gas cost
     */
    public async estimateGasAsync(txData: Partial<TxData>): Promise<number> {
        const gas = await promisify<number>(this._web3.eth.estimateGas)(txData);
        return gas;
    }
    /**
     * Call a smart contract method at a given block height
     * @param callData Call data
     * @param defaultBlock Block height at which to make the call. Defaults to `latest`
     * @returns The raw call result
     */
    public async callAsync(callData: CallData, defaultBlock?: BlockParam): Promise<string> {
        const rawCallResult = await promisify<string>(this._web3.eth.call)(callData, defaultBlock);
        if (rawCallResult === '0x') {
            throw new Error('Contract call failed (returned null)');
        }
        return rawCallResult;
    }
    /**
     * Send a transaction
     * @param txData Transaction data
     * @returns Transaction hash
     */
    public async sendTransactionAsync(txData: TxData): Promise<string> {
        const txHash = await promisify<string>(this._web3.eth.sendTransaction)(txData);
        return txHash;
    }
    /**
     * Waits for a transaction to be mined and returns the transaction receipt.
     * Note that just because a transaction was mined does not mean it was
     * successful. You need to check the status code of the transaction receipt
     * to find out if it was successful, or use the helper method
     * awaitTransactionSuccessAsync.
     * @param   txHash            Transaction hash
     * @param   pollingIntervalMs How often (in ms) should we check if the transaction is mined.
     * @param   timeoutMs         How long (in ms) to poll for transaction mined until aborting.
     * @return  Transaction receipt with decoded log args.
     */
    public async awaitTransactionMinedAsync(
        txHash: string,
        pollingIntervalMs: number = 1000,
        timeoutMs?: number,
    ): Promise<TransactionReceiptWithDecodedLogs> {
        // Immediately check if the transaction has already been mined.
        let transactionReceipt = await this.getTransactionReceiptAsync(txHash);
        if (!_.isNull(transactionReceipt)) {
            const logsWithDecodedArgs = _.map(
                transactionReceipt.logs,
                this.abiDecoder.tryToDecodeLogOrNoop.bind(this.abiDecoder),
            );
            const transactionReceiptWithDecodedLogArgs: TransactionReceiptWithDecodedLogs = {
                ...transactionReceipt,
                logs: logsWithDecodedArgs,
            };
            return transactionReceiptWithDecodedLogArgs;
        }

        // Otherwise, check again every pollingIntervalMs.
        let wasTimeoutExceeded = false;
        if (timeoutMs) {
            setTimeout(() => (wasTimeoutExceeded = true), timeoutMs);
        }

        const txReceiptPromise = new Promise(
            (resolve: (receipt: TransactionReceiptWithDecodedLogs) => void, reject) => {
                const intervalId = intervalUtils.setAsyncExcludingInterval(
                    async () => {
                        if (wasTimeoutExceeded) {
                            intervalUtils.clearAsyncExcludingInterval(intervalId);
                            return reject(Web3WrapperErrors.TransactionMiningTimeout);
                        }

                        transactionReceipt = await this.getTransactionReceiptAsync(txHash);
                        if (!_.isNull(transactionReceipt)) {
                            intervalUtils.clearAsyncExcludingInterval(intervalId);
                            const logsWithDecodedArgs = _.map(
                                transactionReceipt.logs,
                                this.abiDecoder.tryToDecodeLogOrNoop.bind(this.abiDecoder),
                            );
                            const transactionReceiptWithDecodedLogArgs: TransactionReceiptWithDecodedLogs = {
                                ...transactionReceipt,
                                logs: logsWithDecodedArgs,
                            };
                            resolve(transactionReceiptWithDecodedLogArgs);
                        }
                    },
                    pollingIntervalMs,
                    (err: Error) => {
                        intervalUtils.clearAsyncExcludingInterval(intervalId);
                        reject(err);
                    },
                );
            },
        );
        const txReceipt = await txReceiptPromise;
        return txReceipt;
    }
    /**
     * Waits for a transaction to be mined and returns the transaction receipt.
     * Unlike awaitTransactionMinedAsync, it will throw if the receipt has a
     * status that is not equal to 1. A status of 0 or null indicates that the
     * transaction was mined, but failed. See:
     * https://github.com/ethereum/wiki/wiki/JavaScript-API#web3ethgettransactionreceipt
     * @param   txHash            Transaction hash
     * @param   pollingIntervalMs How often (in ms) should we check if the transaction is mined.
     * @param   timeoutMs         How long (in ms) to poll for transaction mined until aborting.
     * @return  Transaction receipt with decoded log args.
     */
    public async awaitTransactionSuccessAsync(
        txHash: string,
        pollingIntervalMs: number = 1000,
        timeoutMs?: number,
    ): Promise<TransactionReceiptWithDecodedLogs> {
        const receipt = await this.awaitTransactionMinedAsync(txHash, pollingIntervalMs, timeoutMs);
        if (receipt.status !== 1) {
            throw new Error(`Transaction failed: ${txHash}`);
        }
        return receipt;
    }
    /**
     * Calls the 'debug_setHead' JSON RPC method, which sets the current head of
     * the local chain by block number. Note, this is a destructive action and
     * may severely damage your chain. Use with extreme caution. As of now, this
     * is only supported by Geth. It sill throw if the 'debug_setHead' method is
     * not supported.
     * @param  blockNumber The block number to reset to.
     */
    public async setHeadAsync(blockNumber: number): Promise<void> {
        await this._sendRawPayloadAsync<void>({ method: 'debug_setHead', params: [this._web3.toHex(blockNumber)] });
    }
    private async _sendRawPayloadAsync<A>(payload: Partial<JSONRPCRequestPayload>): Promise<A> {
        const sendAsync = this._web3.currentProvider.sendAsync.bind(this._web3.currentProvider);
<<<<<<< HEAD
        const payloadWithDefaults = {
            id: this._jsonRpcRequestId++,
            params: [],
            jsonrpc: '2.0',
            ...payload,
        };
        const response = await promisify<JSONRPCResponsePayload>(sendAsync)(payloadWithDefaults);
=======
        payload.id = this._jsonRpcRequestId++;
        const response = await promisify<JSONRPCResponsePayload>(sendAsync)(payload);
>>>>>>> 0e354e5e
        const result = response.result;
        return result;
    }
    private _normalizeTxReceiptStatus(status: undefined | null | string | 0 | 1): null | 0 | 1 {
        // Transaction status might have four values
        // undefined - Testrpc and other old clients
        // null - New clients on old transactions
        // number - Parity
        // hex - Geth
        if (_.isString(status)) {
            return this._web3.toDecimal(status) as 0 | 1;
        } else if (_.isUndefined(status)) {
            return null;
        } else {
            return status;
        }
    }
    private _formatLog(rawLog: RawLogEntry): LogEntry {
        const formattedLog = {
            ...rawLog,
            logIndex: this._hexToDecimal(rawLog.logIndex),
            blockNumber: this._hexToDecimal(rawLog.blockNumber),
            transactionIndex: this._hexToDecimal(rawLog.transactionIndex),
        };
        return formattedLog;
    }
    private _hexToDecimal(hex: string | null): number | null {
        if (_.isNull(hex)) {
            return null;
        }
        const decimal = this._web3.toDecimal(hex);
        return decimal;
    }
} // tslint:disable-line:max-file-line-count<|MERGE_RESOLUTION|>--- conflicted
+++ resolved
@@ -491,18 +491,8 @@
     }
     private async _sendRawPayloadAsync<A>(payload: Partial<JSONRPCRequestPayload>): Promise<A> {
         const sendAsync = this._web3.currentProvider.sendAsync.bind(this._web3.currentProvider);
-<<<<<<< HEAD
-        const payloadWithDefaults = {
-            id: this._jsonRpcRequestId++,
-            params: [],
-            jsonrpc: '2.0',
-            ...payload,
-        };
-        const response = await promisify<JSONRPCResponsePayload>(sendAsync)(payloadWithDefaults);
-=======
         payload.id = this._jsonRpcRequestId++;
         const response = await promisify<JSONRPCResponsePayload>(sendAsync)(payload);
->>>>>>> 0e354e5e
         const result = response.result;
         return result;
     }
