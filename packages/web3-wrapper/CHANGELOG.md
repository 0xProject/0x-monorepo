--- conflicted
+++ resolved
@@ -5,13 +5,10 @@
 
 CHANGELOG
 
-<<<<<<< HEAD
-=======
 ## v3.1.6 - _November 28, 2018_
 
     * Unmarshall mined transaction receipts (#1308)
 
->>>>>>> b2dd5495
 ## v3.1.5 - _November 21, 2018_
 
     * Add unmarshalling of transaction receipts (#1291)
