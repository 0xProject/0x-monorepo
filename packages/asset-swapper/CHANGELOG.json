--- conflicted
+++ resolved
@@ -19,13 +19,12 @@
                 "pr": 2633
             },
             {
-<<<<<<< HEAD
                 "note": "Make path optimization go faster",
                 "pr": 2640
-=======
+            },
+            {
                 "note": "Adds `getBidAskLiquidityForMakerTakerAssetPairAsync` to return more detailed sample information",
                 "pr": 2641
->>>>>>> 5afe2616
             }
         ]
     },
