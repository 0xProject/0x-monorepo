--- conflicted
+++ resolved
@@ -32,11 +32,8 @@
     CurveUsdcDai = 'Curve_USDC_DAI',
     CurveUsdcDaiUsdt = 'Curve_USDC_DAI_USDT',
     CurveUsdcDaiUsdtTusd = 'Curve_USDC_DAI_USDT_TUSD',
-<<<<<<< HEAD
     LiquidityProvider = 'LiquidityProvider',
-=======
     CurveUsdcDaiUsdtBusd = 'Curve_USDC_DAI_USDT_BUSD',
->>>>>>> 7b8c8348
 }
 
 // Internal `fillData` field for `Fill` objects.
