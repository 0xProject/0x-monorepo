--- conflicted
+++ resolved
@@ -38,11 +38,8 @@
     LiquidityProvider = 'LiquidityProvider',
     MultiBridge = 'MultiBridge',
     Balancer = 'Balancer',
-<<<<<<< HEAD
     Bancor = 'Bancor',
-=======
     MStable = 'mStable',
->>>>>>> 7e8b56ee
 }
 
 // tslint:disable: enum-naming
