import { ContractAddresses } from '@0x/contract-addresses';
import { RFQTIndicativeQuote } from '@0x/quote-server';
import { SignedOrder } from '@0x/types';
import { BigNumber, NULL_ADDRESS } from '@0x/utils';
import * as _ from 'lodash';

import { MarketOperation } from '../../types';
<<<<<<< HEAD
import { QuoteReporter } from '../quote_reporter';
import { RfqtIndicativeQuoteResponse } from '../quote_requestor';
=======
>>>>>>> 8d208687
import { difference } from '../utils';

import { BUY_SOURCES, DEFAULT_GET_MARKET_ORDERS_OPTS, FEE_QUOTE_SOURCES, ONE_ETHER, SELL_SOURCES } from './constants';
import { createFillPaths, getPathAdjustedRate, getPathAdjustedSlippage } from './fills';
import {
    createOrdersFromPath,
    createSignedOrdersFromRfqtIndicativeQuotes,
    createSignedOrdersWithFillableAmounts,
    getNativeOrderTokens,
} from './orders';
import { findOptimalPath } from './path_optimizer';
import { DexOrderSampler, getSampleAmounts } from './sampler';
import {
    AggregationError,
    DexSample,
    ERC20BridgeSource,
    GetMarketOrdersOpts,
    OptimizedMarketOrder,
    OrderDomain,
} from './types';

async function getRfqtIndicativeQuotesAsync(
    makerAssetData: string,
    takerAssetData: string,
    marketOperation: MarketOperation,
    assetFillAmount: BigNumber,
    opts: Partial<GetMarketOrdersOpts>,
): Promise<RFQTIndicativeQuote[]> {
    if (opts.rfqt && opts.rfqt.isIndicative === true && opts.rfqt.quoteRequestor) {
        return opts.rfqt.quoteRequestor.requestRfqtIndicativeQuotesAsync(
            makerAssetData,
            takerAssetData,
            assetFillAmount,
            marketOperation,
            opts.rfqt,
        );
    } else {
        return Promise.resolve<RFQTIndicativeQuote[]>([]);
    }
}

export class MarketOperationUtils {
    private readonly _wethAddress: string;
    private readonly _multiBridge: string;

    constructor(
        private readonly _sampler: DexOrderSampler,
        private readonly contractAddresses: ContractAddresses,
        private readonly _orderDomain: OrderDomain,
        private readonly _liquidityProviderRegistry: string = NULL_ADDRESS,
    ) {
        this._wethAddress = contractAddresses.etherToken.toLowerCase();
        this._multiBridge = contractAddresses.multiBridge.toLowerCase();
    }

    /**
     * gets the orders required for a market sell operation by (potentially) merging native orders with
     * generated bridge orders.
     * @param nativeOrders Native orders.
     * @param takerAmount Amount of taker asset to sell.
     * @param opts Options object.
     * @return orders.
     */
    public async getMarketSellOrdersAsync(
        nativeOrders: SignedOrder[],
        takerAmount: BigNumber,
        opts?: Partial<GetMarketOrdersOpts>,
    ): Promise<OptimizedMarketOrder[]> {
        if (nativeOrders.length === 0) {
            throw new Error(AggregationError.EmptyOrders);
        }
        const _opts = { ...DEFAULT_GET_MARKET_ORDERS_OPTS, ...opts };
        const [makerToken, takerToken] = getNativeOrderTokens(nativeOrders[0]);

        // Call the sampler contract.
        const samplerPromise = this._sampler.executeAsync(
            // Get native order fillable amounts.
            DexOrderSampler.ops.getOrderFillableTakerAmounts(nativeOrders),
            // Get the custom liquidity provider from registry.
            DexOrderSampler.ops.getLiquidityProviderFromRegistry(
                this._liquidityProviderRegistry,
                makerToken,
                takerToken,
            ),
            // Get ETH -> maker token price.
            DexOrderSampler.ops.getMedianSellRate(
                difference(FEE_QUOTE_SOURCES.concat(this._optionalSources()), _opts.excludedSources),
                makerToken,
                this._wethAddress,
                ONE_ETHER,
                this._wethAddress,
                this._liquidityProviderRegistry,
                this._multiBridge,
            ),
            // Get sell quotes for taker -> maker.
            DexOrderSampler.ops.getSellQuotes(
                difference(SELL_SOURCES.concat(this._optionalSources()), _opts.excludedSources),
                makerToken,
                takerToken,
                getSampleAmounts(takerAmount, _opts.numSamples, _opts.sampleDistributionBase),
                this._wethAddress,
                this._liquidityProviderRegistry,
                this._multiBridge,
            ),
        );
        const rfqtPromise = getRfqtIndicativeQuotesAsync(
            nativeOrders[0].makerAssetData,
            nativeOrders[0].takerAssetData,
            MarketOperation.Sell,
            takerAmount,
            _opts,
        );
        const [
            [orderFillableAmounts, liquidityProviderAddress, ethToMakerAssetRate, dexQuotes],
            rfqtIndicativeQuotes,
        ] = await Promise.all([samplerPromise, rfqtPromise]);

        if (_opts.quoteReporter) {
            _opts.quoteReporter.trackDexSamples(_.flatten(dexQuotes));
        }

        return this._generateOptimizedOrders({
            orderFillableAmounts,
            nativeOrders,
            dexQuotes,
            rfqtIndicativeQuotes,
            liquidityProviderAddress,
            multiBridgeAddress: this._multiBridge,
            inputToken: takerToken,
            outputToken: makerToken,
            side: MarketOperation.Sell,
            inputAmount: takerAmount,
            ethToOutputRate: ethToMakerAssetRate,
            bridgeSlippage: _opts.bridgeSlippage,
            maxFallbackSlippage: _opts.maxFallbackSlippage,
            excludedSources: _opts.excludedSources,
            feeSchedule: _opts.feeSchedule,
            allowFallback: _opts.allowFallback,
            shouldBatchBridgeOrders: _opts.shouldBatchBridgeOrders,
            quoteReporter: _opts.quoteReporter,
        });
    }

    /**
     * gets the orders required for a market buy operation by (potentially) merging native orders with
     * generated bridge orders.
     * @param nativeOrders Native orders.
     * @param makerAmount Amount of maker asset to buy.
     * @param opts Options object.
     * @return orders.
     */
    public async getMarketBuyOrdersAsync(
        nativeOrders: SignedOrder[],
        makerAmount: BigNumber,
        opts?: Partial<GetMarketOrdersOpts>,
    ): Promise<OptimizedMarketOrder[]> {
        if (nativeOrders.length === 0) {
            throw new Error(AggregationError.EmptyOrders);
        }
        const _opts = { ...DEFAULT_GET_MARKET_ORDERS_OPTS, ...opts };
        const [makerToken, takerToken] = getNativeOrderTokens(nativeOrders[0]);
        // Call the sampler contract.
        const samplerPromise = this._sampler.executeAsync(
            // Get native order fillable amounts.
            DexOrderSampler.ops.getOrderFillableMakerAmounts(nativeOrders),
            // Get the custom liquidity provider from registry.
            DexOrderSampler.ops.getLiquidityProviderFromRegistry(
                this._liquidityProviderRegistry,
                makerToken,
                takerToken,
            ),
            // Get ETH -> taker token price.
            DexOrderSampler.ops.getMedianSellRate(
                difference(FEE_QUOTE_SOURCES.concat(this._optionalSources()), _opts.excludedSources),
                takerToken,
                this._wethAddress,
                ONE_ETHER,
                this._wethAddress,
                this._liquidityProviderRegistry,
                this._multiBridge,
            ),
            // Get buy quotes for taker -> maker.
            DexOrderSampler.ops.getBuyQuotes(
                difference(
                    BUY_SOURCES.concat(
                        this._liquidityProviderRegistry !== NULL_ADDRESS ? [ERC20BridgeSource.LiquidityProvider] : [],
                    ),
                    _opts.excludedSources,
                ),
                makerToken,
                takerToken,
                getSampleAmounts(makerAmount, _opts.numSamples, _opts.sampleDistributionBase),
                this._wethAddress,
                this._liquidityProviderRegistry,
            ),
        );
        const rfqtPromise = getRfqtIndicativeQuotesAsync(
            nativeOrders[0].makerAssetData,
            nativeOrders[0].takerAssetData,
            MarketOperation.Buy,
            makerAmount,
            _opts,
        );
        const [
            [orderFillableAmounts, liquidityProviderAddress, ethToTakerAssetRate, dexQuotes],
            rfqtIndicativeQuotes,
        ] = await Promise.all([samplerPromise, rfqtPromise]);

        if (_opts.quoteReporter) {
            _opts.quoteReporter.trackDexSamples(_.flatten(dexQuotes));
        }

        return this._generateOptimizedOrders({
            orderFillableAmounts,
            nativeOrders,
            dexQuotes,
            rfqtIndicativeQuotes,
            liquidityProviderAddress,
            multiBridgeAddress: this._multiBridge,
            inputToken: makerToken,
            outputToken: takerToken,
            side: MarketOperation.Buy,
            inputAmount: makerAmount,
            ethToOutputRate: ethToTakerAssetRate,
            bridgeSlippage: _opts.bridgeSlippage,
            maxFallbackSlippage: _opts.maxFallbackSlippage,
            excludedSources: _opts.excludedSources,
            feeSchedule: _opts.feeSchedule,
            allowFallback: _opts.allowFallback,
            shouldBatchBridgeOrders: _opts.shouldBatchBridgeOrders,
            quoteReporter: _opts.quoteReporter,
        });
    }

    /**
     * gets the orders required for a batch of market buy operations by (potentially) merging native orders with
     * generated bridge orders.
     *
     * NOTE: Currently `getBatchMarketBuyOrdersAsync()` does not support external liquidity providers.
     *
     * @param batchNativeOrders Batch of Native orders.
     * @param makerAmounts Array amount of maker asset to buy for each batch.
     * @param opts Options object.
     * @return orders.
     */
    public async getBatchMarketBuyOrdersAsync(
        batchNativeOrders: SignedOrder[][],
        makerAmounts: BigNumber[],
        opts?: Partial<GetMarketOrdersOpts>,
    ): Promise<Array<OptimizedMarketOrder[] | undefined>> {
        if (batchNativeOrders.length === 0) {
            throw new Error(AggregationError.EmptyOrders);
        }
        const _opts = { ...DEFAULT_GET_MARKET_ORDERS_OPTS, ...opts };

        const sources = difference(BUY_SOURCES, _opts.excludedSources);
        const ops = [
            ...batchNativeOrders.map(orders => DexOrderSampler.ops.getOrderFillableMakerAmounts(orders)),
            ...batchNativeOrders.map(orders =>
                DexOrderSampler.ops.getMedianSellRate(
                    difference(FEE_QUOTE_SOURCES, _opts.excludedSources),
                    getNativeOrderTokens(orders[0])[1],
                    this._wethAddress,
                    ONE_ETHER,
                    this._wethAddress,
                ),
            ),
            ...batchNativeOrders.map((orders, i) =>
                DexOrderSampler.ops.getBuyQuotes(
                    sources,
                    getNativeOrderTokens(orders[0])[0],
                    getNativeOrderTokens(orders[0])[1],
                    [makerAmounts[i]],
                    this._wethAddress,
                ),
            ),
        ];

        const executeResults = await this._sampler.executeBatchAsync(ops);
        const batchOrderFillableAmounts = executeResults.splice(0, batchNativeOrders.length) as BigNumber[][];
        const batchEthToTakerAssetRate = executeResults.splice(0, batchNativeOrders.length) as BigNumber[];
        const batchDexQuotes = executeResults.splice(0, batchNativeOrders.length) as DexSample[][][];

        return batchNativeOrders.map((nativeOrders, i) => {
            if (nativeOrders.length === 0) {
                throw new Error(AggregationError.EmptyOrders);
            }
            const [makerToken, takerToken] = getNativeOrderTokens(nativeOrders[0]);
            const orderFillableAmounts = batchOrderFillableAmounts[i];
            const ethToTakerAssetRate = batchEthToTakerAssetRate[i];
            const dexQuotes = batchDexQuotes[i];
            const makerAmount = makerAmounts[i];
            try {
                return this._generateOptimizedOrders({
                    orderFillableAmounts,
                    nativeOrders,
                    dexQuotes,
                    rfqtIndicativeQuotes: [],
                    inputToken: makerToken,
                    outputToken: takerToken,
                    side: MarketOperation.Buy,
                    inputAmount: makerAmount,
                    ethToOutputRate: ethToTakerAssetRate,
                    bridgeSlippage: _opts.bridgeSlippage,
                    maxFallbackSlippage: _opts.maxFallbackSlippage,
                    excludedSources: _opts.excludedSources,
                    feeSchedule: _opts.feeSchedule,
                    allowFallback: _opts.allowFallback,
                    shouldBatchBridgeOrders: _opts.shouldBatchBridgeOrders,
                });
            } catch (e) {
                // It's possible for one of the pairs to have no path
                // rather than throw NO_OPTIMAL_PATH we return undefined
                return undefined;
            }
        });
    }

    private _generateOptimizedOrders(opts: {
        side: MarketOperation;
        inputToken: string;
        outputToken: string;
        inputAmount: BigNumber;
        nativeOrders: SignedOrder[];
        orderFillableAmounts: BigNumber[];
        dexQuotes: DexSample[][];
        rfqtIndicativeQuotes: RFQTIndicativeQuote[];
        runLimit?: number;
        ethToOutputRate?: BigNumber;
        bridgeSlippage?: number;
        maxFallbackSlippage?: number;
        excludedSources?: ERC20BridgeSource[];
        feeSchedule?: { [source: string]: BigNumber };
        allowFallback?: boolean;
        shouldBatchBridgeOrders?: boolean;
        liquidityProviderAddress?: string;
        quoteReporter?: QuoteReporter;
        multiBridgeAddress?: string;
    }): OptimizedMarketOrder[] {
        const { inputToken, outputToken, side, inputAmount } = opts;
        const maxFallbackSlippage = opts.maxFallbackSlippage || 0;
        // Convert native orders and dex quotes into fill paths.
        const paths = createFillPaths({
            side,
            // Augment native orders with their fillable amounts.
            orders: [
                ...createSignedOrdersWithFillableAmounts(side, opts.nativeOrders, opts.orderFillableAmounts),
                ...createSignedOrdersFromRfqtIndicativeQuotes(opts.rfqtIndicativeQuotes),
            ],
            dexQuotes: opts.dexQuotes,
            targetInput: inputAmount,
            ethToOutputRate: opts.ethToOutputRate,
            excludedSources: opts.excludedSources,
            feeSchedule: opts.feeSchedule,
        });
        // Find the optimal path.
        let optimalPath = findOptimalPath(side, paths, inputAmount, opts.runLimit) || [];
        if (optimalPath.length === 0) {
            throw new Error(AggregationError.NoOptimalPath);
        }
        // Generate a fallback path if native orders are in the optimal paath.
        const nativeSubPath = optimalPath.filter(f => f.source === ERC20BridgeSource.Native);
        if (opts.allowFallback && nativeSubPath.length !== 0) {
            // We create a fallback path that is exclusive of Native liquidity
            // This is the optimal on-chain path for the entire input amount
            const nonNativePaths = paths.filter(p => p.length > 0 && p[0].source !== ERC20BridgeSource.Native);
            const nonNativeOptimalPath = findOptimalPath(side, nonNativePaths, inputAmount, opts.runLimit) || [];
            // Calculate the slippage of on-chain sources compared to the most optimal path
            const fallbackSlippage = getPathAdjustedSlippage(
                side,
                nonNativeOptimalPath,
                inputAmount,
                getPathAdjustedRate(side, optimalPath, inputAmount),
            );
            if (nativeSubPath.length === optimalPath.length || fallbackSlippage <= maxFallbackSlippage) {
                // If the last fill is Native and penultimate is not, then the intention was to partial fill
                // In this case we drop it entirely as we can't handle a failure at the end and we don't
                // want to fully fill when it gets prepended to the front below
                const [last, penultimateIfExists] = optimalPath.slice().reverse();
                const lastNativeFillIfExists =
                    last.source === ERC20BridgeSource.Native &&
                    penultimateIfExists &&
                    penultimateIfExists.source !== ERC20BridgeSource.Native
                        ? last
                        : undefined;
                // By prepending native paths to the front they cannot split on-chain sources and incur
                // an additional protocol fee. I.e [Uniswap,Native,Kyber] becomes [Native,Uniswap,Kyber]
                // In the previous step we dropped any hanging Native partial fills, as to not fully fill
                optimalPath = [...nativeSubPath.filter(f => f !== lastNativeFillIfExists), ...nonNativeOptimalPath];
            }
        }
        return createOrdersFromPath(optimalPath, {
            side,
            inputToken,
            outputToken,
            orderDomain: this._orderDomain,
            contractAddresses: this.contractAddresses,
            bridgeSlippage: opts.bridgeSlippage || 0,
            liquidityProviderAddress: opts.liquidityProviderAddress,
            multiBridgeAddress: opts.multiBridgeAddress,
            shouldBatchBridgeOrders: !!opts.shouldBatchBridgeOrders,
            quoteReporter: opts.quoteReporter,
        });
    }

    private _optionalSources(): ERC20BridgeSource[] {
        return (this._liquidityProviderRegistry !== NULL_ADDRESS ? [ERC20BridgeSource.LiquidityProvider] : []).concat(
            this._multiBridge !== NULL_ADDRESS ? [ERC20BridgeSource.MultiBridge] : [],
        );
    }
}

// tslint:disable: max-file-line-count<|MERGE_RESOLUTION|>--- conflicted
+++ resolved
@@ -5,11 +5,7 @@
 import * as _ from 'lodash';
 
 import { MarketOperation } from '../../types';
-<<<<<<< HEAD
 import { QuoteReporter } from '../quote_reporter';
-import { RfqtIndicativeQuoteResponse } from '../quote_requestor';
-=======
->>>>>>> 8d208687
 import { difference } from '../utils';
 
 import { BUY_SOURCES, DEFAULT_GET_MARKET_ORDERS_OPTS, FEE_QUOTE_SOURCES, ONE_ETHER, SELL_SOURCES } from './constants';
