--- conflicted
+++ resolved
@@ -373,47 +373,23 @@
         options: RfqtRequestOpts,
         quoteType: 'firm' | 'indicative',
     ): Promise<Array<{ response: ResponseT; makerUri: string }>> {
-        const requestParamsWithBigNumbers = {
-            takerAddress: options.takerAddress,
-            ...inferQueryParams(marketOperation, makerAssetData, takerAssetData, assetFillAmount),
-        };
-
-        // convert BigNumbers to strings
-        // so they are digestible by axios
-        const requestParams = {
-            ...requestParamsWithBigNumbers,
-            sellAmountBaseUnits: requestParamsWithBigNumbers.sellAmountBaseUnits
-                ? requestParamsWithBigNumbers.sellAmountBaseUnits.toString()
-                : undefined,
-            buyAmountBaseUnits: requestParamsWithBigNumbers.buyAmountBaseUnits
-                ? requestParamsWithBigNumbers.buyAmountBaseUnits.toString()
-                : undefined,
-        };
+        const requestParams = QuoteRequestor.makeQueryParameters(
+            options.takerAddress,
+            marketOperation,
+            makerAssetData,
+            takerAssetData,
+            assetFillAmount,
+            comparisonPrice,
+        );
 
         const result: Array<{ response: ResponseT; makerUri: string }> = [];
         await Promise.all(
             Object.keys(this._rfqtAssetOfferings).map(async url => {
-<<<<<<< HEAD
-                if (
-                    this._makerSupportsPair(url, makerAssetData, takerAssetData) &&
-                    !rfqMakerBlacklist.isMakerBlacklisted(url)
-                ) {
-                    const requestParams = QuoteRequestor.makeQueryParameters(
-                        options.takerAddress,
-                        marketOperation,
-                        makerAssetData,
-                        takerAssetData,
-                        assetFillAmount,
-                        comparisonPrice,
-                    );
-                    const partialLogEntry = { url, quoteType, requestParams };
-=======
                 const isBlacklisted = rfqMakerBlacklist.isMakerBlacklisted(url);
                 const partialLogEntry = { url, quoteType, requestParams, isBlacklisted };
                 if (isBlacklisted) {
                     this._infoLogger({ rfqtMakerInteraction: { ...partialLogEntry } });
                 } else if (this._makerSupportsPair(url, makerAssetData, takerAssetData)) {
->>>>>>> 32218ce2
                     const timeBeforeAwait = Date.now();
                     const maxResponseTimeMs =
                         options.makerEndpointMaxResponseTimeMs === undefined
