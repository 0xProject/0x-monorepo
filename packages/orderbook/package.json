{
    "name": "@0x/orderbook",
    "version": "0.1.0-beta.1",
    "description": "Library for retrieving and syncing a remote orderbook locally",
    "main": "lib/src/index.js",
    "types": "lib/src/index.d.ts",
    "bugs": {
        "url": "https://github.com/0xProject/0x-monorepo/issues"
    },
    "homepage": "https://github.com/0xProject/0x-monorepo/packages/orderbook/README.md",
    "repository": {
        "type": "git",
        "url": "https://github.com/0xProject/0x-monorepo.git"
    },
    "publishConfig": {
        "access": "public"
    },
    "scripts": {
        "clean": "shx rm -rf lib generated_docs",
        "test": "jest",
        "test:coverage": "jest --coverage",
        "build": "tsc -p tsconfig.json",
        "build:ci": "yarn build",
        "watch": "tsc -w -p tsconfig.json",
        "prettier": "prettier --write 'src/**/*.ts' --config .prettierrc",
        "test:circleci": "yarn test:coverage",
        "lint": "tslint --project . --format stylish"
    },
    "author": "Jacob Evans",
    "license": "Apache-2.0",
    "devDependencies": {
        "@0x/tslint-config": "^3.1.0-beta.1",
        "@0x/types": "^2.5.0-beta.1",
        "@types/jest": "^24.0.17",
        "@types/sinon": "^2.2.2",
        "@types/websocket": "^0.0.39",
        "jest": "^24.8.0",
        "shx": "^0.2.2",
        "sinon": "^4.0.0",
        "ts-jest": "^24.0.2",
        "typescript": "3.0.1",
        "websocket": "^1.0.26"
    },
    "dependencies": {
        "@0x/assert": "^2.2.0-beta.1",
        "@0x/connect": "^5.1.0-beta.1",
<<<<<<< HEAD
        "@0x/contracts-dev-utils": "^0.1.0-beta.1",
        "@0x/mesh-rpc-client": "^4.0.1-beta",
=======
        "@0x/mesh-rpc-client": "^6.0.1-beta",
>>>>>>> f0d7d10f
        "@0x/order-utils": "^8.5.0-beta.1",
        "@0x/utils": "^4.6.0-beta.1"
    }
}<|MERGE_RESOLUTION|>--- conflicted
+++ resolved
@@ -44,12 +44,8 @@
     "dependencies": {
         "@0x/assert": "^2.2.0-beta.1",
         "@0x/connect": "^5.1.0-beta.1",
-<<<<<<< HEAD
         "@0x/contracts-dev-utils": "^0.1.0-beta.1",
-        "@0x/mesh-rpc-client": "^4.0.1-beta",
-=======
         "@0x/mesh-rpc-client": "^6.0.1-beta",
->>>>>>> f0d7d10f
         "@0x/order-utils": "^8.5.0-beta.1",
         "@0x/utils": "^4.6.0-beta.1"
     }
