<!--
changelogUtils.file is auto-generated using the monorepo-scripts package. Don't edit directly.
Edit the package's CHANGELOG.json file only.
-->

CHANGELOG

<<<<<<< HEAD
=======
## v4.1.1 - _November 28, 2018_

    * Dependencies updated

>>>>>>> b2dd5495
## v4.1.0 - _November 21, 2018_

    * Add a `nonce` field for `TxOpts` so that it's now possible to re-broadcast stuck transactions with a higher gas amount (#1292)

## v4.0.2 - _November 14, 2018_

    * Dependencies updated

## v4.0.1 - _November 13, 2018_

    * Dependencies updated

## v4.0.0 - _November 12, 2018_

    * Add signature validation, regular cancellation and `cancelledUpTo` checks to `validateOrderFillableOrThrowAsync` (#1235)
    * Improved the errors thrown by `validateOrderFillableOrThrowAsync` by making them more descriptive (#1235)
    * Throw previously swallowed network errors when calling `validateOrderFillableOrThrowAsync` (see issue: #1218) (#1235)

## v3.0.1 - _November 9, 2018_

    * Fix bug in `ForwarderWrapper` where `feeRecipientAddress` was not correctly normalized. (#1178)

## v3.0.0 - _October 18, 2018_

    * Add optional validation to the forwarder wrapper methods
    * Updated to use new modularized artifacts. (#1105)
    * Top-level `ContractWrappers` class has a new optional `contractAddresses` parameter. (#1105)
    * Default contract addresses are no longer stored in artifacts and are instead loaded from the `@0xproject/contract-addresses` package. (#1105)
    * Most contract addresses are now defined at instantiation time and are available as properties (e.g., `exchangeWrapper.address`) instead of methods (e.g., `exchangeWrapper.getContractAddress()`). (#1105)
    * Removed `setProvider` method in top-level `ContractWrapper` class and added new `unsubscribeAll` method. (#1105)
    * Some properties and methods have been renamed. For example, some methods that previously could throw no longer can, and so their names have been updated accordingly. (#1105)
    * Removed ContractNotFound errors. Checking for this error was somewhat ineffecient. Relevant methods/functions now return the default error from web3-wrapper, which we feel provides enough information. (#1105)
    * Add `ForwarderWrapperError` to public interface (#1147)
    * Add `ContractWrapperError.SignatureRequestDenied` to public interface (#1147)

## v2.0.2 - _October 4, 2018_

    * Dependencies updated

## v2.0.1 - _September 28, 2018_

    * Dependencies updated

## v2.0.0 - _September 25, 2018_

    * Fixes dropped events in subscriptions by fetching logs by blockHash instead of blockNumber. Support for fetching by blockHash was added in Geth > v1.8.13 and Parity > v2.1.0. Infura works too. (#1080)
    * Fix misunderstanding about blockstream interface callbacks and pass the raw JSON RPC responses to it (#1080)

## v1.0.5 - _September 25, 2018_

    * Dependencies updated

## v1.0.4 - _September 21, 2018_

    * Dependencies updated

## v1.0.3 - _September 19, 2018_

    * Drastically reduce the bundle size by removing unused parts of included contract artifacts.

## v1.0.2 - _September 18, 2018_

    * Add ZRX & WETH mainnet contract addresses into the included artifacts

## v1.0.1 - _September 5, 2018_

    * Add `OrderValidatorWrapper`
    * Fix bug where contracts not deployed on a network showed an `EXCHANGE_CONTRACT_DOES_NOT_EXIST` error instead of `CONTRACT_NOT_DEPLOYED_ON_NETWORK` (#1044)
    * Export `AssetBalanceAndProxyAllowanceFetcher` and `OrderFilledCancelledFetcher` implementations (#1054)
    * Add `validateOrderFillableOrThrowAsync` and `validateFillOrderThrowIfInvalidAsync` to ExchangeWrapper (#1054)

## v1.0.1-rc.5 - _August 27, 2018_

    * Fix missing `BlockParamLiteral` type import issue

## v1.0.1-rc.4 - _August 24, 2018_

    * Export missing types: `TransactionEncoder`, `ContractAbi`, `JSONRPCRequestPayload`, `JSONRPCResponsePayload`, `JSONRPCErrorCallback`, `AbiDefinition`, `FunctionAbi`, `EventAbi`, `EventParameter`, `DecodedLogArgs`, `MethodAbi`, `ConstructorAbi`, `FallbackAbi`, `DataItem`, `ConstructorStateMutability`, `StateMutability` & `ExchangeSignatureValidatorApprovalEventArgs` (#924)
    * Remove superfluous exported types: `ContractEvent`, `Token`, `OrderFillRequest`, `ContractEventArgs`, `LogEvent`, `OnOrderStateChangeCallback`,     `ECSignature`, `OrderStateValid`, `OrderStateInvalid`, `OrderState`, `FilterObject`, `TransactionReceipt` & `TransactionReceiptWithDecodedLogs` (#924)
    * Added Transaction Encoder for use with 0x Exchange executeTransaction (#975)

## v1.0.1-rc.3 - _August 14, 2018_

    * Added strict encoding/decoding checks for sendTransaction and call (#915)
    * Add ForwarderWrapper (#934)
    * Optimize orders in ForwarderWrapper (#936)

## v1.0.1-rc.2 - _July 26, 2018_

    * Fixed bug caused by importing non-existent dep

## v1.0.1-rc.1 - _July 26, 2018_

    * Dependencies updated

## v1.0.0 - _July 23, 2018_

    * Dependencies updated

## v1.0.0-rc.1 - _July 19, 2018_

    * Update blockstream to v5.0 and propogate up caught errors to active subscriptions (#815)
    * Update to v2 of 0x rpotocol (#822)

## v0.1.1 - _July 18, 2018_

    * Dependencies updated

## v0.0.5 - _June 19, 2018_

    * Dependencies updated

## v0.0.4 - _May 29, 2018_

    * Expose 'abi' ContractAbi property on all contract wrappers

## v0.0.2 - _May 22, 2018_

    * Dependencies updated

## v0.0.1 - _May 22, 2018_

    * Moved contractWrappers out of 0x.js (#579)<|MERGE_RESOLUTION|>--- conflicted
+++ resolved
@@ -5,13 +5,10 @@
 
 CHANGELOG
 
-<<<<<<< HEAD
-=======
 ## v4.1.1 - _November 28, 2018_
 
     * Dependencies updated
 
->>>>>>> b2dd5495
 ## v4.1.0 - _November 21, 2018_
 
     * Add a `nonce` field for `TxOpts` so that it's now possible to re-broadcast stuck transactions with a higher gas amount (#1292)
