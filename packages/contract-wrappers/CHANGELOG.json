--- conflicted
+++ resolved
@@ -1,7 +1,5 @@
 [
     {
-<<<<<<< HEAD
-=======
         "timestamp": 1543401373,
         "version": "4.1.1",
         "changes": [
@@ -11,7 +9,6 @@
         ]
     },
     {
->>>>>>> b2dd5495
         "version": "4.1.0",
         "changes": [
             {
