--- conflicted
+++ resolved
@@ -1,14 +1,17 @@
 [
+    {
+        "version": "1.0.1-rc.4",
+        "changes": [
+            {
+                "note": "Export missing ExchangeSignatureValidatorApprovalEventArgs type",
+                "pr": 924
+            }
+        ]
+    },
     {
         "version": "1.0.1-rc.3",
         "changes": [
             {
-<<<<<<< HEAD
-                "note": "Export missing ExchangeSignatureValidatorApprovalEventArgs type",
-                "pr": 924
-            }
-        ]
-=======
                 "pr": 915,
                 "note": "Added strict encoding/decoding checks for sendTransaction and call"
             },
@@ -22,7 +25,6 @@
             }
         ],
         "timestamp": 1534210131
->>>>>>> fadd292e
     },
     {
         "version": "1.0.1-rc.2",
