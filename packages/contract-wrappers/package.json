--- conflicted
+++ resolved
@@ -46,16 +46,9 @@
     },
     "homepage": "https://github.com/0xProject/0x-monorepo/packages/contract-wrappers/README.md",
     "devDependencies": {
-<<<<<<< HEAD
-        "@0x/abi-gen": "^4.1.0",
-        "@0x/assert": "^2.1.3",
-        "@0x/contracts-test-utils": "^3.1.12",
-=======
         "@0x/abi-gen": "^4.1.1",
-        "@0x/abi-gen-templates": "^2.4.2",
         "@0x/assert": "^2.1.4",
         "@0x/contracts-test-utils": "^3.1.14",
->>>>>>> 72442871
         "@0x/coordinator-server": "^0.1.3",
         "@0x/json-schemas": "^4.0.0",
         "@0x/tslint-config": "^3.0.1",
