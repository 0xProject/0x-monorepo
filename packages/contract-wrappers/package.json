--- conflicted
+++ resolved
@@ -46,19 +46,16 @@
     },
     "homepage": "https://github.com/0xProject/0x-monorepo/packages/contract-wrappers/README.md",
     "devDependencies": {
-<<<<<<< HEAD
         "@0x/abi-gen": "^3.1.2",
         "@0x/abi-gen-templates": "^2.4.0",
         "@0x/assert": "^2.1.2",
         "@0x/json-schemas": "^3.1.12",
-=======
         "@0x/contracts-test-utils": "^3.1.12",
         "@0x/coordinator-server": "^0.1.3",
         "@0x/dev-utils": "^2.2.6",
         "@0x/fill-scenarios": "^3.0.15",
         "@0x/migrations": "^4.1.11",
         "@0x/subproviders": "^5.0.0",
->>>>>>> 5ac7ff70
         "@0x/tslint-config": "^3.0.1",
         "@0x/types": "^2.4.1",
         "@0x/utils": "^4.4.2",
