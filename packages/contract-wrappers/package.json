{
    "name": "@0xproject/contract-wrappers",
    "version": "0.0.4",
    "description": "Smart TS wrappers for 0x smart contracts",
    "keywords": [
        "0xproject",
        "ethereum",
        "tokens",
        "exchange"
    ],
    "main": "lib/src/index.js",
    "types": "lib/src/index.d.ts",
    "scripts": {
        "watch": "tsc -w",
        "prebuild": "run-s clean generate_contract_wrappers",
        "generate_contract_wrappers": "abi-gen --abis 'src/compact_artifacts/@(Exchange|Token|TokenTransferProxy|EtherToken|TokenRegistry|DummyToken).json' --template ../contract_templates/contract.handlebars --partials '../contract_templates/partials/**/*.handlebars' --output src/contract_wrappers/generated --backend ethers && prettier --write 'src/contract_wrappers/generated/**.ts'",
        "lint": "tslint --project .",
        "test:circleci": "run-s test:coverage",
        "test": "run-s clean build run_mocha",
        "test:coverage": "nyc npm run test --all && yarn coverage:report:lcov",
        "coverage:report:lcov": "nyc report --reporter=text-lcov > coverage/lcov.info",
        "update_artifacts": "for i in ${npm_package_config_contracts}; do copyfiles -u 4 ../migrations/artifacts/1.0.0/$i.json test/artifacts; done;",
        "clean": "shx rm -rf _bundles lib test_temp scripts test/artifacts src/contract_wrappers/generated",
        "build": "tsc && yarn update_artifacts && copyfiles -u 2 './src/compact_artifacts/**/*.json' ./lib/src/compact_artifacts && copyfiles -u 3 './lib/src/monorepo_scripts/**/*' ./scripts",
        "run_mocha": "mocha lib/test/**/*_test.js lib/test/global_hooks.js --timeout 10000 --bail --exit",
        "manual:postpublish": "yarn build; node ./scripts/postpublish.js"
    },
    "config": {
        "compact_artifacts": "Exchange DummyToken ZRXToken Token EtherToken TokenTransferProxy TokenRegistry",
<<<<<<< HEAD
        "contracts": "Exchange DummyToken ZRXToken Token WETH9 TokenTransferProxy MultiSigWallet MultiSigWalletWithTimeLock MultiSigWalletWithTimeLockExceptRemoveAuthorizedAddress MaliciousToken TokenRegistry Arbitrage EtherDelta AccountLevels"
=======
        "contracts": "Exchange DummyToken ZRXToken Token WETH9 TokenTransferProxy_v1 MultiSigWallet MultiSigWalletWithTimeLock MultiSigWalletWithTimeLockExceptRemoveAuthorizedAddress MaliciousToken TokenRegistry Arbitrage EtherDelta AccountLevels",
        "postpublish": {
            "assets": [
                "packages/contract-wrappers/_bundles/index.js",
                "packages/contract-wrappers/_bundles/index.min.js"
            ]
        }
>>>>>>> f5c74d12
    },
    "repository": {
        "type": "git",
        "url": "https://github.com/0xProject/0x-monorepo"
    },
    "license": "Apache-2.0",
    "engines": {
        "node": ">=6.0.0"
    },
    "devDependencies": {
        "@0xproject/abi-gen": "^0.3.0",
        "@0xproject/dev-utils": "^0.4.2",
        "@0xproject/migrations": "^0.0.6",
        "@0xproject/monorepo-scripts": "^0.1.20",
        "@0xproject/sol-compiler": "^0.5.0",
        "@0xproject/subproviders": "^0.10.2",
        "@0xproject/tslint-config": "^0.4.18",
        "@types/lodash": "4.14.104",
        "@types/mocha": "^2.2.42",
        "@types/node": "^8.0.53",
        "@types/sinon": "^2.2.2",
        "@types/uuid": "^3.4.2",
        "awesome-typescript-loader": "^3.1.3",
        "chai": "^4.0.1",
        "chai-as-promised": "^7.1.0",
        "chai-bignumber": "^2.0.1",
        "copyfiles": "^1.2.0",
        "dirty-chai": "^2.0.1",
        "make-promises-safe": "^1.1.0",
        "mocha": "^4.0.1",
        "npm-run-all": "^4.1.2",
        "nyc": "^11.0.1",
        "opn-cli": "^3.1.0",
        "prettier": "^1.11.1",
        "shx": "^0.2.2",
        "sinon": "^4.0.0",
        "source-map-support": "^0.5.0",
        "tslint": "5.8.0",
        "typescript": "2.7.1",
        "web3-provider-engine": "^14.0.4"
    },
    "dependencies": {
        "@0xproject/assert": "^0.2.10",
        "@0xproject/base-contract": "^0.3.2",
<<<<<<< HEAD
        "@0xproject/fill-scenarios": "^0.0.3",
        "@0xproject/json-schemas": "^0.7.24",
        "@0xproject/order-utils": "^0.0.6",
        "@0xproject/types": "^0.7.0",
=======
        "@0xproject/fill-scenarios": "^0.0.2",
        "@0xproject/json-schemas": "0.7.22",
        "@0xproject/order-utils": "0.0.5",
        "@0xproject/types": "0.7.0",
>>>>>>> f5c74d12
        "@0xproject/typescript-typings": "^0.3.2",
        "@0xproject/utils": "^0.6.2",
        "@0xproject/web3-wrapper": "^0.6.4",
        "ethereum-types": "^0.0.1",
        "ethereumjs-blockstream": "^2.0.6",
        "ethereumjs-util": "^5.1.1",
        "ethers": "^3.0.15",
        "js-sha3": "^0.7.0",
        "lodash": "^4.17.4",
        "uuid": "^3.1.0"
    },
    "publishConfig": {
        "access": "public"
    }
}<|MERGE_RESOLUTION|>--- conflicted
+++ resolved
@@ -27,9 +27,6 @@
     },
     "config": {
         "compact_artifacts": "Exchange DummyToken ZRXToken Token EtherToken TokenTransferProxy TokenRegistry",
-<<<<<<< HEAD
-        "contracts": "Exchange DummyToken ZRXToken Token WETH9 TokenTransferProxy MultiSigWallet MultiSigWalletWithTimeLock MultiSigWalletWithTimeLockExceptRemoveAuthorizedAddress MaliciousToken TokenRegistry Arbitrage EtherDelta AccountLevels"
-=======
         "contracts": "Exchange DummyToken ZRXToken Token WETH9 TokenTransferProxy_v1 MultiSigWallet MultiSigWalletWithTimeLock MultiSigWalletWithTimeLockExceptRemoveAuthorizedAddress MaliciousToken TokenRegistry Arbitrage EtherDelta AccountLevels",
         "postpublish": {
             "assets": [
@@ -37,7 +34,6 @@
                 "packages/contract-wrappers/_bundles/index.min.js"
             ]
         }
->>>>>>> f5c74d12
     },
     "repository": {
         "type": "git",
@@ -82,17 +78,10 @@
     "dependencies": {
         "@0xproject/assert": "^0.2.10",
         "@0xproject/base-contract": "^0.3.2",
-<<<<<<< HEAD
         "@0xproject/fill-scenarios": "^0.0.3",
         "@0xproject/json-schemas": "^0.7.24",
         "@0xproject/order-utils": "^0.0.6",
         "@0xproject/types": "^0.7.0",
-=======
-        "@0xproject/fill-scenarios": "^0.0.2",
-        "@0xproject/json-schemas": "0.7.22",
-        "@0xproject/order-utils": "0.0.5",
-        "@0xproject/types": "0.7.0",
->>>>>>> f5c74d12
         "@0xproject/typescript-typings": "^0.3.2",
         "@0xproject/utils": "^0.6.2",
         "@0xproject/web3-wrapper": "^0.6.4",
