--- conflicted
+++ resolved
@@ -14,8 +14,7 @@
         "clean": "shx rm -rf lib scripts",
         "migrate": "npm run build; node lib/src/cli.js migrate",
         "lint": "tslint --project . 'src/**/*.ts' 'test/**/*.ts'",
-<<<<<<< HEAD
-        "test:circleci": "yarn test",
+        "test:circleci": "yarn test:coverage",
         "docs:json": "typedoc --excludePrivate --excludeExternals --target ES5 --json $JSON_FILE_PATH $PROJECT_FILES",
         "upload_docs_json": "aws s3 cp generated_docs/index.json $S3_URL --profile 0xproject --grants read=uri=http://acs.amazonaws.com/groups/global/AllUsers --content-type application/json"
     },
@@ -28,9 +27,6 @@
                 "s3StagingBucketPath": "s3://staging-depoyer-docs-jsons/"
             }
         }
-=======
-        "test:circleci": "yarn test:coverage"
->>>>>>> 8137d41c
     },
     "bin": {
         "0x-deployer": "lib/src/cli.js"
