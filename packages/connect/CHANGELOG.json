--- conflicted
+++ resolved
@@ -1,7 +1,5 @@
 [
     {
-<<<<<<< HEAD
-=======
         "timestamp": 1543401373,
         "version": "3.0.8",
         "changes": [
@@ -11,7 +9,6 @@
         ]
     },
     {
->>>>>>> b2dd5495
         "timestamp": 1542821676,
         "version": "3.0.7",
         "changes": [
