import { AbiDecoder, intervalUtils, logUtils } from '@0x/utils';
import { marshaller, Web3Wrapper } from '@0x/web3-wrapper';
import {
    BlockParamLiteral,
    BlockRange,
    ContractAbi,
    FilterObject,
    LogEntry,
    LogWithDecodedArgs,
    RawLog,
    RawLogEntry,
} from 'ethereum-types';
import { Block, BlockAndLogStreamer, Log } from 'ethereumjs-blockstream';
import * as _ from 'lodash';

<<<<<<< HEAD
import { EventCallback, IndexedFilterValues, SubscriptionErrors } from './types';
=======
import { EventCallback, IndexedFilterValues } from '@0x/types';

import { SubscriptionErrors } from './types';
>>>>>>> 8e6d92ca
import { filterUtils } from './utils/filter_utils';

const DEFAULT_BLOCK_POLLING_INTERVAL = 1000;

export class SubscriptionManager<ContractEventArgs, ContractEvents extends string> {
    public abi: ContractAbi;
    private _blockAndLogStreamerIfExists: BlockAndLogStreamer<Block, Log> | undefined;
    private _blockAndLogStreamIntervalIfExists?: NodeJS.Timer;
    private readonly _web3Wrapper: Web3Wrapper;
    private readonly _filters: { [filterToken: string]: FilterObject };
    private readonly _filterCallbacks: {
        [filterToken: string]: EventCallback<ContractEventArgs>;
    };
    private _onLogAddedSubscriptionToken: string | undefined;
    private _onLogRemovedSubscriptionToken: string | undefined;
    private static _onBlockAndLogStreamerError(isVerbose: boolean, err: Error): void {
        // Since Blockstream errors are all recoverable, we simply log them if the verbose
        // config is passed in.
        if (isVerbose) {
            logUtils.warn(err);
        }
    }
    constructor(abi: ContractAbi, web3Wrapper: Web3Wrapper) {
        this.abi = abi;
        this._web3Wrapper = web3Wrapper;
        this._filters = {};
        this._filterCallbacks = {};
        this._blockAndLogStreamerIfExists = undefined;
        this._onLogAddedSubscriptionToken = undefined;
        this._onLogRemovedSubscriptionToken = undefined;
    }
    public unsubscribeAll(): void {
        const filterTokens = _.keys(this._filterCallbacks);
        _.each(filterTokens, filterToken => {
            this.unsubscribe(filterToken);
        });
    }
    public unsubscribe(filterToken: string, err?: Error): void {
        if (this._filters[filterToken] === undefined) {
            throw new Error(SubscriptionErrors.SubscriptionNotFound);
        }
        if (err !== undefined) {
            const callback = this._filterCallbacks[filterToken];
            callback(err, undefined);
        }
        delete this._filters[filterToken];
        delete this._filterCallbacks[filterToken];
        if (_.isEmpty(this._filters)) {
            this._stopBlockAndLogStream();
        }
    }
    public subscribe<ArgsType extends ContractEventArgs>(
        address: string,
        eventName: ContractEvents,
        indexFilterValues: IndexedFilterValues,
        abi: ContractAbi,
        callback: EventCallback<ArgsType>,
        isVerbose: boolean = false,
        blockPollingIntervalMs?: number,
    ): string {
        const filter = filterUtils.getFilter(address, eventName, indexFilterValues, abi);
        if (this._blockAndLogStreamerIfExists === undefined) {
            this._startBlockAndLogStream(isVerbose, blockPollingIntervalMs);
        }
        const filterToken = filterUtils.generateUUID();
        this._filters[filterToken] = filter;
        this._filterCallbacks[filterToken] = callback as EventCallback<ContractEventArgs>; // tslint:disable-line:no-unnecessary-type-assertion
        return filterToken;
    }
    public async getLogsAsync<ArgsType extends ContractEventArgs>(
        address: string,
        eventName: ContractEvents,
        blockRange: BlockRange,
        indexFilterValues: IndexedFilterValues,
        abi: ContractAbi,
    ): Promise<Array<LogWithDecodedArgs<ArgsType>>> {
        const filter = filterUtils.getFilter(address, eventName, indexFilterValues, abi, blockRange);
        const logs = await this._web3Wrapper.getLogsAsync(filter);
        const logsWithDecodedArguments = _.map(logs, this._tryToDecodeLogOrNoop.bind(this));
        return logsWithDecodedArguments;
    }
    protected _tryToDecodeLogOrNoop<ArgsType extends ContractEventArgs>(
        log: LogEntry,
    ): LogWithDecodedArgs<ArgsType> | RawLog {
        const abiDecoder = new AbiDecoder([this.abi]);
        const logWithDecodedArgs = abiDecoder.tryToDecodeLogOrNoop(log);
        return logWithDecodedArgs;
    }
    private _onLogStateChanged<ArgsType extends ContractEventArgs>(
        isRemoved: boolean,
        blockHash: string,
        rawLogs: RawLogEntry[],
    ): void {
        const logs: LogEntry[] = rawLogs.map(rawLog => marshaller.unmarshalLog(rawLog));
        logs.forEach(log => {
            _.forEach(this._filters, (filter: FilterObject, filterToken: string) => {
                if (filterUtils.matchesFilter(log, filter)) {
                    const decodedLog = this._tryToDecodeLogOrNoop(log) as LogWithDecodedArgs<ArgsType>;
                    const logEvent = {
                        log: decodedLog,
                        isRemoved,
                    };
                    this._filterCallbacks[filterToken](null, logEvent);
                }
            });
        });
    }
    private _startBlockAndLogStream(isVerbose: boolean, blockPollingIntervalMs?: number): void {
        if (this._blockAndLogStreamerIfExists !== undefined) {
            throw new Error(SubscriptionErrors.SubscriptionAlreadyPresent);
        }
        this._blockAndLogStreamerIfExists = new BlockAndLogStreamer(
            this._blockstreamGetBlockOrNullAsync.bind(this),
            this._blockstreamGetLogsAsync.bind(this),
            SubscriptionManager._onBlockAndLogStreamerError.bind(this, isVerbose),
        );
        const catchAllLogFilter = {};
        this._blockAndLogStreamerIfExists.addLogFilter(catchAllLogFilter);
        const _blockPollingIntervalMs =
            blockPollingIntervalMs === undefined ? DEFAULT_BLOCK_POLLING_INTERVAL : blockPollingIntervalMs;
        this._blockAndLogStreamIntervalIfExists = intervalUtils.setAsyncExcludingInterval(
            this._reconcileBlockAsync.bind(this),
            _blockPollingIntervalMs,
            SubscriptionManager._onBlockAndLogStreamerError.bind(this, isVerbose),
        );
        let isRemoved = false;
        this._onLogAddedSubscriptionToken = this._blockAndLogStreamerIfExists.subscribeToOnLogsAdded(
            this._onLogStateChanged.bind(this, isRemoved),
        );
        isRemoved = true;
        this._onLogRemovedSubscriptionToken = this._blockAndLogStreamerIfExists.subscribeToOnLogsRemoved(
            this._onLogStateChanged.bind(this, isRemoved),
        );
    }
    // This method only exists in order to comply with the expected interface of Blockstream's constructor
    private async _blockstreamGetBlockOrNullAsync(hash: string): Promise<Block | null> {
        const shouldIncludeTransactionData = false;
        const blockOrNull = await this._web3Wrapper.sendRawPayloadAsync<Block | null>({
            method: 'eth_getBlockByHash',
            params: [hash, shouldIncludeTransactionData],
        });
        return blockOrNull;
    }
    // This method only exists in order to comply with the expected interface of Blockstream's constructor
    private async _blockstreamGetLatestBlockOrNullAsync(): Promise<Block | null> {
        const shouldIncludeTransactionData = false;
        const blockOrNull = await this._web3Wrapper.sendRawPayloadAsync<Block | null>({
            method: 'eth_getBlockByNumber',
            params: [BlockParamLiteral.Latest, shouldIncludeTransactionData],
        });
        return blockOrNull;
    }
    // This method only exists in order to comply with the expected interface of Blockstream's constructor
    private async _blockstreamGetLogsAsync(filterOptions: FilterObject): Promise<RawLogEntry[]> {
        const logs = await this._web3Wrapper.sendRawPayloadAsync<RawLogEntry[]>({
            method: 'eth_getLogs',
            params: [filterOptions],
        });
        return logs as RawLogEntry[];
    }
    private _stopBlockAndLogStream(): void {
        if (this._blockAndLogStreamerIfExists === undefined) {
            throw new Error(SubscriptionErrors.SubscriptionNotFound);
        }
        this._blockAndLogStreamerIfExists.unsubscribeFromOnLogsAdded(this._onLogAddedSubscriptionToken as string);
        this._blockAndLogStreamerIfExists.unsubscribeFromOnLogsRemoved(this._onLogRemovedSubscriptionToken as string);
        intervalUtils.clearAsyncExcludingInterval(this._blockAndLogStreamIntervalIfExists as NodeJS.Timer);
        delete this._blockAndLogStreamerIfExists;
    }
    private async _reconcileBlockAsync(): Promise<void> {
        const latestBlockOrNull = await this._blockstreamGetLatestBlockOrNullAsync();
        if (latestBlockOrNull === null) {
            return; // noop
        }
        // We need to coerce to Block type cause Web3.Block includes types for mempool blocks
        if (this._blockAndLogStreamerIfExists !== undefined) {
            // If we clear the interval while fetching the block - this._blockAndLogStreamer will be undefined
            await this._blockAndLogStreamerIfExists.reconcileNewBlock(latestBlockOrNull);
        }
    }
}<|MERGE_RESOLUTION|>--- conflicted
+++ resolved
@@ -13,13 +13,9 @@
 import { Block, BlockAndLogStreamer, Log } from 'ethereumjs-blockstream';
 import * as _ from 'lodash';
 
-<<<<<<< HEAD
-import { EventCallback, IndexedFilterValues, SubscriptionErrors } from './types';
-=======
 import { EventCallback, IndexedFilterValues } from '@0x/types';
 
 import { SubscriptionErrors } from './types';
->>>>>>> 8e6d92ca
 import { filterUtils } from './utils/filter_utils';
 
 const DEFAULT_BLOCK_POLLING_INTERVAL = 1000;
