--- conflicted
+++ resolved
@@ -5,8 +5,6 @@
 
 CHANGELOG
 
-<<<<<<< HEAD
-=======
 ## v4.6.0-beta.0 - _October 3, 2019_
 
     * Allow for array types in `RevertError`s. (#2075)
@@ -16,7 +14,6 @@
     * Make `RevertError.decode()` optionally return a `RawRevertError` if the selector is unknown. (#2109)
     * Rename `length` field of `AuthorizableRevertErrors.IndexOutOfBoundsError` type to `len`. (#2109)
 
->>>>>>> 8e6d92ca
 ## v4.5.2 - _September 17, 2019_
 
     * Dependencies updated
