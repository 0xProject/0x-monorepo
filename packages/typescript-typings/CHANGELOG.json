[
    {
        "version": "0.4.0",
        "changes": [
            {
<<<<<<< HEAD
                "note": "Add types for `eth-lightwallet`"
=======
                "note": "Add types for `react-joyride`"
            },
            {
                "note": "Add types for `react-popper`, remove types for `react-joyride`"
            },
            {
                "note":
                    "Remove types for blockies, bn.js, compare-versions, ethereumjs-abi, ethereumjs-tx, find-versions, hdkey, is-mobile, solidity-parser-antlr, xml-js as they were moved to DefinitelyTyped",
                "pr": 641
>>>>>>> f5c74d12
            }
        ]
    },
    {
        "timestamp": 1527009133,
        "version": "0.3.2",
        "changes": [
            {
                "note": "Dependencies updated"
            }
        ]
    },
    {
        "timestamp": 1525477860,
        "version": "0.3.1",
        "changes": [
            {
                "note": "Dependencies updated"
            }
        ]
    },
    {
        "version": "0.3.0",
        "changes": [
            {
                "note": "Add types for `ethers.js`, removing `ethers-contracts`",
                "pr": 540
            }
        ],
        "timestamp": 1525428773
    },
    {
        "version": "0.2.0",
        "changes": [
            {
                "note": "Add types for `solc.compileStandardWrapper`",
                "pr": 509
            }
        ],
        "timestamp": 1524044013
    },
    {
        "version": "0.1.0",
        "changes": [
            {
                "note": "Add types for more packages",
                "pr": 501
            },
            {
                "note": "Add types for HDKey",
                "pr": 507
            }
        ],
        "timestamp": 1523462196
    },
    {
        "timestamp": 1522673609,
        "version": "0.0.3",
        "changes": [
            {
                "note": "Dependencies updated"
            }
        ]
    },
    {
        "version": "0.0.2",
        "changes": [],
        "timestamp": 1522658513
    }
]<|MERGE_RESOLUTION|>--- conflicted
+++ resolved
@@ -3,9 +3,6 @@
         "version": "0.4.0",
         "changes": [
             {
-<<<<<<< HEAD
-                "note": "Add types for `eth-lightwallet`"
-=======
                 "note": "Add types for `react-joyride`"
             },
             {
@@ -15,7 +12,10 @@
                 "note":
                     "Remove types for blockies, bn.js, compare-versions, ethereumjs-abi, ethereumjs-tx, find-versions, hdkey, is-mobile, solidity-parser-antlr, xml-js as they were moved to DefinitelyTyped",
                 "pr": 641
->>>>>>> f5c74d12
+            },
+            {
+                "note": "Add types for `eth-lightwallet`",
+                "pr": 660
             }
         ]
     },
