--- conflicted
+++ resolved
@@ -6,12 +6,8 @@
                 "pr": 1309,
                 "note": "Update Exchange artifact to receive ZRX asset data as a constructor argument"
             }
-<<<<<<< HEAD
-        ]
-=======
         ],
         "timestamp": 1543401373
->>>>>>> b2dd5495
     },
     {
         "version": "1.1.0",
