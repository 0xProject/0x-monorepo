<!--
changelogUtils.file is auto-generated using the monorepo-scripts package. Don't edit directly.
Edit the package's CHANGELOG.json file only.
-->

CHANGELOG

<<<<<<< HEAD
=======
## v1.1.2 - _November 28, 2018_

    * Update Exchange artifact to receive ZRX asset data as a constructor argument (#1309)

>>>>>>> b2dd5495
## v1.1.0 - _November 9, 2018_

    * Update Forwarder artifact (#1192)

## v1.0.1 - _October 18, 2018_

    * Initial release (#1105)

## v1.0.0 - _Invalid date_

    * Unpublished Package<|MERGE_RESOLUTION|>--- conflicted
+++ resolved
@@ -5,13 +5,10 @@
 
 CHANGELOG
 
-<<<<<<< HEAD
-=======
 ## v1.1.2 - _November 28, 2018_
 
     * Update Exchange artifact to receive ZRX asset data as a constructor argument (#1309)
 
->>>>>>> b2dd5495
 ## v1.1.0 - _November 9, 2018_
 
     * Update Forwarder artifact (#1192)
