--- conflicted
+++ resolved
@@ -46,11 +46,7 @@
     pass
 
 
-<<<<<<< HEAD
 class Tuple0xf95128ef(TypedDict):
-=======
-class Tuple0x246f9407(TypedDict):
->>>>>>> e61f23d0
     """Python representation of a tuple or struct.
 
     Solidity compiler output does not include the names of structs that appear
@@ -114,17 +110,7 @@
     accomplished via `str.encode("utf_8")`:code:
     """
 
-<<<<<<< HEAD
     aField: int
-=======
-    someBytes: Union[bytes, str]
-
-    anInteger: int
-
-    aDynamicArrayOfBytes: List[Union[bytes, str]]
-
-    aString: str
->>>>>>> e61f23d0
 
 
 class Tuple0x1b9da225(TypedDict):
@@ -164,11 +150,7 @@
 
     someBytes: Union[bytes, str]
 
-<<<<<<< HEAD
     anInteger: int
-=======
-    bar: Union[bytes, str]
->>>>>>> e61f23d0
 
     aDynamicArrayOfBytes: List[Union[bytes, str]]
 
@@ -191,52 +173,7 @@
     accomplished via `str.encode("utf_8")`:code:
     """
 
-<<<<<<< HEAD
     innerStruct: Tuple0xcf8ad995
-=======
-    input: Tuple0xf95128ef
-
-    lorem: Union[bytes, str]
-
-    ipsum: Union[bytes, str]
-
-    dolor: str
-
-
-class SimpleRequireMethod(ContractMethod):
-    """Various interfaces to the simpleRequire method."""
-
-    def __init__(
-        self,
-        web3_or_provider: Union[Web3, BaseProvider],
-        contract_address: str,
-        contract_function: ContractFunction,
-        validator: Validator = None,
-    ):
-        """Persist instance data."""
-        super().__init__(web3_or_provider, contract_address, validator)
-        self.underlying_method = contract_function
-
-    def call(self, tx_params: Optional[TxParams] = None) -> None:
-        """Execute underlying contract method via eth_call.
-
-        :param tx_params: transaction parameters
-
-        """
-        tx_params = super().normalize_tx_params(tx_params)
-        return self.underlying_method().call(tx_params.as_dict())
-
-    def send_transaction(
-        self, tx_params: Optional[TxParams] = None
-    ) -> Union[HexBytes, bytes]:
-        """Execute underlying contract method via eth_sendTransaction.
-
-        :param tx_params: transaction parameters
-
-        """
-        tx_params = super().normalize_tx_params(tx_params)
-        return self.underlying_method().transact(tx_params.as_dict())
->>>>>>> e61f23d0
 
     description: str
 
@@ -320,7 +257,7 @@
     def validate_and_normalize_inputs(self, a: Union[bytes, str]):
         """Validate the inputs to the acceptsBytes method."""
         self.validator.assert_valid(
-            method_name="acceptsBytes", parameter_name="a", argument_value=a
+            method_name="acceptsBytes", parameter_name="a", argument_value=a,
         )
         return a
 
@@ -341,55 +278,6 @@
     ) -> Union[HexBytes, bytes]:
         """Execute underlying contract method via eth_sendTransaction.
 
-<<<<<<< HEAD
-=======
-        Tests decoding when both input and output are non-empty.
-
-        :param tx_params: transaction parameters
-
-        """
-        (index_0) = self.validate_and_normalize_inputs(index_0)
-        tx_params = super().normalize_tx_params(tx_params)
-        return self.underlying_method(index_0).transact(tx_params.as_dict())
-
-    def estimate_gas(
-        self, index_0: int, tx_params: Optional[TxParams] = None
-    ) -> int:
-        """Estimate gas consumption of method call."""
-        (index_0) = self.validate_and_normalize_inputs(index_0)
-        tx_params = super().normalize_tx_params(tx_params)
-        return self.underlying_method(index_0).estimateGas(tx_params.as_dict())
-
-
-class WithdrawMethod(ContractMethod):
-    """Various interfaces to the withdraw method."""
-
-    def __init__(
-        self,
-        web3_or_provider: Union[Web3, BaseProvider],
-        contract_address: str,
-        contract_function: ContractFunction,
-        validator: Validator = None,
-    ):
-        """Persist instance data."""
-        super().__init__(web3_or_provider, contract_address, validator)
-        self.underlying_method = contract_function
-
-    def validate_and_normalize_inputs(self, wad: int):
-        """Validate the inputs to the withdraw method."""
-        self.validator.assert_valid(
-            method_name="withdraw", parameter_name="wad", argument_value=wad
-        )
-        # safeguard against fractional inputs
-        wad = int(wad)
-        return wad
-
-    def call(
-        self, wad: int, tx_params: Optional[TxParams] = None
-    ) -> Union[None, Union[HexBytes, bytes]]:
-        """Execute underlying contract method via eth_call.
-
->>>>>>> e61f23d0
         :param tx_params: transaction parameters
 
         """
@@ -420,10 +308,353 @@
         super().__init__(web3_or_provider, contract_address, validator)
         self.underlying_method = contract_function
 
-<<<<<<< HEAD
     def validate_and_normalize_inputs(self, complex_input: Tuple0xf95128ef):
         """Validate the inputs to the complexInputComplexOutput method."""
-=======
+        self.validator.assert_valid(
+            method_name="complexInputComplexOutput",
+            parameter_name="complexInput",
+            argument_value=complex_input,
+        )
+        return complex_input
+
+    def call(
+        self,
+        complex_input: Tuple0xf95128ef,
+        tx_params: Optional[TxParams] = None,
+    ) -> Tuple0xa057bf41:
+        """Execute underlying contract method via eth_call.
+
+        Tests decoding when the input and output are complex.
+
+        :param tx_params: transaction parameters
+
+        """
+        (complex_input) = self.validate_and_normalize_inputs(complex_input)
+        tx_params = super().normalize_tx_params(tx_params)
+        return self.underlying_method(complex_input).call(tx_params.as_dict())
+
+    def send_transaction(
+        self,
+        complex_input: Tuple0xf95128ef,
+        tx_params: Optional[TxParams] = None,
+    ) -> Union[HexBytes, bytes]:
+        """Execute underlying contract method via eth_sendTransaction.
+
+        Tests decoding when the input and output are complex.
+
+        :param tx_params: transaction parameters
+
+        """
+        (complex_input) = self.validate_and_normalize_inputs(complex_input)
+        tx_params = super().normalize_tx_params(tx_params)
+        return self.underlying_method(complex_input).transact(
+            tx_params.as_dict()
+        )
+
+    def estimate_gas(
+        self,
+        complex_input: Tuple0xf95128ef,
+        tx_params: Optional[TxParams] = None,
+    ) -> int:
+        """Estimate gas consumption of method call."""
+        (complex_input) = self.validate_and_normalize_inputs(complex_input)
+        tx_params = super().normalize_tx_params(tx_params)
+        return self.underlying_method(complex_input).estimateGas(
+            tx_params.as_dict()
+        )
+
+
+class EcrecoverFnMethod(ContractMethod):
+    """Various interfaces to the ecrecoverFn method."""
+
+    def __init__(
+        self,
+        web3_or_provider: Union[Web3, BaseProvider],
+        contract_address: str,
+        contract_function: ContractFunction,
+        validator: Validator = None,
+    ):
+        """Persist instance data."""
+        super().__init__(web3_or_provider, contract_address, validator)
+        self.underlying_method = contract_function
+
+    def validate_and_normalize_inputs(
+        self,
+        _hash: Union[bytes, str],
+        v: int,
+        r: Union[bytes, str],
+        s: Union[bytes, str],
+    ):
+        """Validate the inputs to the ecrecoverFn method."""
+        self.validator.assert_valid(
+            method_name="ecrecoverFn",
+            parameter_name="hash",
+            argument_value=_hash,
+        )
+        self.validator.assert_valid(
+            method_name="ecrecoverFn", parameter_name="v", argument_value=v,
+        )
+        self.validator.assert_valid(
+            method_name="ecrecoverFn", parameter_name="r", argument_value=r,
+        )
+        self.validator.assert_valid(
+            method_name="ecrecoverFn", parameter_name="s", argument_value=s,
+        )
+        return (_hash, v, r, s)
+
+    def call(
+        self,
+        _hash: Union[bytes, str],
+        v: int,
+        r: Union[bytes, str],
+        s: Union[bytes, str],
+        tx_params: Optional[TxParams] = None,
+    ) -> str:
+        """Execute underlying contract method via eth_call.
+
+        test that devdocs will be generated and that multiline devdocs will
+        look okay
+
+        :param hash: description of some hash. Let's make this line super long
+            to demonstrate hanging indents for method params. It has to be more
+            than one hundred twenty columns.
+        :param r: ECDSA r output
+        :param s: ECDSA s output
+        :param v: some v, recovery id
+        :param tx_params: transaction parameters
+        :returns: the signerAddress that created this signature. this line too
+            is super long in order to demonstrate the proper hanging
+            indentation in generated code.
+        """
+        (_hash, v, r, s) = self.validate_and_normalize_inputs(_hash, v, r, s)
+        tx_params = super().normalize_tx_params(tx_params)
+        return self.underlying_method(_hash, v, r, s).call(tx_params.as_dict())
+
+    def send_transaction(
+        self,
+        _hash: Union[bytes, str],
+        v: int,
+        r: Union[bytes, str],
+        s: Union[bytes, str],
+        tx_params: Optional[TxParams] = None,
+    ) -> Union[HexBytes, bytes]:
+        """Execute underlying contract method via eth_sendTransaction.
+
+        test that devdocs will be generated and that multiline devdocs will
+        look okay
+
+        :param hash: description of some hash. Let's make this line super long
+            to demonstrate hanging indents for method params. It has to be more
+            than one hundred twenty columns.
+        :param r: ECDSA r output
+        :param s: ECDSA s output
+        :param v: some v, recovery id
+        :param tx_params: transaction parameters
+        :returns: the signerAddress that created this signature. this line too
+            is super long in order to demonstrate the proper hanging
+            indentation in generated code.
+        """
+        (_hash, v, r, s) = self.validate_and_normalize_inputs(_hash, v, r, s)
+        tx_params = super().normalize_tx_params(tx_params)
+        return self.underlying_method(_hash, v, r, s).transact(
+            tx_params.as_dict()
+        )
+
+    def estimate_gas(
+        self,
+        _hash: Union[bytes, str],
+        v: int,
+        r: Union[bytes, str],
+        s: Union[bytes, str],
+        tx_params: Optional[TxParams] = None,
+    ) -> int:
+        """Estimate gas consumption of method call."""
+        (_hash, v, r, s) = self.validate_and_normalize_inputs(_hash, v, r, s)
+        tx_params = super().normalize_tx_params(tx_params)
+        return self.underlying_method(_hash, v, r, s).estimateGas(
+            tx_params.as_dict()
+        )
+
+
+class EmitSimpleEventMethod(ContractMethod):
+    """Various interfaces to the emitSimpleEvent method."""
+
+    def __init__(
+        self,
+        web3_or_provider: Union[Web3, BaseProvider],
+        contract_address: str,
+        contract_function: ContractFunction,
+        validator: Validator = None,
+    ):
+        """Persist instance data."""
+        super().__init__(web3_or_provider, contract_address, validator)
+        self.underlying_method = contract_function
+
+    def call(
+        self, tx_params: Optional[TxParams] = None
+    ) -> Union[None, Union[HexBytes, bytes]]:
+        """Execute underlying contract method via eth_call.
+
+        :param tx_params: transaction parameters
+        :returns: the return value of the underlying method.
+        """
+        tx_params = super().normalize_tx_params(tx_params)
+        return self.underlying_method().call(tx_params.as_dict())
+
+    def send_transaction(
+        self, tx_params: Optional[TxParams] = None
+    ) -> Union[HexBytes, bytes]:
+        """Execute underlying contract method via eth_sendTransaction.
+
+        :param tx_params: transaction parameters
+        """
+        tx_params = super().normalize_tx_params(tx_params)
+        return self.underlying_method().transact(tx_params.as_dict())
+
+    def estimate_gas(self, tx_params: Optional[TxParams] = None) -> int:
+        """Estimate gas consumption of method call."""
+        tx_params = super().normalize_tx_params(tx_params)
+        return self.underlying_method().estimateGas(tx_params.as_dict())
+
+
+class MethodReturningArrayOfStructsMethod(ContractMethod):
+    """Various interfaces to the methodReturningArrayOfStructs method."""
+
+    def __init__(
+        self,
+        web3_or_provider: Union[Web3, BaseProvider],
+        contract_address: str,
+        contract_function: ContractFunction,
+        validator: Validator = None,
+    ):
+        """Persist instance data."""
+        super().__init__(web3_or_provider, contract_address, validator)
+        self.underlying_method = contract_function
+
+    def call(
+        self, tx_params: Optional[TxParams] = None
+    ) -> List[Tuple0xcf8ad995]:
+        """Execute underlying contract method via eth_call.
+
+        :param tx_params: transaction parameters
+
+        """
+        tx_params = super().normalize_tx_params(tx_params)
+        return self.underlying_method().call(tx_params.as_dict())
+
+    def send_transaction(
+        self, tx_params: Optional[TxParams] = None
+    ) -> Union[HexBytes, bytes]:
+        """Execute underlying contract method via eth_sendTransaction.
+
+        :param tx_params: transaction parameters
+
+        """
+        tx_params = super().normalize_tx_params(tx_params)
+        return self.underlying_method().transact(tx_params.as_dict())
+
+    def estimate_gas(self, tx_params: Optional[TxParams] = None) -> int:
+        """Estimate gas consumption of method call."""
+        tx_params = super().normalize_tx_params(tx_params)
+        return self.underlying_method().estimateGas(tx_params.as_dict())
+
+
+class MethodReturningMultipleValuesMethod(ContractMethod):
+    """Various interfaces to the methodReturningMultipleValues method."""
+
+    def __init__(
+        self,
+        web3_or_provider: Union[Web3, BaseProvider],
+        contract_address: str,
+        contract_function: ContractFunction,
+        validator: Validator = None,
+    ):
+        """Persist instance data."""
+        super().__init__(web3_or_provider, contract_address, validator)
+        self.underlying_method = contract_function
+
+    def call(self, tx_params: Optional[TxParams] = None) -> Tuple[int, str]:
+        """Execute underlying contract method via eth_call.
+
+        :param tx_params: transaction parameters
+
+        """
+        tx_params = super().normalize_tx_params(tx_params)
+        return self.underlying_method().call(tx_params.as_dict())
+
+    def send_transaction(
+        self, tx_params: Optional[TxParams] = None
+    ) -> Union[HexBytes, bytes]:
+        """Execute underlying contract method via eth_sendTransaction.
+
+        :param tx_params: transaction parameters
+
+        """
+        tx_params = super().normalize_tx_params(tx_params)
+        return self.underlying_method().transact(tx_params.as_dict())
+
+    def estimate_gas(self, tx_params: Optional[TxParams] = None) -> int:
+        """Estimate gas consumption of method call."""
+        tx_params = super().normalize_tx_params(tx_params)
+        return self.underlying_method().estimateGas(tx_params.as_dict())
+
+
+class MethodUsingNestedStructWithInnerStructNotUsedElsewhereMethod(
+    ContractMethod
+):
+    """Various interfaces to the methodUsingNestedStructWithInnerStructNotUsedElsewhere method."""
+
+    def __init__(
+        self,
+        web3_or_provider: Union[Web3, BaseProvider],
+        contract_address: str,
+        contract_function: ContractFunction,
+        validator: Validator = None,
+    ):
+        """Persist instance data."""
+        super().__init__(web3_or_provider, contract_address, validator)
+        self.underlying_method = contract_function
+
+    def call(self, tx_params: Optional[TxParams] = None) -> Tuple0x1b9da225:
+        """Execute underlying contract method via eth_call.
+
+        :param tx_params: transaction parameters
+
+        """
+        tx_params = super().normalize_tx_params(tx_params)
+        return self.underlying_method().call(tx_params.as_dict())
+
+    def send_transaction(
+        self, tx_params: Optional[TxParams] = None
+    ) -> Union[HexBytes, bytes]:
+        """Execute underlying contract method via eth_sendTransaction.
+
+        :param tx_params: transaction parameters
+
+        """
+        tx_params = super().normalize_tx_params(tx_params)
+        return self.underlying_method().transact(tx_params.as_dict())
+
+    def estimate_gas(self, tx_params: Optional[TxParams] = None) -> int:
+        """Estimate gas consumption of method call."""
+        tx_params = super().normalize_tx_params(tx_params)
+        return self.underlying_method().estimateGas(tx_params.as_dict())
+
+
+class MultiInputMultiOutputMethod(ContractMethod):
+    """Various interfaces to the multiInputMultiOutput method."""
+
+    def __init__(
+        self,
+        web3_or_provider: Union[Web3, BaseProvider],
+        contract_address: str,
+        contract_function: ContractFunction,
+        validator: Validator = None,
+    ):
+        """Persist instance data."""
+        super().__init__(web3_or_provider, contract_address, validator)
+        self.underlying_method = contract_function
+
     def validate_and_normalize_inputs(
         self, index_0: int, index_1: Union[bytes, str], index_2: str
     ):
@@ -440,411 +671,6 @@
             parameter_name="index_1",
             argument_value=index_1,
         )
->>>>>>> e61f23d0
-        self.validator.assert_valid(
-            method_name="complexInputComplexOutput",
-            parameter_name="complexInput",
-            argument_value=complex_input,
-        )
-        return complex_input
-
-    def call(
-        self,
-<<<<<<< HEAD
-        complex_input: Tuple0xf95128ef,
-        tx_params: Optional[TxParams] = None,
-    ) -> Tuple0xa057bf41:
-=======
-        index_0: int,
-        index_1: Union[bytes, str],
-        index_2: str,
-        tx_params: Optional[TxParams] = None,
-    ) -> Tuple[Union[bytes, str], Union[bytes, str], str]:
->>>>>>> e61f23d0
-        """Execute underlying contract method via eth_call.
-
-        Tests decoding when the input and output are complex.
-
-        :param tx_params: transaction parameters
-
-        """
-        (complex_input) = self.validate_and_normalize_inputs(complex_input)
-        tx_params = super().normalize_tx_params(tx_params)
-        return self.underlying_method(complex_input).call(tx_params.as_dict())
-
-    def send_transaction(
-        self,
-<<<<<<< HEAD
-        complex_input: Tuple0xf95128ef,
-=======
-        index_0: int,
-        index_1: Union[bytes, str],
-        index_2: str,
->>>>>>> e61f23d0
-        tx_params: Optional[TxParams] = None,
-    ) -> Union[HexBytes, bytes]:
-        """Execute underlying contract method via eth_sendTransaction.
-
-        Tests decoding when the input and output are complex.
-
-        :param tx_params: transaction parameters
-
-        """
-        (complex_input) = self.validate_and_normalize_inputs(complex_input)
-        tx_params = super().normalize_tx_params(tx_params)
-        return self.underlying_method(complex_input).transact(
-            tx_params.as_dict()
-        )
-
-    def estimate_gas(
-        self,
-<<<<<<< HEAD
-        complex_input: Tuple0xf95128ef,
-=======
-        index_0: int,
-        index_1: Union[bytes, str],
-        index_2: str,
->>>>>>> e61f23d0
-        tx_params: Optional[TxParams] = None,
-    ) -> int:
-        """Estimate gas consumption of method call."""
-        (complex_input) = self.validate_and_normalize_inputs(complex_input)
-        tx_params = super().normalize_tx_params(tx_params)
-        return self.underlying_method(complex_input).estimateGas(
-            tx_params.as_dict()
-        )
-
-
-class EcrecoverFnMethod(ContractMethod):
-    """Various interfaces to the ecrecoverFn method."""
-
-    def __init__(
-        self,
-        web3_or_provider: Union[Web3, BaseProvider],
-        contract_address: str,
-        contract_function: ContractFunction,
-        validator: Validator = None,
-    ):
-        """Persist instance data."""
-        super().__init__(web3_or_provider, contract_address, validator)
-        self.underlying_method = contract_function
-
-    def validate_and_normalize_inputs(
-        self,
-        _hash: Union[bytes, str],
-        v: int,
-        r: Union[bytes, str],
-        s: Union[bytes, str],
-    ):
-        """Validate the inputs to the ecrecoverFn method."""
-        self.validator.assert_valid(
-            method_name="ecrecoverFn",
-            parameter_name="hash",
-            argument_value=_hash,
-        )
-        self.validator.assert_valid(
-            method_name="ecrecoverFn", parameter_name="v", argument_value=v
-        )
-        self.validator.assert_valid(
-            method_name="ecrecoverFn", parameter_name="r", argument_value=r
-        )
-        self.validator.assert_valid(
-            method_name="ecrecoverFn", parameter_name="s", argument_value=s
-        )
-        return (_hash, v, r, s)
-
-    def call(
-        self,
-        _hash: Union[bytes, str],
-        v: int,
-        r: Union[bytes, str],
-        s: Union[bytes, str],
-        tx_params: Optional[TxParams] = None,
-    ) -> str:
-        """Execute underlying contract method via eth_call.
-
-        test that devdocs will be generated and that multiline devdocs will
-        look okay
-
-        :param hash: description of some hash. Let's make this line super long
-            to demonstrate hanging indents for method params. It has to be more
-            than one hundred twenty columns.
-        :param r: ECDSA r output
-        :param s: ECDSA s output
-        :param v: some v, recovery id
-        :param tx_params: transaction parameters
-        :returns: the signerAddress that created this signature. this line too
-            is super long in order to demonstrate the proper hanging
-            indentation in generated code.
-        """
-        (_hash, v, r, s) = self.validate_and_normalize_inputs(_hash, v, r, s)
-        tx_params = super().normalize_tx_params(tx_params)
-        return self.underlying_method(_hash, v, r, s).call(tx_params.as_dict())
-
-    def send_transaction(
-        self,
-        _hash: Union[bytes, str],
-        v: int,
-        r: Union[bytes, str],
-        s: Union[bytes, str],
-        tx_params: Optional[TxParams] = None,
-    ) -> Union[HexBytes, bytes]:
-        """Execute underlying contract method via eth_sendTransaction.
-
-        test that devdocs will be generated and that multiline devdocs will
-        look okay
-
-        :param hash: description of some hash. Let's make this line super long
-            to demonstrate hanging indents for method params. It has to be more
-            than one hundred twenty columns.
-        :param r: ECDSA r output
-        :param s: ECDSA s output
-        :param v: some v, recovery id
-        :param tx_params: transaction parameters
-        :returns: the signerAddress that created this signature. this line too
-            is super long in order to demonstrate the proper hanging
-            indentation in generated code.
-        """
-        (_hash, v, r, s) = self.validate_and_normalize_inputs(_hash, v, r, s)
-        tx_params = super().normalize_tx_params(tx_params)
-        return self.underlying_method(_hash, v, r, s).transact(
-            tx_params.as_dict()
-        )
-
-    def estimate_gas(
-        self,
-        _hash: Union[bytes, str],
-        v: int,
-        r: Union[bytes, str],
-        s: Union[bytes, str],
-        tx_params: Optional[TxParams] = None,
-    ) -> int:
-        """Estimate gas consumption of method call."""
-        (_hash, v, r, s) = self.validate_and_normalize_inputs(_hash, v, r, s)
-        tx_params = super().normalize_tx_params(tx_params)
-        return self.underlying_method(_hash, v, r, s).estimateGas(
-            tx_params.as_dict()
-        )
-
-
-class EmitSimpleEventMethod(ContractMethod):
-    """Various interfaces to the emitSimpleEvent method."""
-
-    def __init__(
-        self,
-        web3_or_provider: Union[Web3, BaseProvider],
-        contract_address: str,
-        contract_function: ContractFunction,
-        validator: Validator = None,
-    ):
-        """Persist instance data."""
-        super().__init__(web3_or_provider, contract_address, validator)
-        self.underlying_method = contract_function
-
-<<<<<<< HEAD
-    def call(
-        self, tx_params: Optional[TxParams] = None
-    ) -> Union[None, Union[HexBytes, bytes]]:
-=======
-    def validate_and_normalize_inputs(self, a: Union[bytes, str]):
-        """Validate the inputs to the acceptsBytes method."""
-        self.validator.assert_valid(
-            method_name="acceptsBytes", parameter_name="a", argument_value=a
-        )
-        return a
-
-    def call(
-        self, a: Union[bytes, str], tx_params: Optional[TxParams] = None
-    ) -> None:
->>>>>>> e61f23d0
-        """Execute underlying contract method via eth_call.
-
-        :param tx_params: transaction parameters
-        :returns: the return value of the underlying method.
-        """
-        tx_params = super().normalize_tx_params(tx_params)
-        return self.underlying_method().call(tx_params.as_dict())
-
-    def send_transaction(
-<<<<<<< HEAD
-        self, tx_params: Optional[TxParams] = None
-=======
-        self, a: Union[bytes, str], tx_params: Optional[TxParams] = None
->>>>>>> e61f23d0
-    ) -> Union[HexBytes, bytes]:
-        """Execute underlying contract method via eth_sendTransaction.
-
-        :param tx_params: transaction parameters
-        """
-        tx_params = super().normalize_tx_params(tx_params)
-        return self.underlying_method().transact(tx_params.as_dict())
-
-<<<<<<< HEAD
-    def estimate_gas(self, tx_params: Optional[TxParams] = None) -> int:
-=======
-    def estimate_gas(
-        self, a: Union[bytes, str], tx_params: Optional[TxParams] = None
-    ) -> int:
->>>>>>> e61f23d0
-        """Estimate gas consumption of method call."""
-        tx_params = super().normalize_tx_params(tx_params)
-        return self.underlying_method().estimateGas(tx_params.as_dict())
-
-
-class MethodReturningArrayOfStructsMethod(ContractMethod):
-    """Various interfaces to the methodReturningArrayOfStructs method."""
-
-    def __init__(
-        self,
-        web3_or_provider: Union[Web3, BaseProvider],
-        contract_address: str,
-        contract_function: ContractFunction,
-        validator: Validator = None,
-    ):
-        """Persist instance data."""
-        super().__init__(web3_or_provider, contract_address, validator)
-        self.underlying_method = contract_function
-
-    def call(
-        self, tx_params: Optional[TxParams] = None
-    ) -> List[Tuple0xcf8ad995]:
-        """Execute underlying contract method via eth_call.
-
-        :param tx_params: transaction parameters
-
-        """
-        tx_params = super().normalize_tx_params(tx_params)
-        return self.underlying_method().call(tx_params.as_dict())
-
-    def send_transaction(
-        self, tx_params: Optional[TxParams] = None
-    ) -> Union[HexBytes, bytes]:
-        """Execute underlying contract method via eth_sendTransaction.
-
-        :param tx_params: transaction parameters
-
-        """
-        tx_params = super().normalize_tx_params(tx_params)
-        return self.underlying_method().transact(tx_params.as_dict())
-
-    def estimate_gas(self, tx_params: Optional[TxParams] = None) -> int:
-        """Estimate gas consumption of method call."""
-        tx_params = super().normalize_tx_params(tx_params)
-        return self.underlying_method().estimateGas(tx_params.as_dict())
-
-
-class MethodReturningMultipleValuesMethod(ContractMethod):
-    """Various interfaces to the methodReturningMultipleValues method."""
-
-    def __init__(
-        self,
-        web3_or_provider: Union[Web3, BaseProvider],
-        contract_address: str,
-        contract_function: ContractFunction,
-        validator: Validator = None,
-    ):
-        """Persist instance data."""
-        super().__init__(web3_or_provider, contract_address, validator)
-        self.underlying_method = contract_function
-
-    def call(self, tx_params: Optional[TxParams] = None) -> Tuple[int, str]:
-        """Execute underlying contract method via eth_call.
-
-        :param tx_params: transaction parameters
-
-        """
-        tx_params = super().normalize_tx_params(tx_params)
-        return self.underlying_method().call(tx_params.as_dict())
-
-    def send_transaction(
-        self, tx_params: Optional[TxParams] = None
-    ) -> Union[HexBytes, bytes]:
-        """Execute underlying contract method via eth_sendTransaction.
-
-        :param tx_params: transaction parameters
-
-        """
-        tx_params = super().normalize_tx_params(tx_params)
-        return self.underlying_method().transact(tx_params.as_dict())
-
-    def estimate_gas(self, tx_params: Optional[TxParams] = None) -> int:
-        """Estimate gas consumption of method call."""
-        tx_params = super().normalize_tx_params(tx_params)
-        return self.underlying_method().estimateGas(tx_params.as_dict())
-
-
-class MethodUsingNestedStructWithInnerStructNotUsedElsewhereMethod(
-    ContractMethod
-):
-    """Various interfaces to the methodUsingNestedStructWithInnerStructNotUsedElsewhere method."""
-
-    def __init__(
-        self,
-        web3_or_provider: Union[Web3, BaseProvider],
-        contract_address: str,
-        contract_function: ContractFunction,
-        validator: Validator = None,
-    ):
-        """Persist instance data."""
-        super().__init__(web3_or_provider, contract_address, validator)
-        self.underlying_method = contract_function
-
-    def call(self, tx_params: Optional[TxParams] = None) -> Tuple0x1b9da225:
-        """Execute underlying contract method via eth_call.
-
-        :param tx_params: transaction parameters
-
-        """
-        tx_params = super().normalize_tx_params(tx_params)
-        return self.underlying_method().call(tx_params.as_dict())
-
-    def send_transaction(
-        self, tx_params: Optional[TxParams] = None
-    ) -> Union[HexBytes, bytes]:
-        """Execute underlying contract method via eth_sendTransaction.
-
-        :param tx_params: transaction parameters
-
-        """
-        tx_params = super().normalize_tx_params(tx_params)
-        return self.underlying_method().transact(tx_params.as_dict())
-
-    def estimate_gas(self, tx_params: Optional[TxParams] = None) -> int:
-        """Estimate gas consumption of method call."""
-        tx_params = super().normalize_tx_params(tx_params)
-        return self.underlying_method().estimateGas(tx_params.as_dict())
-
-
-class MultiInputMultiOutputMethod(ContractMethod):
-    """Various interfaces to the multiInputMultiOutput method."""
-
-    def __init__(
-        self,
-        web3_or_provider: Union[Web3, BaseProvider],
-        contract_address: str,
-        contract_function: ContractFunction,
-        validator: Validator = None,
-    ):
-        """Persist instance data."""
-        super().__init__(web3_or_provider, contract_address, validator)
-        self.underlying_method = contract_function
-
-    def validate_and_normalize_inputs(
-        self, index_0: int, index_1: Union[bytes, str], index_2: str
-    ):
-        """Validate the inputs to the multiInputMultiOutput method."""
-        self.validator.assert_valid(
-            method_name="multiInputMultiOutput",
-            parameter_name="index_0",
-            argument_value=index_0,
-        )
-        # safeguard against fractional inputs
-        index_0 = int(index_0)
-        self.validator.assert_valid(
-            method_name="multiInputMultiOutput",
-            parameter_name="index_1",
-            argument_value=index_1,
-        )
         self.validator.assert_valid(
             method_name="multiInputMultiOutput",
             parameter_name="index_2",
@@ -1722,7 +1548,7 @@
     def validate_and_normalize_inputs(self, s: Tuple0xcf8ad995):
         """Validate the inputs to the structInput method."""
         self.validator.assert_valid(
-            method_name="structInput", parameter_name="s", argument_value=s
+            method_name="structInput", parameter_name="s", argument_value=s,
         )
         return s
 
@@ -1928,7 +1754,7 @@
     def validate_and_normalize_inputs(self, wad: int):
         """Validate the inputs to the withdraw method."""
         self.validator.assert_valid(
-            method_name="withdraw", parameter_name="wad", argument_value=wad
+            method_name="withdraw", parameter_name="wad", argument_value=wad,
         )
         # safeguard against fractional inputs
         wad = int(wad)
@@ -2166,7 +1992,7 @@
             try:
                 for middleware in MIDDLEWARE:
                     web3.middleware_onion.inject(
-                        middleware["function"], layer=middleware["layer"]
+                        middleware["function"], layer=middleware["layer"],
                     )
             except ValueError as value_error:
                 if value_error.args == (
@@ -2181,8 +2007,174 @@
             abi=AbiGenDummy.abi(),
         ).functions
 
-<<<<<<< HEAD
-=======
+        self.accepts_an_array_of_bytes = AcceptsAnArrayOfBytesMethod(
+            web3_or_provider,
+            contract_address,
+            functions.acceptsAnArrayOfBytes,
+            validator,
+        )
+
+        self.accepts_bytes = AcceptsBytesMethod(
+            web3_or_provider,
+            contract_address,
+            functions.acceptsBytes,
+            validator,
+        )
+
+        self.complex_input_complex_output = ComplexInputComplexOutputMethod(
+            web3_or_provider,
+            contract_address,
+            functions.complexInputComplexOutput,
+            validator,
+        )
+
+        self.ecrecover_fn = EcrecoverFnMethod(
+            web3_or_provider,
+            contract_address,
+            functions.ecrecoverFn,
+            validator,
+        )
+
+        self.emit_simple_event = EmitSimpleEventMethod(
+            web3_or_provider,
+            contract_address,
+            functions.emitSimpleEvent,
+            validator,
+        )
+
+        self.method_returning_array_of_structs = MethodReturningArrayOfStructsMethod(
+            web3_or_provider,
+            contract_address,
+            functions.methodReturningArrayOfStructs,
+            validator,
+        )
+
+        self.method_returning_multiple_values = MethodReturningMultipleValuesMethod(
+            web3_or_provider,
+            contract_address,
+            functions.methodReturningMultipleValues,
+            validator,
+        )
+
+        self.method_using_nested_struct_with_inner_struct_not_used_elsewhere = MethodUsingNestedStructWithInnerStructNotUsedElsewhereMethod(
+            web3_or_provider,
+            contract_address,
+            functions.methodUsingNestedStructWithInnerStructNotUsedElsewhere,
+            validator,
+        )
+
+        self.multi_input_multi_output = MultiInputMultiOutputMethod(
+            web3_or_provider,
+            contract_address,
+            functions.multiInputMultiOutput,
+            validator,
+        )
+
+        self.nested_struct_input = NestedStructInputMethod(
+            web3_or_provider,
+            contract_address,
+            functions.nestedStructInput,
+            validator,
+        )
+
+        self.nested_struct_output = NestedStructOutputMethod(
+            web3_or_provider,
+            contract_address,
+            functions.nestedStructOutput,
+            validator,
+        )
+
+        self.no_input_no_output = NoInputNoOutputMethod(
+            web3_or_provider,
+            contract_address,
+            functions.noInputNoOutput,
+            validator,
+        )
+
+        self.no_input_simple_output = NoInputSimpleOutputMethod(
+            web3_or_provider,
+            contract_address,
+            functions.noInputSimpleOutput,
+            validator,
+        )
+
+        self.non_pure_method = NonPureMethodMethod(
+            web3_or_provider,
+            contract_address,
+            functions.nonPureMethod,
+            validator,
+        )
+
+        self.non_pure_method_that_returns_nothing = NonPureMethodThatReturnsNothingMethod(
+            web3_or_provider,
+            contract_address,
+            functions.nonPureMethodThatReturnsNothing,
+            validator,
+        )
+
+        self.overloaded_method2 = OverloadedMethod2Method(
+            web3_or_provider,
+            contract_address,
+            functions.overloadedMethod,
+            validator,
+        )
+
+        self.overloaded_method1 = OverloadedMethod1Method(
+            web3_or_provider,
+            contract_address,
+            functions.overloadedMethod,
+            validator,
+        )
+
+        self.pure_function_with_constant = PureFunctionWithConstantMethod(
+            web3_or_provider,
+            contract_address,
+            functions.pureFunctionWithConstant,
+            validator,
+        )
+
+        self.require_with_constant = RequireWithConstantMethod(
+            web3_or_provider,
+            contract_address,
+            functions.requireWithConstant,
+            validator,
+        )
+
+        self.revert_with_constant = RevertWithConstantMethod(
+            web3_or_provider,
+            contract_address,
+            functions.revertWithConstant,
+            validator,
+        )
+
+        self.simple_input_no_output = SimpleInputNoOutputMethod(
+            web3_or_provider,
+            contract_address,
+            functions.simpleInputNoOutput,
+            validator,
+        )
+
+        self.simple_input_simple_output = SimpleInputSimpleOutputMethod(
+            web3_or_provider,
+            contract_address,
+            functions.simpleInputSimpleOutput,
+            validator,
+        )
+
+        self.simple_pure_function = SimplePureFunctionMethod(
+            web3_or_provider,
+            contract_address,
+            functions.simplePureFunction,
+            validator,
+        )
+
+        self.simple_pure_function_with_input = SimplePureFunctionWithInputMethod(
+            web3_or_provider,
+            contract_address,
+            functions.simplePureFunctionWithInput,
+            validator,
+        )
+
         self.simple_require = SimpleRequireMethod(
             web3_or_provider,
             contract_address,
@@ -2190,110 +2182,6 @@
             validator,
         )
 
->>>>>>> e61f23d0
-        self.accepts_an_array_of_bytes = AcceptsAnArrayOfBytesMethod(
-            web3_or_provider,
-            contract_address,
-            functions.acceptsAnArrayOfBytes,
-            validator,
-        )
-
-<<<<<<< HEAD
-        self.accepts_bytes = AcceptsBytesMethod(
-=======
-        self.simple_input_simple_output = SimpleInputSimpleOutputMethod(
->>>>>>> e61f23d0
-            web3_or_provider,
-            contract_address,
-            functions.acceptsBytes,
-            validator,
-        )
-
-<<<<<<< HEAD
-        self.complex_input_complex_output = ComplexInputComplexOutputMethod(
-            web3_or_provider,
-            contract_address,
-            functions.complexInputComplexOutput,
-            validator,
-        )
-
-        self.ecrecover_fn = EcrecoverFnMethod(
-=======
-        self.withdraw = WithdrawMethod(
-            web3_or_provider, contract_address, functions.withdraw, validator
-        )
-
-        self.multi_input_multi_output = MultiInputMultiOutputMethod(
->>>>>>> e61f23d0
-            web3_or_provider,
-            contract_address,
-            functions.ecrecoverFn,
-            validator,
-        )
-
-<<<<<<< HEAD
-        self.emit_simple_event = EmitSimpleEventMethod(
-            web3_or_provider,
-            contract_address,
-            functions.emitSimpleEvent,
-            validator,
-        )
-
-        self.method_returning_array_of_structs = MethodReturningArrayOfStructsMethod(
-            web3_or_provider,
-            contract_address,
-            functions.methodReturningArrayOfStructs,
-            validator,
-        )
-
-        self.method_returning_multiple_values = MethodReturningMultipleValuesMethod(
-=======
-        self.ecrecover_fn = EcrecoverFnMethod(
-            web3_or_provider,
-            contract_address,
-            functions.ecrecoverFn,
-            validator,
-        )
-
-        self.accepts_bytes = AcceptsBytesMethod(
-            web3_or_provider,
-            contract_address,
-            functions.acceptsBytes,
-            validator,
-        )
-
-        self.no_input_simple_output = NoInputSimpleOutputMethod(
->>>>>>> e61f23d0
-            web3_or_provider,
-            contract_address,
-            functions.methodReturningMultipleValues,
-            validator,
-        )
-
-<<<<<<< HEAD
-        self.method_using_nested_struct_with_inner_struct_not_used_elsewhere = MethodUsingNestedStructWithInnerStructNotUsedElsewhereMethod(
-            web3_or_provider,
-            contract_address,
-            functions.methodUsingNestedStructWithInnerStructNotUsedElsewhere,
-            validator,
-        )
-
-        self.multi_input_multi_output = MultiInputMultiOutputMethod(
-            web3_or_provider,
-            contract_address,
-            functions.multiInputMultiOutput,
-            validator,
-        )
-
-        self.nested_struct_input = NestedStructInputMethod(
-=======
-        self.revert_with_constant = RevertWithConstantMethod(
-            web3_or_provider,
-            contract_address,
-            functions.revertWithConstant,
-            validator,
-        )
-
         self.simple_revert = SimpleRevertMethod(
             web3_or_provider,
             contract_address,
@@ -2301,246 +2189,24 @@
             validator,
         )
 
-        self.method_using_nested_struct_with_inner_struct_not_used_elsewhere = MethodUsingNestedStructWithInnerStructNotUsedElsewhereMethod(
->>>>>>> e61f23d0
-            web3_or_provider,
-            contract_address,
-            functions.nestedStructInput,
-            validator,
-        )
-
-        self.nested_struct_output = NestedStructOutputMethod(
-            web3_or_provider,
-            contract_address,
-            functions.nestedStructOutput,
-            validator,
-        )
-
-<<<<<<< HEAD
-        self.no_input_no_output = NoInputNoOutputMethod(
-=======
-        self.require_with_constant = RequireWithConstantMethod(
->>>>>>> e61f23d0
-            web3_or_provider,
-            contract_address,
-            functions.noInputNoOutput,
-            validator,
-        )
-
-<<<<<<< HEAD
-        self.no_input_simple_output = NoInputSimpleOutputMethod(
-            web3_or_provider,
-            contract_address,
-            functions.noInputSimpleOutput,
-            validator,
-        )
-
-        self.non_pure_method = NonPureMethodMethod(
-            web3_or_provider,
-            contract_address,
-            functions.nonPureMethod,
-            validator,
-        )
-
-        self.non_pure_method_that_returns_nothing = NonPureMethodThatReturnsNothingMethod(
-            web3_or_provider,
-            contract_address,
-            functions.nonPureMethodThatReturnsNothing,
-            validator,
-        )
-
-        self.overloaded_method2 = OverloadedMethod2Method(
-=======
+        self.struct_input = StructInputMethod(
+            web3_or_provider,
+            contract_address,
+            functions.structInput,
+            validator,
+        )
+
+        self.struct_output = StructOutputMethod(
+            web3_or_provider,
+            contract_address,
+            functions.structOutput,
+            validator,
+        )
+
         self.with_address_input = WithAddressInputMethod(
             web3_or_provider,
             contract_address,
             functions.withAddressInput,
-            validator,
-        )
-
-        self.struct_input = StructInputMethod(
-            web3_or_provider,
-            contract_address,
-            functions.structInput,
-            validator,
-        )
-
-        self.non_pure_method = NonPureMethodMethod(
-            web3_or_provider,
-            contract_address,
-            functions.nonPureMethod,
-            validator,
-        )
-
-        self.complex_input_complex_output = ComplexInputComplexOutputMethod(
->>>>>>> e61f23d0
-            web3_or_provider,
-            contract_address,
-            functions.overloadedMethod,
-            validator,
-        )
-
-<<<<<<< HEAD
-        self.overloaded_method1 = OverloadedMethod1Method(
-            web3_or_provider,
-            contract_address,
-            functions.overloadedMethod,
-            validator,
-        )
-
-        self.pure_function_with_constant = PureFunctionWithConstantMethod(
-=======
-        self.no_input_no_output = NoInputNoOutputMethod(
-            web3_or_provider,
-            contract_address,
-            functions.noInputNoOutput,
-            validator,
-        )
-
-        self.simple_pure_function_with_input = SimplePureFunctionWithInputMethod(
->>>>>>> e61f23d0
-            web3_or_provider,
-            contract_address,
-            functions.pureFunctionWithConstant,
-            validator,
-        )
-
-<<<<<<< HEAD
-        self.require_with_constant = RequireWithConstantMethod(
-=======
-        self.non_pure_method_that_returns_nothing = NonPureMethodThatReturnsNothingMethod(
->>>>>>> e61f23d0
-            web3_or_provider,
-            contract_address,
-            functions.requireWithConstant,
-            validator,
-        )
-
-<<<<<<< HEAD
-        self.revert_with_constant = RevertWithConstantMethod(
-            web3_or_provider,
-            contract_address,
-            functions.revertWithConstant,
-            validator,
-        )
-
-        self.simple_input_no_output = SimpleInputNoOutputMethod(
-            web3_or_provider,
-            contract_address,
-            functions.simpleInputNoOutput,
-            validator,
-        )
-
-        self.simple_input_simple_output = SimpleInputSimpleOutputMethod(
-=======
-        self.simple_pure_function = SimplePureFunctionMethod(
-            web3_or_provider,
-            contract_address,
-            functions.simplePureFunction,
-            validator,
-        )
-
-        self.nested_struct_input = NestedStructInputMethod(
-            web3_or_provider,
-            contract_address,
-            functions.nestedStructInput,
-            validator,
-        )
-
-        self.method_returning_multiple_values = MethodReturningMultipleValuesMethod(
->>>>>>> e61f23d0
-            web3_or_provider,
-            contract_address,
-            functions.simpleInputSimpleOutput,
-            validator,
-        )
-
-<<<<<<< HEAD
-        self.simple_pure_function = SimplePureFunctionMethod(
-=======
-        self.method_returning_array_of_structs = MethodReturningArrayOfStructsMethod(
->>>>>>> e61f23d0
-            web3_or_provider,
-            contract_address,
-            functions.simplePureFunction,
-            validator,
-        )
-
-<<<<<<< HEAD
-        self.simple_pure_function_with_input = SimplePureFunctionWithInputMethod(
-            web3_or_provider,
-            contract_address,
-            functions.simplePureFunctionWithInput,
-            validator,
-        )
-
-        self.simple_require = SimpleRequireMethod(
-            web3_or_provider,
-            contract_address,
-            functions.simpleRequire,
-            validator,
-        )
-
-        self.simple_revert = SimpleRevertMethod(
-=======
-        self.emit_simple_event = EmitSimpleEventMethod(
-            web3_or_provider,
-            contract_address,
-            functions.emitSimpleEvent,
-            validator,
-        )
-
-        self.struct_output = StructOutputMethod(
-            web3_or_provider,
-            contract_address,
-            functions.structOutput,
-            validator,
-        )
-
-        self.pure_function_with_constant = PureFunctionWithConstantMethod(
->>>>>>> e61f23d0
-            web3_or_provider,
-            contract_address,
-            functions.simpleRevert,
-            validator,
-        )
-
-<<<<<<< HEAD
-        self.struct_input = StructInputMethod(
-=======
-        self.simple_input_no_output = SimpleInputNoOutputMethod(
->>>>>>> e61f23d0
-            web3_or_provider,
-            contract_address,
-            functions.structInput,
-            validator,
-        )
-
-<<<<<<< HEAD
-        self.struct_output = StructOutputMethod(
-            web3_or_provider,
-            contract_address,
-            functions.structOutput,
-            validator,
-        )
-
-        self.with_address_input = WithAddressInputMethod(
-            web3_or_provider,
-            contract_address,
-            functions.withAddressInput,
-=======
-        self.overloaded_method2 = OverloadedMethod2Method(
-            web3_or_provider,
-            contract_address,
-            functions.overloadedMethod,
-            validator,
-        )
-
-        self.overloaded_method1 = OverloadedMethod1Method(
-            web3_or_provider,
-            contract_address,
-            functions.overloadedMethod,
->>>>>>> e61f23d0
             validator,
         )
 
