--- conflicted
+++ resolved
@@ -90,14 +90,12 @@
         return ecrecover(prefixedHash, v, r, s);
     }
 
-<<<<<<< HEAD
     event  Withdrawal(address indexed _owner, uint _value);
 
     function withdraw(uint wad) public {
         emit Withdrawal(msg.sender, wad);
     }
 
-=======
     // test: generated code should normalize address inputs to lowercase
     // add extra inputs to make sure it works with address in any position
     function withAddressInput(address x, uint256 a, uint256 b, address y, uint256 c)
@@ -140,5 +138,4 @@
     uint someState;
     function nonPureMethod() public returns(uint) { return someState += 1; }
     function nonPureMethodThatReturnsNothing() public { someState += 1; }
->>>>>>> 6f3cee1a
 }