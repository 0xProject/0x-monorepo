--- conflicted
+++ resolved
@@ -1,10 +1,6 @@
 {
     "name": "@0x/react-docs",
-<<<<<<< HEAD
-    "version": "1.0.19",
-=======
     "version": "1.0.20",
->>>>>>> b2dd5495
     "engines": {
         "node": ">=6.12"
     },
@@ -28,11 +24,7 @@
         "url": "https://github.com/0xProject/0x-monorepo.git"
     },
     "devDependencies": {
-<<<<<<< HEAD
-        "@0x/dev-utils": "^1.0.18",
-=======
         "@0x/dev-utils": "^1.0.19",
->>>>>>> b2dd5495
         "@0x/tslint-config": "^1.0.10",
         "@types/compare-versions": "^3.0.0",
         "@types/styled-components": "^4.0.0",
@@ -42,11 +34,7 @@
         "typescript": "3.0.1"
     },
     "dependencies": {
-<<<<<<< HEAD
-        "@0x/react-shared": "^1.0.22",
-=======
         "@0x/react-shared": "^1.0.23",
->>>>>>> b2dd5495
         "@0x/types": "^1.3.0",
         "@0x/utils": "^2.0.6",
         "@types/lodash": "4.14.104",
