{
    "name": "@0x/asset-buyer",
<<<<<<< HEAD
    "version": "3.0.1",
=======
    "version": "3.0.2",
>>>>>>> b2dd5495
    "engines": {
        "node": ">=6.12"
    },
    "description": "Convenience package for discovering and buying assets with Ether.",
    "main": "lib/src/index.js",
    "types": "lib/src/index.d.ts",
    "scripts": {
        "build": "yarn tsc -b",
        "build:ci": "yarn build",
        "lint": "tslint --format stylish --project .",
        "test": "yarn run_mocha",
        "rebuild_and_test": "run-s clean build test",
        "test:coverage": "nyc npm run test --all && yarn coverage:report:lcov",
        "coverage:report:lcov": "nyc report --reporter=text-lcov > coverage/lcov.info",
        "test:circleci": "yarn test:coverage",
        "run_mocha": "mocha --require source-map-support/register --require make-promises-safe lib/test/**/*_test.js --exit",
        "clean": "shx rm -rf lib test_temp",
        "docs:json": "typedoc --excludePrivate --excludeExternals --target ES5 --tsconfig typedoc-tsconfig.json --json $JSON_FILE_PATH $PROJECT_FILES"
    },
    "config": {
        "postpublish": {
            "assets": []
        }
    },
    "repository": {
        "type": "git",
        "url": "https://github.com/0xProject/0x-monorepo.git"
    },
    "author": "",
    "license": "Apache-2.0",
    "bugs": {
        "url": "https://github.com/0xProject/0x-monorepo/issues"
    },
    "homepage": "https://github.com/0xProject/0x-monorepo/packages/asset-buyer/README.md",
    "dependencies": {
        "@0x/assert": "^1.0.18",
<<<<<<< HEAD
        "@0x/connect": "^3.0.7",
        "@0x/contract-wrappers": "^4.1.0",
        "@0x/json-schemas": "^2.1.2",
        "@0x/order-utils": "^3.0.3",
        "@0x/subproviders": "^2.1.5",
        "@0x/types": "^1.3.0",
        "@0x/typescript-typings": "^3.0.4",
        "@0x/utils": "^2.0.6",
        "@0x/web3-wrapper": "^3.1.5",
=======
        "@0x/connect": "^3.0.8",
        "@0x/contract-wrappers": "^4.1.1",
        "@0x/json-schemas": "^2.1.2",
        "@0x/order-utils": "^3.0.4",
        "@0x/subproviders": "^2.1.6",
        "@0x/types": "^1.3.0",
        "@0x/typescript-typings": "^3.0.4",
        "@0x/utils": "^2.0.6",
        "@0x/web3-wrapper": "^3.1.6",
>>>>>>> b2dd5495
        "ethereum-types": "^1.1.2",
        "lodash": "^4.17.5"
    },
    "devDependencies": {
        "@0x/tslint-config": "^1.0.10",
        "@types/lodash": "^4.14.116",
        "@types/mocha": "^2.2.42",
        "@types/node": "*",
        "chai": "^4.0.1",
        "chai-as-promised": "^7.1.0",
        "chai-bignumber": "^2.0.1",
        "dirty-chai": "^2.0.1",
        "make-promises-safe": "^1.1.0",
        "mocha": "^4.1.0",
        "npm-run-all": "^4.1.2",
        "nyc": "^11.0.1",
        "shx": "^0.2.2",
        "tslint": "5.11.0",
        "typedoc": "0.13.0",
        "typescript": "3.0.1"
    },
    "publishConfig": {
        "access": "public"
    }
}<|MERGE_RESOLUTION|>--- conflicted
+++ resolved
@@ -1,10 +1,6 @@
 {
     "name": "@0x/asset-buyer",
-<<<<<<< HEAD
-    "version": "3.0.1",
-=======
     "version": "3.0.2",
->>>>>>> b2dd5495
     "engines": {
         "node": ">=6.12"
     },
@@ -41,17 +37,6 @@
     "homepage": "https://github.com/0xProject/0x-monorepo/packages/asset-buyer/README.md",
     "dependencies": {
         "@0x/assert": "^1.0.18",
-<<<<<<< HEAD
-        "@0x/connect": "^3.0.7",
-        "@0x/contract-wrappers": "^4.1.0",
-        "@0x/json-schemas": "^2.1.2",
-        "@0x/order-utils": "^3.0.3",
-        "@0x/subproviders": "^2.1.5",
-        "@0x/types": "^1.3.0",
-        "@0x/typescript-typings": "^3.0.4",
-        "@0x/utils": "^2.0.6",
-        "@0x/web3-wrapper": "^3.1.5",
-=======
         "@0x/connect": "^3.0.8",
         "@0x/contract-wrappers": "^4.1.1",
         "@0x/json-schemas": "^2.1.2",
@@ -61,7 +46,6 @@
         "@0x/typescript-typings": "^3.0.4",
         "@0x/utils": "^2.0.6",
         "@0x/web3-wrapper": "^3.1.6",
->>>>>>> b2dd5495
         "ethereum-types": "^1.1.2",
         "lodash": "^4.17.5"
     },
