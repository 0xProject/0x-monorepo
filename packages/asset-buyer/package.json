{
    "name": "@0x/asset-buyer",
<<<<<<< HEAD
    "version": "6.1.14",
=======
    "version": "6.2.0-beta.0",
>>>>>>> 8e6d92ca
    "engines": {
        "node": ">=6.12"
    },
    "description": "Convenience package for discovering and buying assets with Ether.",
    "main": "lib/src/index.js",
    "types": "lib/src/index.d.ts",
    "scripts": {
        "build": "yarn tsc -b",
        "build:ci": "yarn build",
        "lint": "tslint --format stylish --project .",
        "fix": "tslint --fix --format stylish --project .",
        "test": "yarn run_mocha",
        "rebuild_and_test": "run-s clean build test",
        "test:coverage": "nyc npm run test --all && yarn coverage:report:lcov",
        "coverage:report:lcov": "nyc report --reporter=text-lcov > coverage/lcov.info",
        "test:circleci": "yarn test:coverage",
        "run_mocha": "mocha --require source-map-support/register --require make-promises-safe lib/test/**/*_test.js --exit",
        "clean": "shx rm -rf lib test_temp",
        "diff_docs": "git diff --exit-code ./docs",
        "s3:sync_md_docs": "aws s3 sync ./docs s3://docs-markdown/${npm_package_name}/v${npm_package_version} --profile 0xproject --region us-east-1 --grants read=uri=http://acs.amazonaws.com/groups/global/AllUsers",
        "docs:md": "ts-doc-gen --sourceDir='$PROJECT_FILES' --output=$MD_FILE_DIR --fileExtension=mdx --tsconfig=./typedoc-tsconfig.json",
        "docs:json": "typedoc --excludePrivate --excludeExternals --excludeProtected --ignoreCompilerErrors --target ES5 --tsconfig typedoc-tsconfig.json --json $JSON_FILE_PATH $PROJECT_FILES"
    },
    "config": {
        "postpublish": {
            "assets": []
        }
    },
    "repository": {
        "type": "git",
        "url": "https://github.com/0xProject/0x-monorepo.git"
    },
    "author": "",
    "license": "Apache-2.0",
    "bugs": {
        "url": "https://github.com/0xProject/0x-monorepo/issues"
    },
    "homepage": "https://github.com/0xProject/0x-monorepo/packages/asset-buyer/README.md",
    "dependencies": {
<<<<<<< HEAD
        "@0x/assert": "^2.1.6",
        "@0x/connect": "^5.0.19",
        "@0x/contract-wrappers": "^12.1.0",
        "@0x/json-schemas": "^4.0.2",
        "@0x/order-utils": "^8.4.0",
        "@0x/subproviders": "^5.0.4",
        "@0x/types": "^2.4.3",
        "@0x/typescript-typings": "^4.3.0",
        "@0x/utils": "^4.5.2",
        "@0x/web3-wrapper": "^6.0.13",
        "ethereum-types": "^2.1.6",
=======
        "@0x/assert": "^2.2.0-beta.0",
        "@0x/connect": "^5.1.0-beta.0",
        "@0x/contract-wrappers": "^12.2.0-beta.0",
        "@0x/json-schemas": "^4.1.0-beta.0",
        "@0x/order-utils": "^8.5.0-beta.0",
        "@0x/subproviders": "^5.1.0-beta.0",
        "@0x/types": "^2.5.0-beta.0",
        "@0x/typescript-typings": "^4.4.0-beta.0",
        "@0x/utils": "^4.6.0-beta.0",
        "@0x/web3-wrapper": "^6.1.0-beta.0",
        "ethereum-types": "^2.2.0-beta.0",
>>>>>>> 8e6d92ca
        "lodash": "^4.17.11"
    },
    "devDependencies": {
        "@0x/ts-doc-gen": "^0.0.22",
        "@0x/tslint-config": "^3.0.1",
        "@types/lodash": "4.14.104",
        "@types/mocha": "^5.2.7",
        "@types/node": "*",
        "chai": "^4.0.1",
        "chai-as-promised": "^7.1.0",
        "chai-bignumber": "^3.0.0",
        "dirty-chai": "^2.0.1",
        "make-promises-safe": "^1.1.0",
        "mocha": "^6.2.0",
        "npm-run-all": "^4.1.2",
        "nyc": "^11.0.1",
        "shx": "^0.2.2",
        "tslint": "5.11.0",
        "typedoc": "^0.15.0",
        "typemoq": "^2.1.0",
        "typescript": "3.0.1"
    },
    "publishConfig": {
        "access": "public"
    }
}<|MERGE_RESOLUTION|>--- conflicted
+++ resolved
@@ -1,10 +1,6 @@
 {
     "name": "@0x/asset-buyer",
-<<<<<<< HEAD
-    "version": "6.1.14",
-=======
     "version": "6.2.0-beta.0",
->>>>>>> 8e6d92ca
     "engines": {
         "node": ">=6.12"
     },
@@ -44,19 +40,6 @@
     },
     "homepage": "https://github.com/0xProject/0x-monorepo/packages/asset-buyer/README.md",
     "dependencies": {
-<<<<<<< HEAD
-        "@0x/assert": "^2.1.6",
-        "@0x/connect": "^5.0.19",
-        "@0x/contract-wrappers": "^12.1.0",
-        "@0x/json-schemas": "^4.0.2",
-        "@0x/order-utils": "^8.4.0",
-        "@0x/subproviders": "^5.0.4",
-        "@0x/types": "^2.4.3",
-        "@0x/typescript-typings": "^4.3.0",
-        "@0x/utils": "^4.5.2",
-        "@0x/web3-wrapper": "^6.0.13",
-        "ethereum-types": "^2.1.6",
-=======
         "@0x/assert": "^2.2.0-beta.0",
         "@0x/connect": "^5.1.0-beta.0",
         "@0x/contract-wrappers": "^12.2.0-beta.0",
@@ -68,7 +51,6 @@
         "@0x/utils": "^4.6.0-beta.0",
         "@0x/web3-wrapper": "^6.1.0-beta.0",
         "ethereum-types": "^2.2.0-beta.0",
->>>>>>> 8e6d92ca
         "lodash": "^4.17.11"
     },
     "devDependencies": {
