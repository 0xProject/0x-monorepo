--- conflicted
+++ resolved
@@ -1,18 +1,19 @@
 [
     {
-<<<<<<< HEAD
         "version": "4.0.0",
         "changes": [
             {
                 "note": "Raise custom InsufficientAssetLiquidityError error with amountAvailableToFill attribute",
                 "pr": 1437
-=======
+            }
+        ]
+    },
+    {
         "timestamp": 1547040760,
         "version": "3.0.5",
         "changes": [
             {
                 "note": "Dependencies updated"
->>>>>>> 5b8c9122
             }
         ]
     },
