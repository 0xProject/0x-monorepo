--- conflicted
+++ resolved
@@ -5,13 +5,10 @@
 
 CHANGELOG
 
-<<<<<<< HEAD
-=======
 ## v3.0.2 - _November 28, 2018_
 
     * Dependencies updated
 
->>>>>>> b2dd5495
 ## v3.0.1 - _November 21, 2018_
 
     * Dependencies updated (#1276)
