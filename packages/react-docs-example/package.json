--- conflicted
+++ resolved
@@ -27,11 +27,7 @@
         "@types/lodash": "4.14.104",
         "@types/material-ui": "0.18.0",
         "@types/node": "^8.0.53",
-<<<<<<< HEAD
-        "@types/react": "16.0.41",
-=======
         "@types/react": "16.3.13",
->>>>>>> 6aed4fb1
         "@types/react-dom": "^16.0.3",
         "@types/react-tap-event-plugin": "0.0.30",
         "awesome-typescript-loader": "^3.1.3",
