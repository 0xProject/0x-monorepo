#!/usr/bin/env node
import { getContractAddressesForChainOrThrow } from '@0x/contract-addresses';
import {
    ERC1155ProxyContract,
    ERC20ProxyContract,
    ERC721ProxyContract,
    MultiAssetProxyContract,
} from '@0x/contracts-asset-proxy';
import { ExchangeContract } from '@0x/contracts-exchange';
import { ZeroExGovernorContract } from '@0x/contracts-multisig';
import { StakingContract, StakingProxyContract, ZrxVaultContract } from '@0x/contracts-staking';
import { EmptyWalletSubprovider, RPCSubprovider, Web3ProviderEngine } from '@0x/subproviders';
import { AssetProxyId } from '@0x/types';
import { logUtils, providerUtils } from '@0x/utils';
import { Web3Wrapper } from '@0x/web3-wrapper';
import { SupportedProvider } from 'ethereum-types';

import { getConfigsByChainId } from './utils/configs_by_chain';
import { getTimelockRegistrationsAsync } from './utils/timelocks';

// NOTE: add your own Infura Project ID to RPC urls before running
const INFURA_PROJECT_ID = '';

const networkIdToRpcUrl = {
    1: `https://mainnet.infura.io/v3/${INFURA_PROJECT_ID}`,
    3: `https://ropsten.infura.io/v3/${INFURA_PROJECT_ID}`,
    4: `https://rinkeby.infura.io/v3/${INFURA_PROJECT_ID}`,
    42: `https://kovan.infura.io/v3/${INFURA_PROJECT_ID}`,
};

// tslint:disable:custom-no-magic-numbers
async function testContractConfigsAsync(provider: SupportedProvider): Promise<void> {
    const web3Wrapper = new Web3Wrapper(provider);
    const chainId = await web3Wrapper.getChainIdAsync();
    const addresses = getContractAddressesForChainOrThrow(chainId);
    const configs = getConfigsByChainId(chainId);

    function warnIfMismatch(actual: any, expected: any, message: string): void {
        if (actual !== expected) {
            logUtils.warn(`${message}: actual: ${actual}, expected: ${expected}, chainId: ${chainId}`);
        }
    }

    const exchange = new ExchangeContract(addresses.exchange, provider);
    const exchangeV2 = new ExchangeContract(addresses.exchangeV2, provider);
    const erc20Proxy = new ERC20ProxyContract(addresses.erc20Proxy, provider);
    const erc721Proxy = new ERC721ProxyContract(addresses.erc721Proxy, provider);
    const erc1155Proxy = new ERC1155ProxyContract(addresses.erc1155Proxy, provider);
    const multiAssetProxy = new MultiAssetProxyContract(addresses.multiAssetProxy, provider);
    const erc20BridgeProxy = new ERC20ProxyContract(addresses.erc20BridgeProxy, provider);
    const governor = new ZeroExGovernorContract(addresses.zeroExGovernor, provider);
    const stakingProxy = new StakingProxyContract(addresses.stakingProxy, provider);
    const stakingContract = new StakingContract(addresses.stakingProxy, provider);
    const zrxVault = new ZrxVaultContract(addresses.zrxVault, provider);

    async function verifyExchangeV2ConfigsAsync(): Promise<void> {
        const exchangeOwner = await exchangeV2.owner().callAsync();
        warnIfMismatch(exchangeOwner, governor.address, 'Unexpected ExchangeV2 owner');

        const registeredERC20Proxy = await exchangeV2.getAssetProxy(AssetProxyId.ERC20).callAsync();
        warnIfMismatch(registeredERC20Proxy, erc20Proxy.address, 'Unexpected ERC20Proxy registered in ExchangeV2');

        const registeredERC721Proxy = await exchangeV2.getAssetProxy(AssetProxyId.ERC721).callAsync();
        warnIfMismatch(registeredERC721Proxy, erc721Proxy.address, 'Unexpected ERC721Proxy registered in ExchangeV2');

        const registeredERC1155Proxy = await exchangeV2.getAssetProxy(AssetProxyId.ERC1155).callAsync();
        warnIfMismatch(
            registeredERC1155Proxy,
            erc1155Proxy.address,
            'Unexpected ERC1155Proxy registered in ExchangeV2',
        );

        const registeredMultiAssetProxy = await exchangeV2.getAssetProxy(AssetProxyId.MultiAsset).callAsync();
        warnIfMismatch(
            registeredMultiAssetProxy,
            multiAssetProxy.address,
            'Unexpected MultiAssetProxy registered in ExchangeV2',
        );

        const registeredStaticCallProxy = await exchangeV2.getAssetProxy(AssetProxyId.StaticCall).callAsync();
        warnIfMismatch(
            registeredStaticCallProxy,
            addresses.staticCallProxy,
            'Unexpected StaticCallProxy registered in ExchangeV2',
        );
    }

    async function verifyExchangeV3ConfigsAsync(): Promise<void> {
        const exchangeOwner = await exchange.owner().callAsync();
        warnIfMismatch(exchangeOwner, governor.address, 'Unexpected Exchange owner');

        const registeredERC20Proxy = await exchange.getAssetProxy(AssetProxyId.ERC20).callAsync();
        warnIfMismatch(registeredERC20Proxy, erc20Proxy.address, 'Unexpected ERC20Proxy registered in Exchange');

        const registeredERC721Proxy = await exchange.getAssetProxy(AssetProxyId.ERC721).callAsync();
        warnIfMismatch(registeredERC721Proxy, erc721Proxy.address, 'Unexpected ERC721Proxy registered in Exchange');

        const registeredERC1155Proxy = await exchange.getAssetProxy(AssetProxyId.ERC1155).callAsync();
        warnIfMismatch(registeredERC1155Proxy, erc1155Proxy.address, 'Unexpected ERC1155Proxy registered in Exchange');

        const registeredMultiAssetProxy = await exchange.getAssetProxy(AssetProxyId.MultiAsset).callAsync();
        warnIfMismatch(
            registeredMultiAssetProxy,
            multiAssetProxy.address,
            'Unexpected MultiAssetProxy registered in Exchange',
        );

        const registeredStaticCallProxy = await exchange.getAssetProxy(AssetProxyId.StaticCall).callAsync();
        warnIfMismatch(
            registeredStaticCallProxy,
            addresses.staticCallProxy,
            'Unexpected StaticCallProxy registered in Exchange',
        );

<<<<<<< HEAD
        const protocolFeeCollector = await exchange.protocolFeeCollector().callAsync();
=======
        const registeredERC20BridgeProxy = await exchange.getAssetProxy.callAsync(AssetProxyId.ERC20Bridge);
        warnIfMismatch(
            registeredERC20BridgeProxy,
            addresses.erc20BridgeProxy,
            'Unexpected ERC20BridgeProxy registered in Exchange',
        );

        const protocolFeeCollector = await exchange.protocolFeeCollector.callAsync();
>>>>>>> 91de35e8
        warnIfMismatch(protocolFeeCollector, addresses.stakingProxy, 'Unexpected StakingProxy attached to Exchange');

        const protocolFeeMultiplier = await exchange.protocolFeeMultiplier().callAsync();
        warnIfMismatch(protocolFeeMultiplier.toString(), '150000', 'Unexpected protocolFeeMultiplier in Exchange');
    }

    async function verifyAssetProxyConfigsAsync(): Promise<void> {
        // Verify ERC20Proxy configs
        const erc20ProxyOwner = await erc20Proxy.owner().callAsync();
        warnIfMismatch(erc20ProxyOwner, governor.address, 'Unexpected ERC20Proxy owner');

        const erc20AuthorizedAddresses = await erc20Proxy.getAuthorizedAddresses().callAsync();
        warnIfMismatch(erc20AuthorizedAddresses.length, 4, 'Unexpected number of authorized addresses in ERC20Proxy');

        const isExchangeV2AuthorizedInERC20Proxy = await erc20Proxy.authorized(exchangeV2.address).callAsync();
        warnIfMismatch(isExchangeV2AuthorizedInERC20Proxy, true, 'ExchangeV2 not authorized in ERC20Proxy');

        const isExchangeAuthorizedInERC20Proxy = await erc20Proxy.authorized(exchange.address).callAsync();
        warnIfMismatch(isExchangeAuthorizedInERC20Proxy, true, 'Exchange not authorized in ERC20Proxy');

        const isMAPAuthorizedInER20Proxy = await erc20Proxy.authorized(multiAssetProxy.address).callAsync();
        warnIfMismatch(isMAPAuthorizedInER20Proxy, true, 'MultiAssetProxy not authorized in ERC20Proxy');

        const isZrxVaultAuthorizedInER20Proxy = await erc20Proxy.authorized(zrxVault.address).callAsync();
        warnIfMismatch(isZrxVaultAuthorizedInER20Proxy, true, 'ZrxVault not authorized in ERC20Proxy');

        // Verify ERC721Proxy configs
        const erc721ProxyOwner = await erc721Proxy.owner().callAsync();
        warnIfMismatch(erc721ProxyOwner, governor.address, 'Unexpected ERC721Proxy owner');

        const erc721AuthorizedAddresses = await erc721Proxy.getAuthorizedAddresses().callAsync();
        warnIfMismatch(erc721AuthorizedAddresses.length, 3, 'Unexpected number of authorized addresses in ERC721Proxy');

        const isExchangeV2AuthorizedInERC721Proxy = await erc721Proxy.authorized(exchangeV2.address).callAsync();
        warnIfMismatch(isExchangeV2AuthorizedInERC721Proxy, true, 'ExchangeV2 not authorized in ERC721Proxy');

        const isExchangeAuthorizedInERC721Proxy = await erc721Proxy.authorized(exchange.address).callAsync();
        warnIfMismatch(isExchangeAuthorizedInERC721Proxy, true, 'Exchange not authorized in ERC721Proxy');

        const isMAPAuthorizedInER721Proxy = await erc721Proxy.authorized(multiAssetProxy.address).callAsync();
        warnIfMismatch(isMAPAuthorizedInER721Proxy, true, 'MultiAssetProxy not authorized in ERC721Proxy');

        // Verify ERC1155Proxy configs
        const erc1155ProxyOwner = await erc1155Proxy.owner().callAsync();
        warnIfMismatch(erc1155ProxyOwner, governor.address, 'Unexpected ERC1155Proxy owner');

        const erc1155AuthorizedAddresses = await erc1155Proxy.getAuthorizedAddresses().callAsync();
        warnIfMismatch(
            erc1155AuthorizedAddresses.length,
            3,
            'Unexpected number of authorized addresses in ERC1155Proxy',
        );

        const isExchangeV2AuthorizedInERC1155Proxy = await erc1155Proxy.authorized(exchangeV2.address).callAsync();
        warnIfMismatch(isExchangeV2AuthorizedInERC1155Proxy, true, 'ExchangeV2 not authorized in ERC1155Proxy');

        const isExchangeAuthorizedInERC1155Proxy = await erc1155Proxy.authorized(exchange.address).callAsync();
        warnIfMismatch(isExchangeAuthorizedInERC1155Proxy, true, 'Exchange not authorized in ERC1155Proxy');

        const isMAPAuthorizedInERC1155Proxy = await erc1155Proxy.authorized(multiAssetProxy.address).callAsync();
        warnIfMismatch(isMAPAuthorizedInERC1155Proxy, true, 'MultiAssetProxy not authorized in ERC1155Proxy');

        // Verify ERC20BridgeProxy configs
        const erc20BridgeProxyOwner = await erc20BridgeProxy.owner().callAsync();
        warnIfMismatch(erc20BridgeProxyOwner, governor.address, 'Unexpected ERC20BridgeProxy owner');

        const erc20BridgeAuthorizedAddresses = await erc20BridgeProxy.getAuthorizedAddresses().callAsync();
        warnIfMismatch(
            erc20BridgeAuthorizedAddresses.length,
            2,
            'Unexpected number of authorized addresses in ERC20BridgeProxy',
        );

        const isExchangeAuthorizedInERC20BridgeProxy = await erc20BridgeProxy.authorized(exchange.address).callAsync();
        warnIfMismatch(isExchangeAuthorizedInERC20BridgeProxy, true, 'Exchange not authorized in ERC20BridgeProxy');

        const isMAPAuthorizedInERC20BridgeProxy = await erc20BridgeProxy
            .authorized(multiAssetProxy.address)
            .callAsync();
        warnIfMismatch(isMAPAuthorizedInERC20BridgeProxy, true, 'MultiAssetProxy not authorized in ERC20BridgeProxy');

        // Verify MultiAssetProxy configs
        const multiAssetProxyOwner = await multiAssetProxy.owner().callAsync();
        warnIfMismatch(multiAssetProxyOwner, governor.address, 'Unexpected MultiAssetProxy owner');

        const multiAssetProxyAuthorizedAddresses = await multiAssetProxy.getAuthorizedAddresses().callAsync();
        warnIfMismatch(
            multiAssetProxyAuthorizedAddresses.length,
            2,
            'Unexpected number of authorized addresses in MultiAssetProxy',
        );

        const isExchangeV2AuthorizedInMultiAssetProxy = await multiAssetProxy
            .authorized(exchangeV2.address)
            .callAsync();
        warnIfMismatch(isExchangeV2AuthorizedInMultiAssetProxy, true, 'ExchangeV2 not authorized in MultiAssetProxy');

        const isExchangeAuthorizedInMultiAssetProxy = await multiAssetProxy.authorized(exchange.address).callAsync();
        warnIfMismatch(isExchangeAuthorizedInMultiAssetProxy, true, 'Exchange not authorized in MultiAssetProxy');

        const registeredERC20ProxyInMAP = await multiAssetProxy.getAssetProxy(AssetProxyId.ERC20).callAsync();
        warnIfMismatch(
            registeredERC20ProxyInMAP,
            erc20Proxy.address,
            'Unexpected ERC20Proxy registered in MultiAssetProxy',
        );

        const registeredERC721ProxyInMAP = await multiAssetProxy.getAssetProxy(AssetProxyId.ERC721).callAsync();
        warnIfMismatch(
            registeredERC721ProxyInMAP,
            erc721Proxy.address,
            'Unexpected ERC721Proxy registered in MultiAssetProxy',
        );

        const registeredERC1155ProxyInMAP = await multiAssetProxy.getAssetProxy(AssetProxyId.ERC1155).callAsync();
        warnIfMismatch(
            registeredERC1155ProxyInMAP,
            erc1155Proxy.address,
            'Unexpected ERC1155Proxy registered in MultiAssetProxy',
        );

        const registeredStaticCallProxyInMAP = await multiAssetProxy.getAssetProxy(AssetProxyId.StaticCall).callAsync();
        warnIfMismatch(
            registeredStaticCallProxyInMAP,
            addresses.staticCallProxy,
            'Unexpected StaticCallProxy registered in MultiAssetProxy',
        );

        const registeredERC20BridgeProxyInMAP = await multiAssetProxy
            .getAssetProxy(AssetProxyId.ERC20Bridge)
            .callAsync();
        warnIfMismatch(
            registeredERC20BridgeProxyInMAP,
            addresses.erc20BridgeProxy,
            'Unexpected ERC20BridgeProxy registered in MultiAssetProxy',
        );
    }

    async function verifyStakingConfigsAsync(): Promise<void> {
        const stakingLogicAddress = await stakingProxy.stakingContract().callAsync();
        warnIfMismatch(stakingLogicAddress, addresses.staking, 'Unexpected Staking contract attached to StakingProxy');

<<<<<<< HEAD
        const zrxVaultAddress = await stakingContract.getZrxVault().callAsync();
        warnIfMismatch(zrxVaultAddress, addresses.zrxVault, 'Unexpected ZrxVault set in Staking contract');

        const wethAddress = await stakingContract.getWethContract().callAsync();
        warnIfMismatch(wethAddress, addresses.etherToken, 'Unexpected WETH contract set in Staking contract');
=======
        const zrxVaultAddress = await stakingContract.getZrxVault.callAsync();
        warnIfMismatch(zrxVaultAddress, addresses.zrxVault, 'Unexpected ZrxVault set in StakingProxy');

        const wethAddress = await stakingContract.getWethContract.callAsync();
        warnIfMismatch(wethAddress, addresses.etherToken, 'Unexpected WETH contract set in StakingProxy');
>>>>>>> 91de35e8

        const stakingProxyOwner = await stakingProxy.owner().callAsync();
        warnIfMismatch(stakingProxyOwner, addresses.zeroExGovernor, 'Unexpected StakingProxy owner');

<<<<<<< HEAD
        const zrxVaultOwner = await zrxVault.owner().callAsync();
        warnIfMismatch(zrxVaultOwner, addresses.zeroExGovernor, 'Unexpected ZrxVault owner');

        const stakingProxyAuthorizedAddresses = await stakingProxy.getAuthorizedAddresses().callAsync();
=======
        const stakingProxyAuthorizedAddresses = await stakingProxy.getAuthorizedAddresses.callAsync();
>>>>>>> 91de35e8
        warnIfMismatch(
            stakingProxyAuthorizedAddresses.length,
            1,
            'Unexpected number of authorized addresses in StakingProxy',
        );
        const isGovernorAuthorizedInStakingProxy = await stakingProxy.authorized(addresses.zeroExGovernor).callAsync();
        warnIfMismatch(isGovernorAuthorizedInStakingProxy, true, 'ZeroExGovernor not authorized in StakingProxy');

<<<<<<< HEAD
        const zrxVaultAuthorizedAddresses = await zrxVault.getAuthorizedAddresses().callAsync();
        warnIfMismatch(zrxVaultAuthorizedAddresses.length, 1, 'Unexpected number of authorized addresses in ZrxVault');
        const isGovernorAuthorizedInZrxVault = await zrxVault.authorized(addresses.zeroExGovernor).callAsync();
=======
        const zrxVaultOwner = await zrxVault.owner.callAsync();
        warnIfMismatch(zrxVaultOwner, addresses.zeroExGovernor, 'Unexpected ZrxVault owner');

        const zrxVaultAuthorizedAddresses = await zrxVault.getAuthorizedAddresses.callAsync();
        warnIfMismatch(zrxVaultAuthorizedAddresses.length, 1, 'Unexpected number of authorized addresses in ZrxVault');

        const isGovernorAuthorizedInZrxVault = await zrxVault.authorized.callAsync(addresses.zeroExGovernor);
>>>>>>> 91de35e8
        warnIfMismatch(isGovernorAuthorizedInZrxVault, true, 'ZeroExGovernor not authorized in ZrxVault');

        const zrxAssetProxy = await zrxVault.zrxAssetProxy.callAsync();
        warnIfMismatch(zrxAssetProxy, addresses.erc20Proxy, 'Unexpected ERC20Proxy set in ZrxVault');

        const zrxVaultStakingProxy = await zrxVault.stakingProxyAddress.callAsync();
        warnIfMismatch(zrxVaultStakingProxy, addresses.stakingProxy, 'Unexpected StakingProxy set in ZrxVault');

        const params = await stakingContract.getParams.callAsync();
        warnIfMismatch(
            params[0].toNumber(),
            configs.staking.epochDurationInSeconds.toNumber(),
            'Unexpected epoch duration in StakingProxy',
        );
        warnIfMismatch(
            params[1].toString(),
            configs.staking.rewardDelegatedStakeWeight.toString(),
            'Unexpected delegated stake weight in StakingProxy',
        );
        warnIfMismatch(
            params[2].toNumber(),
            configs.staking.minimumPoolStake.toNumber(),
            'Unexpected minimum pool stake in StakingProxy',
        );
        warnIfMismatch(
            params[3].toString(),
            configs.staking.cobbDouglasAlphaNumerator.toString(),
            'Unexpected alpha numerator in StakingProxy',
        );
        warnIfMismatch(
            params[4].toString(),
            configs.staking.cobbDouglasAlphaDenominator.toString(),
            'Unexpected alpha denominator in StakingProxy',
        );
    }

    async function verifyZeroExGovernorConfigsAsync(): Promise<void> {
        const timelockRegistrations = await getTimelockRegistrationsAsync(provider);
        for (const timelockRegistration of timelockRegistrations) {
            const actualRegistration = await governor.functionCallTimeLocks.callAsync(
                timelockRegistration.functionSelector,
                timelockRegistration.destination,
            );
            warnIfMismatch(
                actualRegistration[0],
                true,
                `Function ${timelockRegistration.functionSelector} at address ${
                    timelockRegistration.destination
                } not registered in ZeroExGovernor`,
            );
            warnIfMismatch(
                actualRegistration[1].toNumber(),
                timelockRegistration.secondsTimeLocked.toNumber(),
                `Timelock for function ${timelockRegistration.functionSelector} at address ${
                    timelockRegistration.destination
                } in ZeroExGovernor`,
            );
        }

        const owners = await governor.getOwners.callAsync();
        warnIfMismatch(
            owners.length,
            configs.zeroExGovernor.owners.length,
            'Unexpected number of owners in ZeroExGovernor',
        );
        owners.forEach((owner, i) => {
            warnIfMismatch(
                owners[i],
                configs.zeroExGovernor.owners[i],
                `Unexpected owner in ZeroExGovernor at index ${i}`,
            );
        });

        const secondsTimeLocked = await governor.secondsTimeLocked.callAsync();
        warnIfMismatch(
            secondsTimeLocked.toNumber(),
            configs.zeroExGovernor.secondsTimeLocked.toNumber(),
            'Unexpected secondsTimeLocked in ZeroExGovernor',
        );

        const confirmationsRequired = await governor.required.callAsync();
        warnIfMismatch(
            confirmationsRequired.toNumber(),
            configs.zeroExGovernor.required.toNumber(),
            'Unexpected number of confirmations required in ZeroExGovernor',
        );
    }

    await verifyExchangeV2ConfigsAsync();
    await verifyExchangeV3ConfigsAsync();
    await verifyStakingConfigsAsync();
    await verifyAssetProxyConfigsAsync();
    await verifyZeroExGovernorConfigsAsync();
}

(async () => {
    for (const rpcUrl of Object.values(networkIdToRpcUrl)) {
        const provider = new Web3ProviderEngine();
        provider.addProvider(new EmptyWalletSubprovider());
        provider.addProvider(new RPCSubprovider(rpcUrl));
        providerUtils.startProviderEngine(provider);
        await testContractConfigsAsync(provider);
    }
})().catch(err => {
    logUtils.log(err);
    process.exit(1);
});<|MERGE_RESOLUTION|>--- conflicted
+++ resolved
@@ -112,18 +112,14 @@
             'Unexpected StaticCallProxy registered in Exchange',
         );
 
-<<<<<<< HEAD
-        const protocolFeeCollector = await exchange.protocolFeeCollector().callAsync();
-=======
-        const registeredERC20BridgeProxy = await exchange.getAssetProxy.callAsync(AssetProxyId.ERC20Bridge);
+        const registeredERC20BridgeProxy = await exchange.getAssetProxy(AssetProxyId.ERC20Bridge).callAsync();
         warnIfMismatch(
             registeredERC20BridgeProxy,
             addresses.erc20BridgeProxy,
             'Unexpected ERC20BridgeProxy registered in Exchange',
         );
 
-        const protocolFeeCollector = await exchange.protocolFeeCollector.callAsync();
->>>>>>> 91de35e8
+        const protocolFeeCollector = await exchange.protocolFeeCollector().callAsync();
         warnIfMismatch(protocolFeeCollector, addresses.stakingProxy, 'Unexpected StakingProxy attached to Exchange');
 
         const protocolFeeMultiplier = await exchange.protocolFeeMultiplier().callAsync();
@@ -266,31 +262,16 @@
         const stakingLogicAddress = await stakingProxy.stakingContract().callAsync();
         warnIfMismatch(stakingLogicAddress, addresses.staking, 'Unexpected Staking contract attached to StakingProxy');
 
-<<<<<<< HEAD
         const zrxVaultAddress = await stakingContract.getZrxVault().callAsync();
-        warnIfMismatch(zrxVaultAddress, addresses.zrxVault, 'Unexpected ZrxVault set in Staking contract');
+        warnIfMismatch(zrxVaultAddress, addresses.zrxVault, 'Unexpected ZrxVault set in StakingProxy');
 
         const wethAddress = await stakingContract.getWethContract().callAsync();
-        warnIfMismatch(wethAddress, addresses.etherToken, 'Unexpected WETH contract set in Staking contract');
-=======
-        const zrxVaultAddress = await stakingContract.getZrxVault.callAsync();
-        warnIfMismatch(zrxVaultAddress, addresses.zrxVault, 'Unexpected ZrxVault set in StakingProxy');
-
-        const wethAddress = await stakingContract.getWethContract.callAsync();
         warnIfMismatch(wethAddress, addresses.etherToken, 'Unexpected WETH contract set in StakingProxy');
->>>>>>> 91de35e8
 
         const stakingProxyOwner = await stakingProxy.owner().callAsync();
         warnIfMismatch(stakingProxyOwner, addresses.zeroExGovernor, 'Unexpected StakingProxy owner');
 
-<<<<<<< HEAD
-        const zrxVaultOwner = await zrxVault.owner().callAsync();
-        warnIfMismatch(zrxVaultOwner, addresses.zeroExGovernor, 'Unexpected ZrxVault owner');
-
         const stakingProxyAuthorizedAddresses = await stakingProxy.getAuthorizedAddresses().callAsync();
-=======
-        const stakingProxyAuthorizedAddresses = await stakingProxy.getAuthorizedAddresses.callAsync();
->>>>>>> 91de35e8
         warnIfMismatch(
             stakingProxyAuthorizedAddresses.length,
             1,
@@ -299,28 +280,22 @@
         const isGovernorAuthorizedInStakingProxy = await stakingProxy.authorized(addresses.zeroExGovernor).callAsync();
         warnIfMismatch(isGovernorAuthorizedInStakingProxy, true, 'ZeroExGovernor not authorized in StakingProxy');
 
-<<<<<<< HEAD
+        const zrxVaultOwner = await zrxVault.owner().callAsync();
+        warnIfMismatch(zrxVaultOwner, addresses.zeroExGovernor, 'Unexpected ZrxVault owner');
+
         const zrxVaultAuthorizedAddresses = await zrxVault.getAuthorizedAddresses().callAsync();
         warnIfMismatch(zrxVaultAuthorizedAddresses.length, 1, 'Unexpected number of authorized addresses in ZrxVault');
+
         const isGovernorAuthorizedInZrxVault = await zrxVault.authorized(addresses.zeroExGovernor).callAsync();
-=======
-        const zrxVaultOwner = await zrxVault.owner.callAsync();
-        warnIfMismatch(zrxVaultOwner, addresses.zeroExGovernor, 'Unexpected ZrxVault owner');
-
-        const zrxVaultAuthorizedAddresses = await zrxVault.getAuthorizedAddresses.callAsync();
-        warnIfMismatch(zrxVaultAuthorizedAddresses.length, 1, 'Unexpected number of authorized addresses in ZrxVault');
-
-        const isGovernorAuthorizedInZrxVault = await zrxVault.authorized.callAsync(addresses.zeroExGovernor);
->>>>>>> 91de35e8
         warnIfMismatch(isGovernorAuthorizedInZrxVault, true, 'ZeroExGovernor not authorized in ZrxVault');
 
-        const zrxAssetProxy = await zrxVault.zrxAssetProxy.callAsync();
+        const zrxAssetProxy = await zrxVault.zrxAssetProxy().callAsync();
         warnIfMismatch(zrxAssetProxy, addresses.erc20Proxy, 'Unexpected ERC20Proxy set in ZrxVault');
 
-        const zrxVaultStakingProxy = await zrxVault.stakingProxyAddress.callAsync();
+        const zrxVaultStakingProxy = await zrxVault.stakingProxyAddress().callAsync();
         warnIfMismatch(zrxVaultStakingProxy, addresses.stakingProxy, 'Unexpected StakingProxy set in ZrxVault');
 
-        const params = await stakingContract.getParams.callAsync();
+        const params = await stakingContract.getParams().callAsync();
         warnIfMismatch(
             params[0].toNumber(),
             configs.staking.epochDurationInSeconds.toNumber(),
@@ -351,10 +326,9 @@
     async function verifyZeroExGovernorConfigsAsync(): Promise<void> {
         const timelockRegistrations = await getTimelockRegistrationsAsync(provider);
         for (const timelockRegistration of timelockRegistrations) {
-            const actualRegistration = await governor.functionCallTimeLocks.callAsync(
-                timelockRegistration.functionSelector,
-                timelockRegistration.destination,
-            );
+            const actualRegistration = await governor
+                .functionCallTimeLocks(timelockRegistration.functionSelector, timelockRegistration.destination)
+                .callAsync();
             warnIfMismatch(
                 actualRegistration[0],
                 true,
@@ -371,7 +345,7 @@
             );
         }
 
-        const owners = await governor.getOwners.callAsync();
+        const owners = await governor.getOwners().callAsync();
         warnIfMismatch(
             owners.length,
             configs.zeroExGovernor.owners.length,
@@ -385,14 +359,14 @@
             );
         });
 
-        const secondsTimeLocked = await governor.secondsTimeLocked.callAsync();
+        const secondsTimeLocked = await governor.secondsTimeLocked().callAsync();
         warnIfMismatch(
             secondsTimeLocked.toNumber(),
             configs.zeroExGovernor.secondsTimeLocked.toNumber(),
             'Unexpected secondsTimeLocked in ZeroExGovernor',
         );
 
-        const confirmationsRequired = await governor.required.callAsync();
+        const confirmationsRequired = await governor.required().callAsync();
         warnIfMismatch(
             confirmationsRequired.toNumber(),
             configs.zeroExGovernor.required.toNumber(),
