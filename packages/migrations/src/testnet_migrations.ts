--- conflicted
+++ resolved
@@ -29,11 +29,11 @@
     destination: string,
     data: string,
 ): Promise<void> {
-    const txReceipt = await governor
+    const { logs } = await governor
         .submitTransaction(destination, constants.ZERO_AMOUNT, data)
         .awaitTransactionSuccessAsync();
     // tslint:disable-next-line:no-unnecessary-type-assertion
-    const txId = (txReceipt.logs[0] as LogWithDecodedArgs<ZeroExGovernorSubmissionEventArgs>).args.transactionId;
+    const txId = (logs[0] as LogWithDecodedArgs<ZeroExGovernorSubmissionEventArgs>).args.transactionId;
     logUtils.log(`${txId} submitted`);
     await governor.executeTransaction(txId).awaitTransactionSuccessAsync();
     logUtils.log(`${txId} executed`);
@@ -84,194 +84,10 @@
         assetProxyArtifacts,
     );
 
-<<<<<<< HEAD
-    const devUtils = await DevUtilsContract.deployFrom0xArtifactAsync(
-        devUtilsArtifacts.DevUtils,
-        provider,
-        txDefaults,
-        devUtilsArtifacts,
-        exchange.address,
-    );
-
-    await CoordinatorContract.deployFrom0xArtifactAsync(
-        coordinatorArtifacts.Coordinator,
-        provider,
-        txDefaults,
-        coordinatorArtifacts,
-        exchange.address,
-        chainId,
-    );
-
-    const wethAssetData = await devUtils.encodeERC20AssetData(deployedAddresses.etherToken).callAsync();
-    await ForwarderContract.deployFrom0xArtifactAsync(
-        forwarderArtifacts.Forwarder,
-        provider,
-        txDefaults,
-        forwarderArtifacts,
-        exchange.address,
-        wethAssetData,
-    );
-
     const authorizableInterface = new IAuthorizableContract(constants.NULL_ADDRESS, provider, txDefaults);
     const ownableInterface = new IOwnableContract(constants.NULL_ADDRESS, provider, txDefaults);
 
-    const customTimeLocks = [
-        // AssetProxy timelocks
-        {
-            destination: deployedAddresses.erc20Proxy,
-            functionSelector: authorizableInterface.getSelector('removeAuthorizedAddress'),
-            secondsTimeLocked: constants.ZERO_AMOUNT,
-        },
-        {
-            destination: deployedAddresses.erc20Proxy,
-            functionSelector: authorizableInterface.getSelector('removeAuthorizedAddressAtIndex'),
-            secondsTimeLocked: constants.ZERO_AMOUNT,
-        },
-        {
-            destination: deployedAddresses.erc721Proxy,
-            functionSelector: authorizableInterface.getSelector('removeAuthorizedAddress'),
-            secondsTimeLocked: constants.ZERO_AMOUNT,
-        },
-        {
-            destination: deployedAddresses.erc721Proxy,
-            functionSelector: authorizableInterface.getSelector('removeAuthorizedAddressAtIndex'),
-            secondsTimeLocked: constants.ZERO_AMOUNT,
-        },
-        {
-            destination: deployedAddresses.erc1155Proxy,
-            functionSelector: authorizableInterface.getSelector('removeAuthorizedAddress'),
-            secondsTimeLocked: constants.ZERO_AMOUNT,
-        },
-        {
-            destination: deployedAddresses.erc1155Proxy,
-            functionSelector: authorizableInterface.getSelector('removeAuthorizedAddressAtIndex'),
-            secondsTimeLocked: constants.ZERO_AMOUNT,
-        },
-        {
-            destination: deployedAddresses.multiAssetProxy,
-            functionSelector: authorizableInterface.getSelector('removeAuthorizedAddress'),
-            secondsTimeLocked: constants.ZERO_AMOUNT,
-        },
-        {
-            destination: deployedAddresses.multiAssetProxy,
-            functionSelector: authorizableInterface.getSelector('removeAuthorizedAddressAtIndex'),
-            secondsTimeLocked: constants.ZERO_AMOUNT,
-        },
-        {
-            destination: erc20BridgeProxy.address,
-            functionSelector: authorizableInterface.getSelector('removeAuthorizedAddress'),
-            secondsTimeLocked: constants.ZERO_AMOUNT,
-        },
-        {
-            destination: erc20BridgeProxy.address,
-            functionSelector: authorizableInterface.getSelector('removeAuthorizedAddressAtIndex'),
-            secondsTimeLocked: constants.ZERO_AMOUNT,
-        },
-        // ZrxVault timelocks
-        {
-            destination: deployedAddresses.zrxVault,
-            functionSelector: zrxVault.getSelector('enterCatastrophicFailure'),
-            secondsTimeLocked: constants.ZERO_AMOUNT,
-        },
-        {
-            destination: deployedAddresses.zrxVault,
-            functionSelector: zrxVault.getSelector('setStakingProxy'),
-            secondsTimeLocked: constants.ZERO_AMOUNT, // 20 days on mainnet
-        },
-        {
-            destination: deployedAddresses.zrxVault,
-            functionSelector: zrxVault.getSelector('setZrxProxy'),
-            secondsTimeLocked: constants.ZERO_AMOUNT, // 20 days on mainnet
-        },
-        {
-            destination: deployedAddresses.zrxVault,
-            functionSelector: ownableInterface.getSelector('transferOwnership'),
-            secondsTimeLocked: constants.ZERO_AMOUNT, // 20 days on mainnet
-        },
-        {
-            destination: deployedAddresses.zrxVault,
-            functionSelector: authorizableInterface.getSelector('addAuthorizedAddress'),
-            secondsTimeLocked: constants.ZERO_AMOUNT, // 20 days on mainnet
-        },
-        {
-            destination: deployedAddresses.zrxVault,
-            functionSelector: authorizableInterface.getSelector('removeAuthorizedAddress'),
-            secondsTimeLocked: constants.ZERO_AMOUNT, // 20 days on mainnet
-        },
-        {
-            destination: deployedAddresses.zrxVault,
-            functionSelector: authorizableInterface.getSelector('removeAuthorizedAddressAtIndex'),
-            secondsTimeLocked: constants.ZERO_AMOUNT, // 20 days on mainnet
-        },
-        // StakingProxy timelocks
-        {
-            destination: deployedAddresses.stakingProxy,
-            functionSelector: stakingProxy.getSelector('attachStakingContract'),
-            secondsTimeLocked: constants.ZERO_AMOUNT, // 20 days on mainnet
-        },
-        {
-            destination: deployedAddresses.stakingProxy,
-            functionSelector: stakingProxy.getSelector('detachStakingContract'),
-            secondsTimeLocked: constants.ZERO_AMOUNT, // 20 days on mainnet
-        },
-        {
-            destination: deployedAddresses.stakingProxy,
-            functionSelector: stakingLogic.getSelector('setParams'),
-            secondsTimeLocked: constants.ZERO_AMOUNT, // 10 days on mainnet
-        },
-        {
-            destination: deployedAddresses.stakingProxy,
-            functionSelector: stakingLogic.getSelector('addExchangeAddress'),
-            secondsTimeLocked: constants.ZERO_AMOUNT, // 20 days on mainnet
-        },
-        {
-            destination: deployedAddresses.stakingProxy,
-            functionSelector: stakingLogic.getSelector('removeExchangeAddress'),
-            secondsTimeLocked: constants.ZERO_AMOUNT, // 20 days on mainnet
-        },
-        {
-            destination: deployedAddresses.stakingProxy,
-            functionSelector: ownableInterface.getSelector('transferOwnership'),
-            secondsTimeLocked: constants.ZERO_AMOUNT, // 20 days on mainnet
-        },
-        {
-            destination: deployedAddresses.stakingProxy,
-            functionSelector: authorizableInterface.getSelector('addAuthorizedAddress'),
-            secondsTimeLocked: constants.ZERO_AMOUNT, // 20 days on mainnet
-        },
-        {
-            destination: deployedAddresses.stakingProxy,
-            functionSelector: authorizableInterface.getSelector('removeAuthorizedAddress'),
-            secondsTimeLocked: constants.ZERO_AMOUNT, // 20 days on mainnet
-        },
-        {
-            destination: deployedAddresses.stakingProxy,
-            functionSelector: authorizableInterface.getSelector('removeAuthorizedAddressAtIndex'),
-            secondsTimeLocked: constants.ZERO_AMOUNT, // 20 days on mainnet
-        },
-        // Exchange timelocks
-        {
-            destination: exchange.address,
-            functionSelector: exchange.getSelector('setProtocolFeeMultiplier'),
-            secondsTimeLocked: constants.ZERO_AMOUNT, // 10 days on mainnet
-        },
-        {
-            destination: exchange.address,
-            functionSelector: exchange.getSelector('setProtocolFeeCollectorAddress'),
-            secondsTimeLocked: constants.ZERO_AMOUNT, // 20 days on mainnet
-        },
-        {
-            destination: exchange.address,
-            functionSelector: exchange.getSelector('detachProtocolFeeCollector'),
-            secondsTimeLocked: constants.ZERO_AMOUNT,
-        },
-    ];
-=======
-    const authorizableInterface = new IAuthorizableContract(constants.NULL_ADDRESS, provider, txDefaults);
-    const ownableInterface = new IOwnableContract(constants.NULL_ADDRESS, provider, txDefaults);
-
     const customTimeLocks = await getTimelockRegistrationsAsync(provider);
->>>>>>> 91de35e8
 
     const governor = await ZeroExGovernorContract.deployFrom0xArtifactAsync(
         multisigArtifacts.ZeroExGovernor,
@@ -287,54 +103,38 @@
     );
 
     logUtils.log('Configuring Exchange...');
-<<<<<<< HEAD
+    await exchange.setProtocolFeeCollectorAddress(stakingProxy.address).awaitTransactionSuccessAsync();
+    await exchange.setProtocolFeeMultiplier(new BigNumber(150000)).awaitTransactionSuccessAsync();
+    await exchange.registerAssetProxy(deployedAddresses.erc20Proxy).awaitTransactionSuccessAsync();
+    await exchange.registerAssetProxy(deployedAddresses.erc721Proxy).awaitTransactionSuccessAsync();
+    await exchange.registerAssetProxy(deployedAddresses.erc1155Proxy).awaitTransactionSuccessAsync();
+    await exchange.registerAssetProxy(deployedAddresses.multiAssetProxy).awaitTransactionSuccessAsync();
+    await exchange.registerAssetProxy(deployedAddresses.staticCallProxy).awaitTransactionSuccessAsync();
+    await exchange.registerAssetProxy(erc20BridgeProxy.address).awaitTransactionSuccessAsync();
     await exchange.transferOwnership(governor.address).awaitTransactionSuccessAsync();
     logUtils.log('Exchange configured!');
 
     logUtils.log('Configuring ERC20BridgeProxy...');
+    await erc20BridgeProxy.addAuthorizedAddress(exchange.address).awaitTransactionSuccessAsync();
+    await erc20BridgeProxy.addAuthorizedAddress(deployedAddresses.multiAssetProxy).awaitTransactionSuccessAsync();
     await erc20BridgeProxy.transferOwnership(governor.address).awaitTransactionSuccessAsync();
     logUtils.log('ERC20BridgeProxy configured!');
 
     logUtils.log('Configuring ZrxVault...');
+    await zrxVault.addAuthorizedAddress(txDefaults.from).awaitTransactionSuccessAsync();
+    await zrxVault.setStakingProxy(stakingProxy.address).awaitTransactionSuccessAsync();
+    await zrxVault.removeAuthorizedAddress(txDefaults.from).awaitTransactionSuccessAsync();
+    await zrxVault.addAuthorizedAddress(governor.address).awaitTransactionSuccessAsync();
     await zrxVault.transferOwnership(governor.address).awaitTransactionSuccessAsync();
     logUtils.log('ZrxVault configured!');
 
     logUtils.log('Configuring StakingProxy...');
+    await stakingProxy.addAuthorizedAddress(txDefaults.from).awaitTransactionSuccessAsync();
+    const staking = new StakingContract(stakingProxy.address, provider, txDefaults);
+    await staking.addExchangeAddress(exchange.address).awaitTransactionSuccessAsync();
+    await stakingProxy.removeAuthorizedAddress(txDefaults.from).awaitTransactionSuccessAsync();
+    await stakingProxy.addAuthorizedAddress(governor.address).awaitTransactionSuccessAsync();
     await stakingProxy.transferOwnership(governor.address).awaitTransactionSuccessAsync();
-=======
-    await exchange.setProtocolFeeCollectorAddress.awaitTransactionSuccessAsync(stakingProxy.address);
-    await exchange.setProtocolFeeMultiplier.awaitTransactionSuccessAsync(new BigNumber(150000));
-    await exchange.registerAssetProxy.awaitTransactionSuccessAsync(deployedAddresses.erc20Proxy);
-    await exchange.registerAssetProxy.awaitTransactionSuccessAsync(deployedAddresses.erc721Proxy);
-    await exchange.registerAssetProxy.awaitTransactionSuccessAsync(deployedAddresses.erc1155Proxy);
-    await exchange.registerAssetProxy.awaitTransactionSuccessAsync(deployedAddresses.multiAssetProxy);
-    await exchange.registerAssetProxy.awaitTransactionSuccessAsync(deployedAddresses.staticCallProxy);
-    await exchange.registerAssetProxy.awaitTransactionSuccessAsync(erc20BridgeProxy.address);
-    await exchange.transferOwnership.awaitTransactionSuccessAsync(governor.address);
-    logUtils.log('Exchange configured!');
-
-    logUtils.log('Configuring ERC20BridgeProxy...');
-    await erc20BridgeProxy.addAuthorizedAddress.awaitTransactionSuccessAsync(exchange.address);
-    await erc20BridgeProxy.addAuthorizedAddress.awaitTransactionSuccessAsync(deployedAddresses.multiAssetProxy);
-    await erc20BridgeProxy.transferOwnership.awaitTransactionSuccessAsync(governor.address);
-    logUtils.log('ERC20BridgeProxy configured!');
-
-    logUtils.log('Configuring ZrxVault...');
-    await zrxVault.addAuthorizedAddress.awaitTransactionSuccessAsync(txDefaults.from);
-    await zrxVault.setStakingProxy.awaitTransactionSuccessAsync(stakingProxy.address);
-    await zrxVault.removeAuthorizedAddress.awaitTransactionSuccessAsync(txDefaults.from);
-    await zrxVault.addAuthorizedAddress.awaitTransactionSuccessAsync(governor.address);
-    await zrxVault.transferOwnership.awaitTransactionSuccessAsync(governor.address);
-    logUtils.log('ZrxVault configured!');
-
-    logUtils.log('Configuring StakingProxy...');
-    await stakingProxy.addAuthorizedAddress.awaitTransactionSuccessAsync(txDefaults.from);
-    const staking = new StakingContract(stakingProxy.address, provider, txDefaults);
-    await staking.addExchangeAddress.awaitTransactionSuccessAsync(exchange.address);
-    await stakingProxy.removeAuthorizedAddress.awaitTransactionSuccessAsync(txDefaults.from);
-    await stakingProxy.addAuthorizedAddress.awaitTransactionSuccessAsync(governor.address);
-    await stakingProxy.transferOwnership.awaitTransactionSuccessAsync(governor.address);
->>>>>>> 91de35e8
     logUtils.log('StakingProxy configured!');
 
     logUtils.log('Transfering ownership of 2.0 contracts...');
@@ -367,61 +167,6 @@
     logUtils.log('Ownership transferred!');
 
     const functionCalls = [
-<<<<<<< HEAD
-        // Exchange staking configs
-        {
-            destination: exchange.address,
-            data: exchange.setProtocolFeeCollectorAddress(stakingProxy.address).getABIEncodedTransactionData(),
-        },
-        {
-            destination: exchange.address,
-            data: exchange.setProtocolFeeMultiplier(new BigNumber(150000)).getABIEncodedTransactionData(),
-        },
-        // Exchange AssetProxy registrations
-        {
-            destination: exchange.address,
-            data: exchange.registerAssetProxy(deployedAddresses.erc20Proxy).getABIEncodedTransactionData(),
-        },
-        {
-            destination: exchange.address,
-            data: exchange.registerAssetProxy(deployedAddresses.erc721Proxy).getABIEncodedTransactionData(),
-        },
-        {
-            destination: exchange.address,
-            data: exchange.registerAssetProxy(deployedAddresses.erc1155Proxy).getABIEncodedTransactionData(),
-        },
-        {
-            destination: exchange.address,
-            data: exchange.registerAssetProxy(deployedAddresses.multiAssetProxy).getABIEncodedTransactionData(),
-        },
-        {
-            destination: exchange.address,
-            data: exchange.registerAssetProxy(deployedAddresses.staticCallProxy).getABIEncodedTransactionData(),
-        },
-        {
-            destination: exchange.address,
-            data: exchange.registerAssetProxy(erc20BridgeProxy.address).getABIEncodedTransactionData(),
-        },
-        // ZrxVault configs
-        {
-            destination: zrxVault.address,
-            data: authorizableInterface.addAuthorizedAddress(governor.address).getABIEncodedTransactionData(),
-        },
-        {
-            destination: zrxVault.address,
-            data: zrxVault.setStakingProxy(stakingProxy.address).getABIEncodedTransactionData(),
-        },
-        // StakingProxy configs
-        {
-            destination: stakingProxy.address,
-            data: authorizableInterface.addAuthorizedAddress(governor.address).getABIEncodedTransactionData(),
-        },
-        {
-            destination: stakingProxy.address,
-            data: stakingLogic.addExchangeAddress(exchange.address).getABIEncodedTransactionData(),
-        },
-=======
->>>>>>> 91de35e8
         // AssetProxy configs
         {
             destination: deployedAddresses.erc20Proxy,
@@ -447,19 +192,6 @@
             destination: deployedAddresses.multiAssetProxy,
             data: exchange.registerAssetProxy(erc20BridgeProxy.address).getABIEncodedTransactionData(),
         },
-<<<<<<< HEAD
-        {
-            destination: erc20BridgeProxy.address,
-            data: authorizableInterface.addAuthorizedAddress(exchange.address).getABIEncodedTransactionData(),
-        },
-        {
-            destination: erc20BridgeProxy.address,
-            data: authorizableInterface
-                .addAuthorizedAddress(deployedAddresses.multiAssetProxy)
-                .getABIEncodedTransactionData(),
-        },
-=======
->>>>>>> 91de35e8
     ];
 
     const batchTransactionEncoder = AbiEncoder.create('(bytes[],address[],uint256[])');
@@ -487,7 +219,7 @@
         chainId,
     );
 
-    const wethAssetData = await devUtils.encodeERC20AssetData.callAsync(deployedAddresses.etherToken);
+    const wethAssetData = await devUtils.encodeERC20AssetData(deployedAddresses.etherToken).callAsync();
     const forwarder = await ForwarderContract.deployFrom0xArtifactAsync(
         forwarderArtifacts.Forwarder,
         provider,
@@ -496,7 +228,7 @@
         exchange.address,
         wethAssetData,
     );
-    await forwarder.approveMakerAssetProxy.awaitTransactionSuccessAsync(deployedAddresses.etherToken);
+    await forwarder.approveMakerAssetProxy(deployedAddresses.etherToken).awaitTransactionSuccessAsync();
 }
 
 (async () => {
