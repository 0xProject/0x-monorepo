{
    "name": "@0x/migrations",
<<<<<<< HEAD
    "version": "4.3.2",
=======
    "version": "4.4.0-beta.0",
>>>>>>> 8e6d92ca
    "engines": {
        "node": ">=6.12"
    },
    "description": "0x smart contract migrations",
    "main": "lib/index.js",
    "types": "lib/index.d.ts",
    "scripts": {
        "build": "tsc -b",
        "build:ci": "yarn build",
        "clean": "shx rm -rf lib ${npm_package_config_snapshot_name} ${npm_package_config_snapshot_name}-*.zip",
        "lint": "tslint --format stylish --project .",
        "fix": "tslint --fix --format stylish --project .",
        "migrate:v2": "run-s build script:migrate:v2",
        "migrate:v2:snapshot": "run-s build script:migrate:v2:snapshot",
        "script:migrate:v2": "node ./lib/migrate.js",
        "script:migrate:v2:snapshot": "node ./lib/migrate_snapshot.js",
        "diff_docs": "git diff --exit-code ./docs",
        "s3:sync_md_docs": "aws s3 sync ./docs s3://docs-markdown/${npm_package_name}/v${npm_package_version} --profile 0xproject --region us-east-1 --grants read=uri=http://acs.amazonaws.com/groups/global/AllUsers",
        "docs:md": "ts-doc-gen --sourceDir='$PROJECT_FILES' --output=$MD_FILE_DIR --fileExtension=mdx --tsconfig=./typedoc-tsconfig.json",
        "docs:json": "typedoc --excludePrivate --excludeExternals --excludeProtected --ignoreCompilerErrors --target ES5 --tsconfig typedoc-tsconfig.json --json $JSON_FILE_PATH $PROJECT_FILES",
        "build:snapshot": "rm -rf ${npm_package_config_snapshot_name} && yarn migrate:v2:snapshot && zip -r \"${npm_package_config_snapshot_name}-${npm_package_version}.zip\" ${npm_package_config_snapshot_name}",
        "build:snapshot:docker": "docker build --tag ${npm_package_config_docker_snapshot_name}:${npm_package_version} --tag ${npm_package_config_docker_snapshot_name}:latest .",
        "publish:snapshot": "aws s3 cp ${npm_package_config_snapshot_name}-${npm_package_version}.zip ${npm_package_config_s3_snapshot_bucket} && aws s3 cp ${npm_package_config_s3_snapshot_bucket}/${npm_package_config_snapshot_name}-${npm_package_version}.zip ${npm_package_config_s3_snapshot_bucket}/${npm_package_config_snapshot_name}-latest.zip",
        "publish:snapshot:docker": "docker push ${npm_package_config_docker_snapshot_name}:latest",
        "test_contract_configs": "node ./lib/test_contract_configs.js"
    },
    "config": {
        "s3_snapshot_bucket": "s3://ganache-snapshots.0x.org",
        "docker_snapshot_name": "0xorg/ganache-cli",
        "snapshot_name": "0x_ganache_snapshot-v3-beta",
        "postpublish": {
            "assets": []
        }
    },
    "bin": {
        "0x-migrate": "bin/0x-migrate.js"
    },
    "license": "Apache-2.0",
    "devDependencies": {
<<<<<<< HEAD
        "@0x/dev-utils": "^2.3.3",
        "@0x/ts-doc-gen": "^0.0.22",
        "@0x/tslint-config": "^3.0.1",
        "@0x/types": "^2.4.3",
=======
        "@0x/dev-utils": "^2.4.0-beta.0",
        "@0x/ts-doc-gen": "^0.0.22",
        "@0x/tslint-config": "^3.0.1",
        "@0x/types": "^2.5.0-beta.0",
>>>>>>> 8e6d92ca
        "@types/yargs": "^11.0.0",
        "make-promises-safe": "^1.1.0",
        "npm-run-all": "^4.1.2",
        "shx": "^0.2.2",
        "tslint": "5.11.0",
        "typedoc": "^0.15.0",
        "typescript": "3.0.1",
        "web3-provider-engine": "14.0.6",
        "yargs": "^10.0.3"
    },
    "dependencies": {
<<<<<<< HEAD
        "@0x/abi-gen-wrappers": "^5.3.2",
        "@0x/base-contract": "^5.4.0",
        "@0x/contract-addresses": "^3.2.0",
        "@0x/contract-artifacts": "^2.2.2",
        "@0x/sol-compiler": "^3.1.15",
        "@0x/subproviders": "^5.0.4",
        "@0x/typescript-typings": "^4.3.0",
        "@0x/utils": "^4.5.2",
        "@0x/web3-wrapper": "^6.0.13",
        "@ledgerhq/hw-app-eth": "^4.3.0",
        "@types/web3-provider-engine": "^14.0.0",
        "ethereum-types": "^2.1.6",
=======
        "@0x/contracts-asset-proxy": "2.3.0-beta.0",
        "@0x/contracts-exchange-forwarder": "3.1.0-beta.0",
        "@0x/contracts-dev-utils": "0.1.0-beta.0",
        "@0x/contracts-coordinator": "2.1.0-beta.0",
        "@0x/contracts-multisig": "^3.2.0-beta.0",
        "@0x/contracts-staking": "^1.1.0-beta.0",
        "@0x/contracts-exchange": "^2.2.0-beta.0",
        "@0x/contracts-utils": "^3.3.0-beta.0",
        "@0x/abi-gen-wrappers": "^5.4.0-beta.0",
        "@0x/base-contract": "^5.5.0-beta.0",
        "@0x/contract-addresses": "^3.3.0-beta.0",
        "@0x/contract-artifacts": "^2.3.0-beta.0",
        "@0x/sol-compiler": "^3.2.0-beta.0",
        "@0x/subproviders": "^5.1.0-beta.0",
        "@0x/typescript-typings": "^4.4.0-beta.0",
        "@0x/utils": "^4.6.0-beta.0",
        "@0x/web3-wrapper": "^6.1.0-beta.0",
        "@ledgerhq/hw-app-eth": "^4.3.0",
        "@types/web3-provider-engine": "^14.0.0",
        "ethereum-types": "^2.2.0-beta.0",
>>>>>>> 8e6d92ca
        "ethers": "~4.0.4",
        "lodash": "^4.17.11"
    },
    "optionalDependencies": {
        "@ledgerhq/hw-transport-node-hid": "^4.3.0"
    },
    "publishConfig": {
        "access": "public"
    }
}<|MERGE_RESOLUTION|>--- conflicted
+++ resolved
@@ -1,10 +1,6 @@
 {
     "name": "@0x/migrations",
-<<<<<<< HEAD
-    "version": "4.3.2",
-=======
     "version": "4.4.0-beta.0",
->>>>>>> 8e6d92ca
     "engines": {
         "node": ">=6.12"
     },
@@ -44,17 +40,10 @@
     },
     "license": "Apache-2.0",
     "devDependencies": {
-<<<<<<< HEAD
-        "@0x/dev-utils": "^2.3.3",
-        "@0x/ts-doc-gen": "^0.0.22",
-        "@0x/tslint-config": "^3.0.1",
-        "@0x/types": "^2.4.3",
-=======
         "@0x/dev-utils": "^2.4.0-beta.0",
         "@0x/ts-doc-gen": "^0.0.22",
         "@0x/tslint-config": "^3.0.1",
         "@0x/types": "^2.5.0-beta.0",
->>>>>>> 8e6d92ca
         "@types/yargs": "^11.0.0",
         "make-promises-safe": "^1.1.0",
         "npm-run-all": "^4.1.2",
@@ -66,20 +55,6 @@
         "yargs": "^10.0.3"
     },
     "dependencies": {
-<<<<<<< HEAD
-        "@0x/abi-gen-wrappers": "^5.3.2",
-        "@0x/base-contract": "^5.4.0",
-        "@0x/contract-addresses": "^3.2.0",
-        "@0x/contract-artifacts": "^2.2.2",
-        "@0x/sol-compiler": "^3.1.15",
-        "@0x/subproviders": "^5.0.4",
-        "@0x/typescript-typings": "^4.3.0",
-        "@0x/utils": "^4.5.2",
-        "@0x/web3-wrapper": "^6.0.13",
-        "@ledgerhq/hw-app-eth": "^4.3.0",
-        "@types/web3-provider-engine": "^14.0.0",
-        "ethereum-types": "^2.1.6",
-=======
         "@0x/contracts-asset-proxy": "2.3.0-beta.0",
         "@0x/contracts-exchange-forwarder": "3.1.0-beta.0",
         "@0x/contracts-dev-utils": "0.1.0-beta.0",
@@ -100,7 +75,6 @@
         "@ledgerhq/hw-app-eth": "^4.3.0",
         "@types/web3-provider-engine": "^14.0.0",
         "ethereum-types": "^2.2.0-beta.0",
->>>>>>> 8e6d92ca
         "ethers": "~4.0.4",
         "lodash": "^4.17.11"
     },
