--- conflicted
+++ resolved
@@ -86,11 +86,4 @@
     FeeOrdersAndRemainingFeeAmount,
     OrdersAndRemainingTakerFillAmount,
     OrdersAndRemainingMakerFillAmount,
-<<<<<<< HEAD
-    ValidateOrderFillableOpts,
-} from './types';
-
-export { NetworkId } from '@0x/contract-addresses';
-=======
-} from './types';
->>>>>>> 8e6d92ca
+} from './types';