import { DevUtilsContract } from '@0x/contracts-dev-utils/lib/generated-wrappers/dev_utils';
import { schemas } from '@0x/json-schemas';
import {
    ECSignature,
    Order,
    SignatureType,
    SignedOrder,
    SignedZeroExTransaction,
    ValidatorSignature,
    ZeroExTransaction,
} from '@0x/types';
import { BigNumber, providerUtils } from '@0x/utils';
import { Web3Wrapper } from '@0x/web3-wrapper';
import { SupportedProvider } from 'ethereum-types';
import * as ethUtil from 'ethereumjs-util';
import * as _ from 'lodash';

import { assert } from './assert';
import { eip712Utils } from './eip712_utils';
import { TypedDataError } from './types';

<<<<<<< HEAD
const devUtilsContract = new DevUtilsContract('0x0000000000000000000000000000000000000000', {
    isEIP1193: true,
} as any);
=======
export const signatureUtils = {
    /**
     * Verifies that the provided signature is valid according to the 0x Protocol smart contracts
     * @param   supportedProvider      Web3 provider to use for all JSON RPC requests
     * @param   data          The hex encoded data signed by the supplied signature.
     * @param   signature     A hex encoded 0x Protocol signature made up of: [TypeSpecificData][SignatureType].
     *          E.g [vrs][SignatureType.EIP712]
     * @param   signerAddress The hex encoded address that signed the data, producing the supplied signature.
     * @param   exchangeAddress Optional address of the Exchange contract to validate the signature against.
     * @return  Whether the signature is valid for the supplied signerAddress and data.
     */
    async isValidSignatureAsync(
        supportedProvider: SupportedProvider,
        data: string,
        signature: string,
        signerAddress: string,
        exchangeAddress?: string,
    ): Promise<boolean> {
        const provider = providerUtils.standardizeOrThrow(supportedProvider);
        assert.isHexString('data', data);
        assert.isHexString('signature', signature);
        assert.isETHAddressHex('signerAddress', signerAddress);
        const signatureTypeIndexIfExists = utils.getSignatureTypeIndexIfExists(signature);
        if (signatureTypeIndexIfExists === undefined) {
            throw new Error(`Unrecognized signatureType in signature: ${signature}`);
        }

        switch (signatureTypeIndexIfExists) {
            case SignatureType.Illegal:
            case SignatureType.Invalid:
                return false;

            case SignatureType.EIP712: {
                const ecSignature = signatureUtils.parseECSignature(signature);
                return signatureUtils.isValidECSignature(data, ecSignature, signerAddress);
            }

            case SignatureType.EthSign: {
                const ecSignature = signatureUtils.parseECSignature(signature);
                const prefixedMessageHex = signatureUtils.addSignedMessagePrefix(data);
                return signatureUtils.isValidECSignature(prefixedMessageHex, ecSignature, signerAddress);
            }

            case SignatureType.Wallet: {
                const isValid = await signatureUtils.isValidWalletSignatureAsync(
                    provider,
                    data,
                    signature,
                    signerAddress,
                );
                return isValid;
            }

            case SignatureType.Validator: {
                const isValid = await signatureUtils.isValidValidatorSignatureAsync(
                    provider,
                    data,
                    signature,
                    signerAddress,
                    exchangeAddress,
                );
                return isValid;
            }

            case SignatureType.PreSigned: {
                return signatureUtils.isValidPresignedSignatureAsync(provider, data, signerAddress, exchangeAddress);
            }

            default:
                throw new Error(`Unhandled SignatureType: ${signatureTypeIndexIfExists}`);
        }
    },
    /**
     * Verifies that the provided presigned signature is valid according to the 0x Protocol smart contracts
     * @param   supportedProvider      Web3 provider to use for all JSON RPC requests
     * @param   data          The hex encoded data signed by the supplied signature
     * @param   signerAddress The hex encoded address that signed the data, producing the supplied signature.
     * @param   exchangeAddress The address of the Exchange contract to validate the signature against.
     * @return  Whether the data was preSigned by the supplied signerAddress
     */
    async isValidPresignedSignatureAsync(
        supportedProvider: SupportedProvider,
        data: string,
        signerAddress: string,
        exchangeAddress?: string,
    ): Promise<boolean> {
        const provider = providerUtils.standardizeOrThrow(supportedProvider);
        assert.isHexString('data', data);
        assert.isETHAddressHex('signerAddress', signerAddress);

        let exchangeContract: ExchangeContract;
        if (exchangeAddress !== undefined) {
            assert.isETHAddressHex('exchange', exchangeAddress);
            exchangeContract = new ExchangeContract(exchangeAddress, provider);
        } else {
            const web3Wrapper = new Web3Wrapper(provider);
            const chainId = await web3Wrapper.getChainIdAsync();
            const addresses = getContractAddressesForChainOrThrow(chainId);
            exchangeContract = new ExchangeContract(addresses.exchange, provider);
        }

        const isValid = await exchangeContract.preSigned(data, signerAddress).callAsync();
        return isValid;
    },
    /**
     * Verifies that the provided wallet signature is valid according to the 0x Protocol smart contracts
     * @param   supportedProvider      Web3 provider to use for all JSON RPC requests
     * @param   data          The hex encoded data signed by the supplied signature.
     * @param   signature     A hex encoded presigned 0x Protocol signature made up of: [SignatureType.Presigned]
     * @param   signerAddress The hex encoded address that signed the data, producing the supplied signature.
     * @return  Whether the data was preSigned by the supplied signerAddress.
     */
    async isValidWalletSignatureAsync(
        supportedProvider: SupportedProvider,
        data: string,
        signature: string,
        signerAddress: string,
    ): Promise<boolean> {
        const provider = providerUtils.standardizeOrThrow(supportedProvider);
        assert.isHexString('data', data);
        assert.isHexString('signature', signature);
        assert.isETHAddressHex('signerAddress', signerAddress);
        // tslint:disable-next-line:custom-no-magic-numbers
        const signatureWithoutType = signature.slice(0, -2);
        const walletContract = new IWalletContract(signerAddress, provider);
        try {
            const magicValue = await walletContract.isValidSignature(data, signatureWithoutType).callAsync();
            return magicValue === constants.IS_VALID_WALLET_SIGNATURE_MAGIC_VALUE;
        } catch (e) {
            return false;
        }
    },
    /**
     * Verifies that the provided validator signature is valid according to the 0x Protocol smart contracts
     * @param   supportedProvider      Web3 provider to use for all JSON RPC requests
     * @param   data          The hex encoded data signed by the supplied signature.
     * @param   signature     A hex encoded presigned 0x Protocol signature made up of: [SignatureType.Presigned]
     * @param   signerAddress The hex encoded address that signed the data, producing the supplied signature.
     * @param   exchangeAddress The address of the Exchange contract to validate the signature against.
     * @return  Whether the data was preSigned by the supplied signerAddress.
     */
    async isValidValidatorSignatureAsync(
        supportedProvider: SupportedProvider,
        data: string,
        signature: string,
        signerAddress: string,
        exchangeAddress?: string,
    ): Promise<boolean> {
        const provider = providerUtils.standardizeOrThrow(supportedProvider);
        assert.isHexString('data', data);
        assert.isHexString('signature', signature);
        assert.isETHAddressHex('signerAddress', signerAddress);

        let exchangeContract: ExchangeContract;
        if (exchangeAddress !== undefined) {
            assert.isETHAddressHex('exchange', exchangeAddress);
            exchangeContract = new ExchangeContract(exchangeAddress, provider);
        } else {
            const web3Wrapper = new Web3Wrapper(provider);
            const chainId = await web3Wrapper.getChainIdAsync();
            const addresses = getContractAddressesForChainOrThrow(chainId);
            exchangeContract = new ExchangeContract(addresses.exchange, provider);
        }

        const validatorSignature = signatureUtils.parseValidatorSignature(signature);
        const isValidatorApproved = await exchangeContract
            .allowedValidators(signerAddress, validatorSignature.validatorAddress)
            .callAsync();
        if (!isValidatorApproved) {
            throw new Error(
                `Validator ${validatorSignature.validatorAddress} was not pre-approved by ${signerAddress}.`,
            );
        }

        const validatorContract = new IValidatorContract(validatorSignature.validatorAddress, provider);
        try {
            const magicValue = await validatorContract
                .isValidSignature(data, signerAddress, validatorSignature.signature)
                .callAsync();
            return magicValue === constants.IS_VALID_VALIDATOR_SIGNATURE_MAGIC_VALUE;
        } catch (e) {
            return false;
        }
    },
    /**
     * Checks if the supplied elliptic curve signature corresponds to signing `data` with
     * the private key corresponding to `signerAddress`
     * @param   data          The hex encoded data signed by the supplied signature.
     * @param   signature     An object containing the elliptic curve signature parameters.
     * @param   signerAddress The hex encoded address that signed the data, producing the supplied signature.
     * @return Whether the ECSignature is valid.
     */
    isValidECSignature(data: string, signature: ECSignature, signerAddress: string): boolean {
        assert.isHexString('data', data);
        assert.doesConformToSchema('signature', signature, schemas.ecSignatureSchema);
        assert.isETHAddressHex('signerAddress', signerAddress);
        const normalizedSignerAddress = signerAddress.toLowerCase();
>>>>>>> f0d7d10f

export const signatureUtils = {
    /**
     * Signs an order and returns a SignedOrder. First `eth_signTypedData` is requested
     * then a fallback to `eth_sign` if not available on the supplied provider.
     * @param   supportedProvider      Web3 provider to use for all JSON RPC requests
     * @param   order The Order to sign.
     * @param   signerAddress   The hex encoded Ethereum address you wish to sign it with. This address
     *          must be available via the supplied Provider.
     * @return  A SignedOrder containing the order and Elliptic curve signature with Signature Type.
     */
    async ecSignOrderAsync(
        supportedProvider: SupportedProvider,
        order: Order,
        signerAddress: string,
    ): Promise<SignedOrder> {
        assert.doesConformToSchema('order', order, schemas.orderSchema, [schemas.hexSchema]);
        try {
            const signedOrder = await signatureUtils.ecSignTypedDataOrderAsync(supportedProvider, order, signerAddress);
            return signedOrder;
        } catch (err) {
            // HACK: We are unable to handle specific errors thrown since provider is not an object
            //       under our control. It could be Metamask Web3, Ethers, or any general RPC provider.
            //       We check for a user denying the signature request in a way that supports Metamask and
            //       Coinbase Wallet. Unfortunately for signers with a different error message,
            //       they will receive two signature requests.
            if (err.message.includes('User denied message signature')) {
                throw err;
            }
            const orderHash = await devUtilsContract.getOrderHash.callAsync(
                order,
                new BigNumber(order.chainId),
                order.exchangeAddress,
            );
            const signatureHex = await signatureUtils.ecSignHashAsync(supportedProvider, orderHash, signerAddress);
            const signedOrder = {
                ...order,
                signature: signatureHex,
            };
            return signedOrder;
        }
    },
    /**
     * Signs an order using `eth_signTypedData` and returns a SignedOrder.
     * @param   supportedProvider      Web3 provider to use for all JSON RPC requests
     * @param   order The Order to sign.
     * @param   signerAddress   The hex encoded Ethereum address you wish to sign it with. This address
     *          must be available via the supplied Provider.
     * @return  A SignedOrder containing the order and Elliptic curve signature with Signature Type.
     */
    async ecSignTypedDataOrderAsync(
        supportedProvider: SupportedProvider,
        order: Order,
        signerAddress: string,
    ): Promise<SignedOrder> {
        const provider = providerUtils.standardizeOrThrow(supportedProvider);
        assert.isETHAddressHex('signerAddress', signerAddress);
        assert.doesConformToSchema('order', order, schemas.orderSchema, [schemas.hexSchema]);
        const web3Wrapper = new Web3Wrapper(provider);
        await assert.isSenderAddressAsync('signerAddress', signerAddress, web3Wrapper);
        const normalizedSignerAddress = signerAddress.toLowerCase();
        const typedData = eip712Utils.createOrderTypedData(order);
        try {
            const signature = await web3Wrapper.signTypedDataAsync(normalizedSignerAddress, typedData);
            const ecSignatureRSV = parseSignatureHexAsRSV(signature);
            const signatureBuffer = Buffer.concat([
                ethUtil.toBuffer(ecSignatureRSV.v),
                ethUtil.toBuffer(ecSignatureRSV.r),
                ethUtil.toBuffer(ecSignatureRSV.s),
                ethUtil.toBuffer(SignatureType.EIP712),
            ]);
            const signatureHex = `0x${signatureBuffer.toString('hex')}`;
            return {
                ...order,
                signature: signatureHex,
            };
        } catch (err) {
            // Detect if Metamask to transition users to the MetamaskSubprovider
            if ((provider as any).isMetaMask) {
                throw new Error(TypedDataError.InvalidMetamaskSigner);
            } else {
                throw err;
            }
        }
    },
    /**
     * Signs a transaction and returns a SignedZeroExTransaction. First `eth_signTypedData` is requested
     * then a fallback to `eth_sign` if not available on the supplied provider.
     * @param   supportedProvider      Web3 provider to use for all JSON RPC requests
     * @param   transaction The ZeroExTransaction to sign.
     * @param   signerAddress   The hex encoded Ethereum address you wish to sign it with. This address
     *          must be available via the supplied Provider.
     * @return  A SignedTransaction containing the order and Elliptic curve signature with Signature Type.
     */
    async ecSignTransactionAsync(
        supportedProvider: SupportedProvider,
        transaction: ZeroExTransaction,
        signerAddress: string,
    ): Promise<SignedZeroExTransaction> {
        assert.doesConformToSchema('transaction', transaction, schemas.zeroExTransactionSchema, [schemas.hexSchema]);
        try {
            const signedTransaction = await signatureUtils.ecSignTypedDataTransactionAsync(
                supportedProvider,
                transaction,
                signerAddress,
            );
            return signedTransaction;
        } catch (err) {
            // HACK: We are unable to handle specific errors thrown since provider is not an object
            //       under our control. It could be Metamask Web3, Ethers, or any general RPC provider.
            //       We check for a user denying the signature request in a way that supports Metamask and
            //       Coinbase Wallet. Unfortunately for signers with a different error message,
            //       they will receive two signature requests.
            if (err.message.includes('User denied message signature')) {
                throw err;
            }
            const transactionHash = await devUtilsContract.getTransactionHash.callAsync(
                transaction,
                new BigNumber(transaction.domain.chainId),
                transaction.domain.verifyingContract,
            );
            const signatureHex = await signatureUtils.ecSignHashAsync(
                supportedProvider,
                transactionHash,
                signerAddress,
            );
            const signedTransaction = {
                ...transaction,
                signature: signatureHex,
            };
            return signedTransaction;
        }
    },
    /**
     * Signs a ZeroExTransaction using `eth_signTypedData` and returns a SignedZeroExTransaction.
     * @param   supportedProvider      Web3 provider to use for all JSON RPC requests
     * @param   transaction            The ZeroEx Transaction to sign.
     * @param   signerAddress          The hex encoded Ethereum address you wish to sign it with. This address
     *          must be available via the supplied Provider.
     * @return  A SignedZeroExTransaction containing the ZeroExTransaction and Elliptic curve signature with Signature Type.
     */
    async ecSignTypedDataTransactionAsync(
        supportedProvider: SupportedProvider,
        transaction: ZeroExTransaction,
        signerAddress: string,
    ): Promise<SignedZeroExTransaction> {
        const provider = providerUtils.standardizeOrThrow(supportedProvider);
        assert.isETHAddressHex('signerAddress', signerAddress);
        assert.doesConformToSchema('transaction', transaction, schemas.zeroExTransactionSchema, [schemas.hexSchema]);
        const web3Wrapper = new Web3Wrapper(provider);
        await assert.isSenderAddressAsync('signerAddress', signerAddress, web3Wrapper);
        const normalizedSignerAddress = signerAddress.toLowerCase();
        const typedData = eip712Utils.createZeroExTransactionTypedData(transaction);
        try {
            const signature = await web3Wrapper.signTypedDataAsync(normalizedSignerAddress, typedData);
            const ecSignatureRSV = parseSignatureHexAsRSV(signature);
            const signatureBuffer = Buffer.concat([
                ethUtil.toBuffer(ecSignatureRSV.v),
                ethUtil.toBuffer(ecSignatureRSV.r),
                ethUtil.toBuffer(ecSignatureRSV.s),
                ethUtil.toBuffer(SignatureType.EIP712),
            ]);
            const signatureHex = `0x${signatureBuffer.toString('hex')}`;
            return {
                ...transaction,
                signature: signatureHex,
            };
        } catch (err) {
            // Detect if Metamask to transition users to the MetamaskSubprovider
            if ((provider as any).isMetaMask) {
                throw new Error(TypedDataError.InvalidMetamaskSigner);
            } else {
                throw err;
            }
        }
    },
    /**
     * Signs a hash using `eth_sign` and returns its elliptic curve signature and signature type.
     * @param   supportedProvider      Web3 provider to use for all JSON RPC requests
     * @param   msgHash       Hex encoded message to sign.
     * @param   signerAddress   The hex encoded Ethereum address you wish to sign it with. This address
     *          must be available via the supplied Provider.
     * @return  A hex encoded string containing the Elliptic curve signature generated by signing the msgHash and the Signature Type.
     */
    async ecSignHashAsync(
        supportedProvider: SupportedProvider,
        msgHash: string,
        signerAddress: string,
    ): Promise<string> {
        const provider = providerUtils.standardizeOrThrow(supportedProvider);
        assert.isHexString('msgHash', msgHash);
        assert.isETHAddressHex('signerAddress', signerAddress);
        const web3Wrapper = new Web3Wrapper(provider);
        await assert.isSenderAddressAsync('signerAddress', signerAddress, web3Wrapper);
        const normalizedSignerAddress = signerAddress.toLowerCase();
        const signature = await web3Wrapper.signMessageAsync(normalizedSignerAddress, msgHash);
        const prefixedMsgHashHex = signatureUtils.addSignedMessagePrefix(msgHash);

        // HACK: There is no consensus on whether the signatureHex string should be formatted as
        // v + r + s OR r + s + v, and different clients (even different versions of the same client)
        // return the signature params in different orders. In order to support all client implementations,
        // we parse the signature in both ways, and evaluate if either one is a valid signature.
        // r + s + v is the most prevalent format from eth_sign, so we attempt this first.
        // tslint:disable-next-line:custom-no-magic-numbers
        const validVParamValues = [27, 28];
        const ecSignatureRSV = parseSignatureHexAsRSV(signature);
        if (_.includes(validVParamValues, ecSignatureRSV.v)) {
            const isValidRSVSignature = isValidECSignature(prefixedMsgHashHex, ecSignatureRSV, normalizedSignerAddress);
            if (isValidRSVSignature) {
                const convertedSignatureHex = signatureUtils.convertECSignatureToSignatureHex(ecSignatureRSV);
                return convertedSignatureHex;
            }
        }
        const ecSignatureVRS = parseSignatureHexAsVRS(signature);
        if (_.includes(validVParamValues, ecSignatureVRS.v)) {
            const isValidVRSSignature = isValidECSignature(prefixedMsgHashHex, ecSignatureVRS, normalizedSignerAddress);
            if (isValidVRSSignature) {
                const convertedSignatureHex = signatureUtils.convertECSignatureToSignatureHex(ecSignatureVRS);
                return convertedSignatureHex;
            }
        }
        // Detect if Metamask to transition users to the MetamaskSubprovider
        if ((provider as any).isMetaMask) {
            throw new Error(TypedDataError.InvalidMetamaskSigner);
        } else {
            throw new Error(TypedDataError.InvalidSignature);
        }
    },
    /**
     * Combines ECSignature with V,R,S and the EthSign signature type for use in 0x protocol
     * @param ecSignature The ECSignature of the signed data
     * @return Hex encoded string of signature (v,r,s) with Signature Type
     */
    convertECSignatureToSignatureHex(ecSignature: ECSignature): string {
        const signatureBuffer = Buffer.concat([
            ethUtil.toBuffer(ecSignature.v),
            ethUtil.toBuffer(ecSignature.r),
            ethUtil.toBuffer(ecSignature.s),
        ]);
        const signatureHex = `0x${signatureBuffer.toString('hex')}`;
        const signatureWithType = signatureUtils.convertToSignatureWithType(signatureHex, SignatureType.EthSign);
        return signatureWithType;
    },
    /**
     * Combines the signature proof and the Signature Type.
     * @param signature The hex encoded signature proof
     * @param signatureType The signature type, i.e EthSign, Wallet etc.
     * @return Hex encoded string of signature proof with Signature Type
     */
    convertToSignatureWithType(signature: string, signatureType: SignatureType): string {
        const signatureBuffer = Buffer.concat([ethUtil.toBuffer(signature), ethUtil.toBuffer(signatureType)]);
        const signatureHex = `0x${signatureBuffer.toString('hex')}`;
        return signatureHex;
    },
    /**
     * Adds the relevant prefix to the message being signed.
     * @param message Message to sign
     * @return Prefixed message
     */
    addSignedMessagePrefix(message: string): string {
        assert.isString('message', message);
        const msgBuff = ethUtil.toBuffer(message);
        const prefixedMsgBuff = ethUtil.hashPersonalMessage(msgBuff);
        const prefixedMsgHex = ethUtil.bufferToHex(prefixedMsgBuff);
        return prefixedMsgHex;
    },
    /**
     * Parse a hex-encoded Validator signature into validator address and signature components
     * @param signature A hex encoded Validator 0x Protocol signature
     * @return A ValidatorSignature with validatorAddress and signature parameters
     */
    parseValidatorSignature(signature: string): ValidatorSignature {
        assert.isOneOfExpectedSignatureTypes(signature, [SignatureType.Validator]);
        // tslint:disable:custom-no-magic-numbers
        const validatorSignature = {
            validatorAddress: `0x${signature.slice(-42, -2)}`,
            signature: signature.slice(0, -42),
        };
        // tslint:enable:custom-no-magic-numbers
        return validatorSignature;
    },
};

/**
 * Parses a signature hex string, which is assumed to be in the VRS format.
 */
export function parseSignatureHexAsVRS(signatureHex: string): ECSignature {
    const signatureBuffer = ethUtil.toBuffer(signatureHex);
    let v = signatureBuffer[0];
    // HACK: Sometimes v is returned as [0, 1] and sometimes as [27, 28]
    // If it is returned as [0, 1], add 27 to both so it becomes [27, 28]
    const lowestValidV = 27;
    const isProperlyFormattedV = v >= lowestValidV;
    if (!isProperlyFormattedV) {
        v += lowestValidV;
    }
    // signatureBuffer contains vrs
    const vEndIndex = 1;
    const rsIndex = 33;
    const r = signatureBuffer.slice(vEndIndex, rsIndex);
    const sEndIndex = 65;
    const s = signatureBuffer.slice(rsIndex, sEndIndex);
    const ecSignature: ECSignature = {
        v,
        r: ethUtil.bufferToHex(r),
        s: ethUtil.bufferToHex(s),
    };
    return ecSignature;
}

function parseSignatureHexAsRSV(signatureHex: string): ECSignature {
    const { v, r, s } = ethUtil.fromRpcSig(signatureHex);
    const ecSignature: ECSignature = {
        v,
        r: ethUtil.bufferToHex(r),
        s: ethUtil.bufferToHex(s),
    };
    return ecSignature;
}

/**
 * Checks if the supplied elliptic curve signature corresponds to signing `data` with
 * the private key corresponding to `signerAddress`
 * @param   data          The hex encoded data signed by the supplied signature.
 * @param   signature     An object containing the elliptic curve signature parameters.
 * @param   signerAddress The hex encoded address that signed the data, producing the supplied signature.
 * @return Whether the ECSignature is valid.
 */
export function isValidECSignature(data: string, signature: ECSignature, signerAddress: string): boolean {
    assert.isHexString('data', data);
    assert.doesConformToSchema('signature', signature, schemas.ecSignatureSchema);
    assert.isETHAddressHex('signerAddress', signerAddress);
    const normalizedSignerAddress = signerAddress.toLowerCase();

    const msgHashBuff = ethUtil.toBuffer(data);
    try {
        const pubKey = ethUtil.ecrecover(
            msgHashBuff,
            signature.v,
            ethUtil.toBuffer(signature.r),
            ethUtil.toBuffer(signature.s),
        );
        const retrievedAddress = ethUtil.bufferToHex(ethUtil.pubToAddress(pubKey));
        const normalizedRetrievedAddress = retrievedAddress.toLowerCase();
        return normalizedRetrievedAddress === normalizedSignerAddress;
    } catch (err) {
        return false;
    }
}

// tslint:disable:max-file-line-count<|MERGE_RESOLUTION|>--- conflicted
+++ resolved
@@ -19,209 +19,9 @@
 import { eip712Utils } from './eip712_utils';
 import { TypedDataError } from './types';
 
-<<<<<<< HEAD
 const devUtilsContract = new DevUtilsContract('0x0000000000000000000000000000000000000000', {
     isEIP1193: true,
 } as any);
-=======
-export const signatureUtils = {
-    /**
-     * Verifies that the provided signature is valid according to the 0x Protocol smart contracts
-     * @param   supportedProvider      Web3 provider to use for all JSON RPC requests
-     * @param   data          The hex encoded data signed by the supplied signature.
-     * @param   signature     A hex encoded 0x Protocol signature made up of: [TypeSpecificData][SignatureType].
-     *          E.g [vrs][SignatureType.EIP712]
-     * @param   signerAddress The hex encoded address that signed the data, producing the supplied signature.
-     * @param   exchangeAddress Optional address of the Exchange contract to validate the signature against.
-     * @return  Whether the signature is valid for the supplied signerAddress and data.
-     */
-    async isValidSignatureAsync(
-        supportedProvider: SupportedProvider,
-        data: string,
-        signature: string,
-        signerAddress: string,
-        exchangeAddress?: string,
-    ): Promise<boolean> {
-        const provider = providerUtils.standardizeOrThrow(supportedProvider);
-        assert.isHexString('data', data);
-        assert.isHexString('signature', signature);
-        assert.isETHAddressHex('signerAddress', signerAddress);
-        const signatureTypeIndexIfExists = utils.getSignatureTypeIndexIfExists(signature);
-        if (signatureTypeIndexIfExists === undefined) {
-            throw new Error(`Unrecognized signatureType in signature: ${signature}`);
-        }
-
-        switch (signatureTypeIndexIfExists) {
-            case SignatureType.Illegal:
-            case SignatureType.Invalid:
-                return false;
-
-            case SignatureType.EIP712: {
-                const ecSignature = signatureUtils.parseECSignature(signature);
-                return signatureUtils.isValidECSignature(data, ecSignature, signerAddress);
-            }
-
-            case SignatureType.EthSign: {
-                const ecSignature = signatureUtils.parseECSignature(signature);
-                const prefixedMessageHex = signatureUtils.addSignedMessagePrefix(data);
-                return signatureUtils.isValidECSignature(prefixedMessageHex, ecSignature, signerAddress);
-            }
-
-            case SignatureType.Wallet: {
-                const isValid = await signatureUtils.isValidWalletSignatureAsync(
-                    provider,
-                    data,
-                    signature,
-                    signerAddress,
-                );
-                return isValid;
-            }
-
-            case SignatureType.Validator: {
-                const isValid = await signatureUtils.isValidValidatorSignatureAsync(
-                    provider,
-                    data,
-                    signature,
-                    signerAddress,
-                    exchangeAddress,
-                );
-                return isValid;
-            }
-
-            case SignatureType.PreSigned: {
-                return signatureUtils.isValidPresignedSignatureAsync(provider, data, signerAddress, exchangeAddress);
-            }
-
-            default:
-                throw new Error(`Unhandled SignatureType: ${signatureTypeIndexIfExists}`);
-        }
-    },
-    /**
-     * Verifies that the provided presigned signature is valid according to the 0x Protocol smart contracts
-     * @param   supportedProvider      Web3 provider to use for all JSON RPC requests
-     * @param   data          The hex encoded data signed by the supplied signature
-     * @param   signerAddress The hex encoded address that signed the data, producing the supplied signature.
-     * @param   exchangeAddress The address of the Exchange contract to validate the signature against.
-     * @return  Whether the data was preSigned by the supplied signerAddress
-     */
-    async isValidPresignedSignatureAsync(
-        supportedProvider: SupportedProvider,
-        data: string,
-        signerAddress: string,
-        exchangeAddress?: string,
-    ): Promise<boolean> {
-        const provider = providerUtils.standardizeOrThrow(supportedProvider);
-        assert.isHexString('data', data);
-        assert.isETHAddressHex('signerAddress', signerAddress);
-
-        let exchangeContract: ExchangeContract;
-        if (exchangeAddress !== undefined) {
-            assert.isETHAddressHex('exchange', exchangeAddress);
-            exchangeContract = new ExchangeContract(exchangeAddress, provider);
-        } else {
-            const web3Wrapper = new Web3Wrapper(provider);
-            const chainId = await web3Wrapper.getChainIdAsync();
-            const addresses = getContractAddressesForChainOrThrow(chainId);
-            exchangeContract = new ExchangeContract(addresses.exchange, provider);
-        }
-
-        const isValid = await exchangeContract.preSigned(data, signerAddress).callAsync();
-        return isValid;
-    },
-    /**
-     * Verifies that the provided wallet signature is valid according to the 0x Protocol smart contracts
-     * @param   supportedProvider      Web3 provider to use for all JSON RPC requests
-     * @param   data          The hex encoded data signed by the supplied signature.
-     * @param   signature     A hex encoded presigned 0x Protocol signature made up of: [SignatureType.Presigned]
-     * @param   signerAddress The hex encoded address that signed the data, producing the supplied signature.
-     * @return  Whether the data was preSigned by the supplied signerAddress.
-     */
-    async isValidWalletSignatureAsync(
-        supportedProvider: SupportedProvider,
-        data: string,
-        signature: string,
-        signerAddress: string,
-    ): Promise<boolean> {
-        const provider = providerUtils.standardizeOrThrow(supportedProvider);
-        assert.isHexString('data', data);
-        assert.isHexString('signature', signature);
-        assert.isETHAddressHex('signerAddress', signerAddress);
-        // tslint:disable-next-line:custom-no-magic-numbers
-        const signatureWithoutType = signature.slice(0, -2);
-        const walletContract = new IWalletContract(signerAddress, provider);
-        try {
-            const magicValue = await walletContract.isValidSignature(data, signatureWithoutType).callAsync();
-            return magicValue === constants.IS_VALID_WALLET_SIGNATURE_MAGIC_VALUE;
-        } catch (e) {
-            return false;
-        }
-    },
-    /**
-     * Verifies that the provided validator signature is valid according to the 0x Protocol smart contracts
-     * @param   supportedProvider      Web3 provider to use for all JSON RPC requests
-     * @param   data          The hex encoded data signed by the supplied signature.
-     * @param   signature     A hex encoded presigned 0x Protocol signature made up of: [SignatureType.Presigned]
-     * @param   signerAddress The hex encoded address that signed the data, producing the supplied signature.
-     * @param   exchangeAddress The address of the Exchange contract to validate the signature against.
-     * @return  Whether the data was preSigned by the supplied signerAddress.
-     */
-    async isValidValidatorSignatureAsync(
-        supportedProvider: SupportedProvider,
-        data: string,
-        signature: string,
-        signerAddress: string,
-        exchangeAddress?: string,
-    ): Promise<boolean> {
-        const provider = providerUtils.standardizeOrThrow(supportedProvider);
-        assert.isHexString('data', data);
-        assert.isHexString('signature', signature);
-        assert.isETHAddressHex('signerAddress', signerAddress);
-
-        let exchangeContract: ExchangeContract;
-        if (exchangeAddress !== undefined) {
-            assert.isETHAddressHex('exchange', exchangeAddress);
-            exchangeContract = new ExchangeContract(exchangeAddress, provider);
-        } else {
-            const web3Wrapper = new Web3Wrapper(provider);
-            const chainId = await web3Wrapper.getChainIdAsync();
-            const addresses = getContractAddressesForChainOrThrow(chainId);
-            exchangeContract = new ExchangeContract(addresses.exchange, provider);
-        }
-
-        const validatorSignature = signatureUtils.parseValidatorSignature(signature);
-        const isValidatorApproved = await exchangeContract
-            .allowedValidators(signerAddress, validatorSignature.validatorAddress)
-            .callAsync();
-        if (!isValidatorApproved) {
-            throw new Error(
-                `Validator ${validatorSignature.validatorAddress} was not pre-approved by ${signerAddress}.`,
-            );
-        }
-
-        const validatorContract = new IValidatorContract(validatorSignature.validatorAddress, provider);
-        try {
-            const magicValue = await validatorContract
-                .isValidSignature(data, signerAddress, validatorSignature.signature)
-                .callAsync();
-            return magicValue === constants.IS_VALID_VALIDATOR_SIGNATURE_MAGIC_VALUE;
-        } catch (e) {
-            return false;
-        }
-    },
-    /**
-     * Checks if the supplied elliptic curve signature corresponds to signing `data` with
-     * the private key corresponding to `signerAddress`
-     * @param   data          The hex encoded data signed by the supplied signature.
-     * @param   signature     An object containing the elliptic curve signature parameters.
-     * @param   signerAddress The hex encoded address that signed the data, producing the supplied signature.
-     * @return Whether the ECSignature is valid.
-     */
-    isValidECSignature(data: string, signature: ECSignature, signerAddress: string): boolean {
-        assert.isHexString('data', data);
-        assert.doesConformToSchema('signature', signature, schemas.ecSignatureSchema);
-        assert.isETHAddressHex('signerAddress', signerAddress);
-        const normalizedSignerAddress = signerAddress.toLowerCase();
->>>>>>> f0d7d10f
 
 export const signatureUtils = {
     /**
@@ -251,11 +51,9 @@
             if (err.message.includes('User denied message signature')) {
                 throw err;
             }
-            const orderHash = await devUtilsContract.getOrderHash.callAsync(
-                order,
-                new BigNumber(order.chainId),
-                order.exchangeAddress,
-            );
+            const orderHash = await devUtilsContract
+                .getOrderHash(order, new BigNumber(order.chainId), order.exchangeAddress)
+                .callAsync();
             const signatureHex = await signatureUtils.ecSignHashAsync(supportedProvider, orderHash, signerAddress);
             const signedOrder = {
                 ...order,
@@ -338,11 +136,13 @@
             if (err.message.includes('User denied message signature')) {
                 throw err;
             }
-            const transactionHash = await devUtilsContract.getTransactionHash.callAsync(
-                transaction,
-                new BigNumber(transaction.domain.chainId),
-                transaction.domain.verifyingContract,
-            );
+            const transactionHash = await devUtilsContract
+                .getTransactionHash(
+                    transaction,
+                    new BigNumber(transaction.domain.chainId),
+                    transaction.domain.verifyingContract,
+                )
+                .callAsync();
             const signatureHex = await signatureUtils.ecSignHashAsync(
                 supportedProvider,
                 transactionHash,
