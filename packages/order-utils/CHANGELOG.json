--- conflicted
+++ resolved
@@ -99,17 +99,16 @@
                 "pr": 2154
             },
             {
-<<<<<<< HEAD
                 "note": "Remove `validateOrderFillableOrThrowAsync`, `simpleValidateOrderFillableOrThrowAsync`, `validateMakerTransferThrowIfInvalidAsync`",
                 "pr": 2181
-=======
+            },
+            {
                 "note": "Add `PreviousEpochNotFinalizedError` to `StakingRevertErrors`.",
                 "pr": 2155
             },
             {
                 "note": "Add `InvalidMinimumPoolStake` to `StakingRevertErrors.InvalidParamValueErrorCode`.",
                 "pr": 2155
->>>>>>> 8ddcf88c
             }
         ]
     },
