[
    {
        "version": "10.4.0",
        "changes": [
            {
                "note": "Add gitpkg.",
                "pr": 2649
            },
            {
                "note": "Fix `decodeAffiliateFeeTransformerData`",
                "pr": 2658
            },
            {
                "note": "Add `refundReceiver` field to `FillQuoteTransformer.TransformData`.",
                "pr": 2657
<<<<<<< HEAD
=======
            },
            {
                "note": "Add `findTransformerNonce()` and `getTransformerAddress()` functions.",
                "pr": 2657
            },
            {
                "note": "Fix EP signature utils schema assertion.",
                "pr": 2657
>>>>>>> 9b670339
            }
        ]
    },
    {
        "version": "10.3.0",
        "changes": [
            {
                "note": "Add ERC20 Transformer utils and export useful constants.",
                "pr": 2604
            },
            {
                "note": "Add `getOrderHash()`, `getExchangeTransactionHash()`, `getExchangeProxyTransactionHash()`",
                "pr": 2610
            }
        ],
        "timestamp": 1594788383
    },
    {
        "timestamp": 1592969527,
        "version": "10.2.5",
        "changes": [
            {
                "note": "Dependencies updated"
            }
        ]
    },
    {
        "timestamp": 1583220306,
        "version": "10.2.4",
        "changes": [
            {
                "note": "Dependencies updated"
            }
        ]
    },
    {
        "timestamp": 1582837861,
        "version": "10.2.3",
        "changes": [
            {
                "note": "Dependencies updated"
            }
        ]
    },
    {
        "timestamp": 1582623685,
        "version": "10.2.2",
        "changes": [
            {
                "note": "Dependencies updated"
            }
        ]
    },
    {
        "timestamp": 1581748629,
        "version": "10.2.1",
        "changes": [
            {
                "note": "Dependencies updated"
            }
        ]
    },
    {
        "version": "10.2.0",
        "changes": [
            {
                "note": "Remove use of ambient `DevUtils` instances.",
                "pr": 2462
            },
            {
                "note": "Make hash computing tooling non-async again.",
                "pr": 2462
            },
            {
                "note": "Add `transactionHashUtils`.",
                "pr": 2462
            }
        ],
        "timestamp": 1581204851
    },
    {
        "timestamp": 1580988106,
        "version": "10.1.3",
        "changes": [
            {
                "note": "Dependencies updated"
            }
        ]
    },
    {
        "timestamp": 1580811564,
        "version": "10.1.2",
        "changes": [
            {
                "note": "Dependencies updated"
            }
        ]
    },
    {
        "timestamp": 1579682890,
        "version": "10.1.1",
        "changes": [
            {
                "note": "Dependencies updated"
            }
        ]
    },
    {
        "version": "10.1.0",
        "changes": [
            {
                "note": "Export `isERC20AssetData`, `isERC20BridgeAssetData` and other equivalents.",
                "pr": 2421
            }
        ],
        "timestamp": 1578272714
    },
    {
        "timestamp": 1576540892,
        "version": "10.0.1",
        "changes": [
            {
                "note": "Dependencies updated"
            }
        ]
    },
    {
        "version": "10.0.0",
        "changes": [
            {
                "note": "Removed from assetDataUtils: individual decoding functions and assert functions",
                "pr": 2388
            },
            {
                "note": "Add ERC20Bridge support to assetDataUtils",
                "pr": 2388
            }
        ],
        "timestamp": 1575931811
    },
    {
        "version": "9.0.0",
        "changes": [
            {
                "note": "[Breaking] Removed `OrderStateUtils`, `OrderValidationUtils`, `ExchangeTransferSimulator` and all abstract and store classes. For order validation, please use the `DevUtils` contract wrapper method `getOrderRelevantState`|`getOrderRelevantStates`",
                "pr": 2324
            },
            {
                "note": "Removed exports CoordinatorRevertErrors, ExchangeRevertErrors, ForwarderRevertErrors, LibMathRevertErrors, orderHashUtils, orderParsingUtils, StakingRevertErrors and transactionHashUtils",
                "pr": 2321
            },
            {
                "note": "Removed many functions from export signatureUtils",
                "pr": 2321
            },
            {
                "note": "Removed function isValidOrderHash from export orderHashUtils",
                "pr": 2321
            },
            {
                "note": "Remove `TransferFailedError` from `ForwarderRevertErrors`.",
                "pr": 2309
            },
            {
                "note": "All references to network ID have been removed, and references to chain ID have been introduced instead",
                "pr": 2313
            },
            {
                "note": "Add `chainId` `OrderValidationUtils`, `OrderFactory`",
                "pr": 1742
            },
            {
                "note": "Update tools to use new `Order` and `ZeroExTransaction` structure",
                "pr": 1742
            },
            {
                "note": "Update domain schema for Exchange and Coordinator",
                "pr": 1742
            },
            {
                "note": "Add Exchange `RevertError` types to `ExchangeRevertErrors`",
                "pr": 1761
            },
            {
                "note": "Add `SignatureOrderValidatorError` type to `ExchangeRevertErrors`",
                "pr": 1774
            },
            {
                "note": "Add `SignatureWalletOrderValidatorError` type to `ExchangeRevertErrors`",
                "pr": 1774
            },
            {
                "note": "Reorder parameters of some `RevertError` types to match smart contracts.",
                "pr": 1790
            },
            {
                "note": "Use arbitrary fee tokens instead of ZRX (ZEIP-28) for tools needed by contracts packages.",
                "pr": 1819
            },
            {
                "note": "Update `RevertError` types for new base constructor",
                "pr": 1819
            },
            {
                "note": "Add `Expired` TransactionErrorCode",
                "pr": 1832
            },
            {
                "note": "Add `expirationTimeSeconds` to `ZeroExTransaction` parameters used for hashing",
                "pr": 1832
            },
            {
                "note": "Add `validator` field to `SignatureValidatorError` `RevertError` types.",
                "pr": 1885
            },
            {
                "note": "Remove unused `RevertError` types.",
                "pr": 1885
            },
            {
                "note": "Add `ExchangeRevertErrors.SignatureErrorCode.InvalidSigner`.",
                "pr": 2042
            },
            {
                "note": "Add `takerAssetFillAmount` field to `IncompleteFillError` type",
                "pr": 2075
            },
            {
                "note": "Update `IncompleteFillError` to take an `errorCode`, `expectedAssetFillAmount`, and `actualAssetFillAmount` fields.",
                "pr": 2075
            },
            {
                "note": "Add EIP712 types for Staking",
                "pr": 1910
            },
            {
                "note": "Add `InvalidCobbDouglasAlphaError` `RevertError` type to `StakingRevertErrors`",
                "pr": 2109
            },
            {
                "note": "Rename `OperatorShareMustBeBetween0And100Error` `RevertError` type to `InvalidPoolOperatorShareError`.",
                "pr": 2109
            },
            {
                "note": "Add `TransactionGasPriceError` and `TransactionInvalidContextError` to error registry.",
                "pr": 2109
            },
            {
                "note": "Add `EthVaultNotSetError, `RewardVaultNotSetError`, and `InvalidStakeStatusError` to error registry.",
                "pr": 2118
            },
            {
                "note": "Add `InvalidStakeStatusError` to error registry.",
                "pr": 2126
            },
            {
                "note": "Add `InitializationError`, `InvalidParamValue` to `StakingRevertErrors`.",
                "pr": 2131
            },
            {
                "note": "Add `CumulativeRewardIntervalError`.",
                "pr": 2154
            },
            {
                "note": "Remove `validateOrderFillableOrThrowAsync`, `simpleValidateOrderFillableOrThrowAsync`, `validateMakerTransferThrowIfInvalidAsync`",
                "pr": 2181
            },
            {
                "note": "Add `PreviousEpochNotFinalizedError` to `StakingRevertErrors`.",
                "pr": 2155
            },
            {
                "note": "Add `InvalidMinimumPoolStake` to `StakingRevertErrors.InvalidParamValueErrorCode`.",
                "pr": 2155
            },
            {
                "note": "Renamed `OnlyCallableByPoolOperatorOrMakerError` to `OnlyCallableByPoolOperatorError`.",
                "pr": 2250
            },
            {
                "note": "Removed protocol fee != 0 error.",
                "pr": 2278
            }
        ],
        "timestamp": 1575296764
    },
    {
        "version": "8.5.0-beta.4",
        "changes": [
            {
                "note": "Dependencies updated"
            }
        ],
        "timestamp": 1575290197
    },
    {
        "version": "8.5.0-beta.3",
        "changes": [
            {
                "note": "Dependencies updated"
            }
        ],
        "timestamp": 1574238768
    },
    {
        "version": "8.5.0-beta.2",
        "changes": [
            {
                "note": "[Breaking] Removed `OrderStateUtils`, `OrderValidationUtils`, `ExchangeTransferSimulator` and all abstract and store classes. For order validation, please use the `DevUtils` contract wrapper method `getOrderRelevantState`|`getOrderRelevantStates`",
                "pr": 2324
            },
            {
                "note": "Removed exports CoordinatorRevertErrors, ExchangeRevertErrors, ForwarderRevertErrors, LibMathRevertErrors, orderHashUtils, orderParsingUtils, StakingRevertErrors and transactionHashUtils",
                "pr": 2321
            },
            {
                "note": "Removed many functions from export signatureUtils",
                "pr": 2321
            },
            {
                "note": "Removed function isValidOrderHash from export orderHashUtils",
                "pr": 2321
            }
        ],
        "timestamp": 1574030254
    },
    {
        "version": "8.5.0-beta.1",
        "changes": [
            {
                "note": "Remove `TransferFailedError` from `ForwarderRevertErrors`.",
                "pr": 2309
            },
            {
                "note": "All references to network ID have been removed, and references to chain ID have been introduced instead",
                "pr": 2313
            }
        ],
        "timestamp": 1573159180
    },
    {
        "version": "8.5.0-beta.0",
        "changes": [
            {
                "note": "Add `chainId` `OrderValidationUtils`, `OrderFactory`",
                "pr": 1742
            },
            {
                "note": "Update tools to use new `Order` and `ZeroExTransaction` structure",
                "pr": 1742
            },
            {
                "note": "Update domain schema for Exchange and Coordinator",
                "pr": 1742
            },
            {
                "note": "Add Exchange `RevertError` types to `ExchangeRevertErrors`",
                "pr": 1761
            },
            {
                "note": "Add `SignatureOrderValidatorError` type to `ExchangeRevertErrors`",
                "pr": 1774
            },
            {
                "note": "Add `SignatureWalletOrderValidatorError` type to `ExchangeRevertErrors`",
                "pr": 1774
            },
            {
                "note": "Reorder parameters of some `RevertError` types to match smart contracts.",
                "pr": 1790
            },
            {
                "note": "Use arbitrary fee tokens instead of ZRX (ZEIP-28) for tools needed by contracts packages.",
                "pr": 1819
            },
            {
                "note": "Update `RevertError` types for new base constructor",
                "pr": 1819
            },
            {
                "note": "Add `Expired` TransactionErrorCode",
                "pr": 1832
            },
            {
                "note": "Add `expirationTimeSeconds` to `ZeroExTransaction` parameters used for hashing",
                "pr": 1832
            },
            {
                "note": "Add `validator` field to `SignatureValidatorError` `RevertError` types.",
                "pr": 1885
            },
            {
                "note": "Remove unused `RevertError` types.",
                "pr": 1885
            },
            {
                "note": "Add `ExchangeRevertErrors.SignatureErrorCode.InvalidSigner`.",
                "pr": 2042
            },
            {
                "note": "Add `takerAssetFillAmount` field to `IncompleteFillError` type",
                "pr": 2075
            },
            {
                "note": "Update `IncompleteFillError` to take an `errorCode`, `expectedAssetFillAmount`, and `actualAssetFillAmount` fields.",
                "pr": 2075
            },
            {
                "note": "Add EIP712 types for Staking",
                "pr": 1910
            },
            {
                "note": "Add `InvalidCobbDouglasAlphaError` `RevertError` type to `StakingRevertErrors`",
                "pr": 2109
            },
            {
                "note": "Rename `OperatorShareMustBeBetween0And100Error` `RevertError` type to `InvalidPoolOperatorShareError`.",
                "pr": 2109
            },
            {
                "note": "Add `TransactionGasPriceError` and `TransactionInvalidContextError` to error registry.",
                "pr": 2109
            },
            {
                "note": "Add `EthVaultNotSetError, `RewardVaultNotSetError`, and `InvalidStakeStatusError` to error registry.",
                "pr": 2118
            },
            {
                "note": "Add `InvalidStakeStatusError` to error registry.",
                "pr": 2126
            },
            {
                "note": "Add `InitializationError`, `InvalidParamValue` to `StakingRevertErrors`.",
                "pr": 2131
            },
            {
                "note": "Add `CumulativeRewardIntervalError`.",
                "pr": 2154
            },
            {
                "note": "Remove `validateOrderFillableOrThrowAsync`, `simpleValidateOrderFillableOrThrowAsync`, `validateMakerTransferThrowIfInvalidAsync`",
                "pr": 2181
            },
            {
                "note": "Add `PreviousEpochNotFinalizedError` to `StakingRevertErrors`.",
                "pr": 2155
            },
            {
                "note": "Add `InvalidMinimumPoolStake` to `StakingRevertErrors.InvalidParamValueErrorCode`.",
                "pr": 2155
            },
            {
                "note": "Renamed `OnlyCallableByPoolOperatorOrMakerError` to `OnlyCallableByPoolOperatorError`.",
                "pr": 2250
            },
            {
                "note": "Removed protocol fee != 0 error.",
                "pr": 2278
            }
        ],
        "timestamp": 1570135330
    },
    {
        "version": "8.4.0",
        "changes": [
            {
                "note": "Implement `simpleValidateOrderFillableOrThrowAsync`",
                "pr": 2096
            }
        ],
        "timestamp": 1568744790
    },
    {
        "timestamp": 1567521715,
        "version": "8.3.1",
        "changes": [
            {
                "note": "Dependencies updated"
            }
        ]
    },
    {
        "version": "8.3.0",
        "changes": [
            {
                "note": "Fix isValidValidatorSignatureAsync, allow to pass exchangeAddress to isValidSignatureAsync.",
                "pr": 2017
            },
            {
                "note": "Fix `Wallet` and `Validator` signature validation",
                "pr": 2078
            }
        ],
        "timestamp": 1566446343
    },
    {
        "timestamp": 1565296576,
        "version": "8.2.5",
        "changes": [
            {
                "note": "Dependencies updated"
            }
        ]
    },
    {
        "version": "8.2.4",
        "changes": [
            {
                "note": "Updated calls to <contract wrapper>.deploy0xArtifactAsync to include log decode dependencies.",
                "pr": 1995
            }
        ],
        "timestamp": 1564604963
    },
    {
        "version": "8.2.3",
        "changes": [
            {
                "note": "Ensure `assetData` is word aligned",
                "pr": 1964
            }
        ],
        "timestamp": 1563957393
    },
    {
        "timestamp": 1563193019,
        "version": "8.2.2",
        "changes": [
            {
                "note": "Dependencies updated"
            }
        ]
    },
    {
        "timestamp": 1563047529,
        "version": "8.2.1",
        "changes": [
            {
                "note": "Dependencies updated"
            }
        ]
    },
    {
        "version": "8.2.0",
        "changes": [
            {
                "note": "Add support for encoding/decoding StaticCallProxy assetData",
                "pr": 1863
            },
            {
                "note": "Add support for marketSell utils",
                "pr": 1914
            },
            {
                "note": "Add support for encoding/decoding DutchAuction assetData",
                "pr": 1943
            },
            {
                "note": "Added `validateMakerTransferThrowIfInvalidAsync` to OrderValidationUtils",
                "pr": 1937
            }
        ],
        "timestamp": 1563006338
    },
    {
        "timestamp": 1558712885,
        "version": "8.1.1",
        "changes": [
            {
                "note": "Dependencies updated"
            }
        ]
    },
    {
        "version": "8.1.0",
        "changes": [
            {
                "note": "Add `ecSignTransactionAsync`",
                "pr": 1817
            }
        ],
        "timestamp": 1557961111
    },
    {
        "version": "8.0.2",
        "changes": [
            {
                "note": "Dependencies updated"
            }
        ],
        "timestamp": 1557799313
    },
    {
        "version": "8.0.0",
        "changes": [
            {
                "note": "Renamed `OrderError` to `TypedDataError`",
                "pr": 1792
            }
        ],
        "timestamp": 1557507213
    },
    {
        "version": "7.2.0",
        "changes": [
            {
                "note": "Added `orderCalculationUtils`",
                "pr": 1714
            }
        ],
        "timestamp": 1554997931
    },
    {
        "timestamp": 1553183790,
        "version": "7.1.1",
        "changes": [
            {
                "note": "Dependencies updated"
            }
        ]
    },
    {
        "version": "7.1.0",
        "changes": [
            {
                "note": "Add Coordinator EIP712 constants",
                "pr": 1705
            },
            {
                "note": "Added encoding/decoding for ERC1155 asset data",
                "pr": 1661
            }
        ],
        "timestamp": 1553091633
    },
    {
        "timestamp": 1551479279,
        "version": "7.0.2",
        "changes": [
            {
                "note": "Dependencies updated"
            }
        ]
    },
    {
        "timestamp": 1551220833,
        "version": "7.0.1",
        "changes": [
            {
                "note": "Dependencies updated"
            }
        ]
    },
    {
        "version": "7.0.0",
        "changes": [
            {
                "note": "Add support for EIP1193 providers & Web3.js providers >= 1.0-beta.38",
                "pr": 1627
            },
            {
                "note": "Update provider params to type SupportedProvider which outlines all supported providers",
                "pr": 1627
            }
        ],
        "timestamp": 1551130135
    },
    {
        "version": "6.1.0",
        "changes": [
            {
                "note": "Updated implementation of `generatePseudoRandomSalt` to use generator from @0x/utils",
                "pr": 1569
            }
        ],
        "timestamp": 1549733923
    },
    {
        "version": "6.0.1",
        "changes": [
            {
                "note": "Dependencies updated"
            }
        ],
        "timestamp": 1549547375
    },
    {
        "version": "6.0.0",
        "changes": {
            "note": "Stop exporting the EIP712 schemas"
        },
        "timestamp": 1549504360
    },
    {
        "version": "5.0.0",
        "changes": [
            {
                "note": "Add `transactionHashUtils`",
                "pr": 1576
            },
            {
                "note": "Refactor `eip712Utils` to allow custom domain params",
                "pr": 1576
            },
            {
                "note": "Export constant EIP712 params",
                "pr": 1576
            }
        ],
        "timestamp": 1549452781
    },
    {
        "version": "4.0.0",
        "changes": [
            {
                "note": "Upgrade the bignumber.js to v8.0.2",
                "pr": 1517
            },
            {
                "note": "Fix preSigned `isSignatureValidAsync` check",
                "pr": 1580
            }
        ],
        "timestamp": 1549373905
    },
    {
        "timestamp": 1547561734,
        "version": "3.1.2",
        "changes": [
            {
                "note": "Dependencies updated"
            }
        ]
    },
    {
        "timestamp": 1547225310,
        "version": "3.1.1",
        "changes": [
            {
                "note": "Dependencies updated"
            }
        ]
    },
    {
        "version": "3.1.0",
        "changes": [
            {
                "note": "Use new ABI encoder, add encoding/decoding logic for MultiAsset assetData, and add information to return values in orderStateUtils",
                "pr": 1363
            }
        ],
        "timestamp": 1547040760
    },
    {
        "version": "3.0.7",
        "changes": [
            {
                "note": "Dependencies updated"
            }
        ],
        "timestamp": 1544739608
    },
    {
        "version": "3.0.6",
        "changes": [
            {
                "note": "Fix bug in wallet signature type verification",
                "pr": 1414
            }
        ],
        "timestamp": 1544570656
    },
    {
        "timestamp": 1544482891,
        "version": "3.0.5",
        "changes": [
            {
                "note": "Dependencies updated"
            }
        ]
    },
    {
        "timestamp": 1543401373,
        "version": "3.0.4",
        "changes": [
            {
                "note": "Dependencies updated"
            }
        ]
    },
    {
        "timestamp": 1542821676,
        "version": "3.0.3",
        "changes": [
            {
                "note": "Dependencies updated"
            }
        ]
    },
    {
        "timestamp": 1542208198,
        "version": "3.0.2",
        "changes": [
            {
                "note": "Dependencies updated"
            }
        ]
    },
    {
        "timestamp": 1542134075,
        "version": "3.0.1",
        "changes": [
            {
                "note": "Dependencies updated"
            }
        ]
    },
    {
        "version": "3.0.0",
        "changes": [
            {
                "note": "Add signature validation, regular cancellation and `cancelledUpTo` checks to `validateOrderFillableOrThrowAsync`",
                "pr": 1235
            },
            {
                "note": "Improved the errors thrown by `validateOrderFillableOrThrowAsync` by making them more descriptive",
                "pr": 1235
            },
            {
                "note": "Throw previously swallowed network errors when calling `validateOrderFillableOrThrowAsync` (see issue: #1218)",
                "pr": 1235
            },
            {
                "note": "Modified the `AbstractOrderFilledCancelledFetcher` interface slightly such that `isOrderCancelledAsync` accepts a `signedOrder` instead of an `orderHash` param",
                "pr": 1235
            }
        ],
        "timestamp": 1542028948
    },
    {
        "version": "2.0.1",
        "changes": [
            {
                "note": "Dependencies updated"
            }
        ],
        "timestamp": 1541740904
    },
    {
        "version": "2.0.0",
        "changes": [
            {
                "note": "Added `ecSignOrderAsync` to first sign an order using `eth_signTypedData` and fallback to `eth_sign`.",
                "pr": 1102
            },
            {
                "note": "Added `ecSignTypedDataOrderAsync` to sign an order exclusively using `eth_signTypedData`.",
                "pr": 1102
            },
            {
                "note": "Rename `ecSignOrderHashAsync` to `ecSignHashAsync` removing `SignerType` parameter.",
                "pr": 1102
            },
            {
                "note": "Use `AssetData` union type for function return values.",
                "pr": 1131
            }
        ],
        "timestamp": 1539871071
    },
    {
        "version": "1.0.7",
        "changes": [
            {
                "note": "Dependencies updated"
            }
        ],
        "timestamp": 1538693146
    },
    {
        "version": "1.0.6",
        "changes": [
            {
                "note": "Add signerAddress normalization to `isValidECSignature` to avoid `invalid address recovery` error if caller supplies a checksummed address",
                "pr": 1096
            }
        ],
        "timestamp": 1538157789
    },
    {
        "timestamp": 1537907159,
        "version": "1.0.5",
        "changes": [
            {
                "note": "Dependencies updated"
            }
        ]
    },
    {
        "timestamp": 1537875740,
        "version": "1.0.4",
        "changes": [
            {
                "note": "Dependencies updated"
            }
        ]
    },
    {
        "timestamp": 1537541580,
        "version": "1.0.3",
        "changes": [
            {
                "note": "Dependencies updated"
            }
        ]
    },
    {
        "version": "1.0.2",
        "changes": [
            {
                "note": "Drastically reduce the bundle size by removing unused parts of included contract artifacts."
            }
        ],
        "timestamp": 1537369748
    },
    {
        "version": "1.0.1",
        "changes": [
            {
                "note": "Export `orderParsingUtils`",
                "pr": 1044
            }
        ],
        "timestamp": 1536142250
    },
    {
        "version": "1.0.1-rc.6",
        "changes": [
            {
                "note": "Fix missing `BlockParamLiteral` type import issue"
            }
        ],
        "timestamp": 1535377027
    },
    {
        "version": "1.0.1-rc.5",
        "changes": [
            {
                "note": "Remove Caller and Trezor SignatureTypes",
                "pr": 1015
            }
        ]
    },
    {
        "version": "1.0.1-rc.4",
        "changes": [
            {
                "note": "Remove rounding error being thrown when maker amount is very small",
                "pr": 959
            },
            {
                "note": "Added rateUtils and sortingUtils",
                "pr": 953
            },
            {
                "note": "Update marketUtils api such that all optional parameters are bundled into one optional param and more defaults are provided",
                "pr": 954
            },
            {
                "note": "Instead of exporting signature util methods individually, they are now exported as `signatureUtils`",
                "pr": 924
            },
            {
                "note": "Export types: `SignedOrder`, `Order`, `OrderRelevantState`, `OrderState`, `ECSignature`, `ERC20AssetData`, `ERC721AssetData`, `AssetProxyId`, `SignerType`, `SignatureType`, `OrderStateValid`, `OrderStateInvalid`, `ExchangeContractErrs`, `TradeSide`, `TransferType`, `FindFeeOrdersThatCoverFeesForTargetOrdersOpts`, `FindOrdersThatCoverMakerAssetFillAmountOpts`, `FeeOrdersAndRemainingFeeAmount`, `OrdersAndRemainingFillAmount`, `Provider`, `JSONRPCRequestPayload`, `JSONRPCErrorCallback` and `JSONRPCResponsePayload`",
                "pr": 924
            },
            {
                "note": "Rename `resultOrders` to `resultFeeOrders` for object returned by `findFeeOrdersThatCoverFeesForTargetOrders` in `marketUtils` api",
                "pr": 997
            },
            {
                "note": "Make `sortFeeOrdersByFeeAdjustedRate` in `sortingUtils` generic",
                "pr": 997
            },
            {
                "note": "Update `findFeeOrdersThatCoverFeesForTargetOrders` to round the the nearest integer when calculating required fees",
                "pr": 997
            }
        ],
        "timestamp": 1535133899
    },
    {
        "version": "1.0.1-rc.3",
        "changes": [
            {
                "pr": 914,
                "note": "Update ecSignOrderHashAsync to return signature string with signature type byte. Removes messagePrefixOpts."
            },
            {
                "note": "Added a synchronous `createOrder` method in `orderFactory`, updated public interfaces to support some optional parameters",
                "pr": 936
            },
            {
                "note": "Added marketUtils",
                "pr": 937
            },
            {
                "note": "Dependencies updated"
            }
        ],
        "timestamp": 1534210131
    },
    {
        "version": "1.0.1-rc.2",
        "changes": [
            {
                "note": "Dependencies updated"
            }
        ],
        "timestamp": 1532619515
    },
    {
        "version": "1.0.1-rc.1",
        "changes": [
            {
                "note": "Dependencies updated"
            }
        ],
        "timestamp": 1532605697
    },
    {
        "version": "1.0.0",
        "changes": [
            {
                "note": "Dependencies updated"
            }
        ],
        "timestamp": 1532357734
    },
    {
        "version": "1.0.0-rc.2",
        "changes": [
            {
                "note": "Upgrade ethereumjs-abi dep including a fix so that addresses starting with 0 are properly decoded by `decodeERC20AssetData`"
            }
        ],
        "timestamp": 1532357734
    },
    {
        "timestamp": 1532043000,
        "version": "1.0.0-rc.1",
        "changes": [
            {
                "note": "Refactor to work with V2 of 0x protocol",
                "pr": 636
            },
            {
                "note": "Export parseECSignature method",
                "pr": 684
            },
            {
                "note": "Handle Typed Arrays when hashing data",
                "pr": 894
            }
        ]
    },
    {
        "timestamp": 1531919263,
        "version": "0.0.9",
        "changes": [
            {
                "note": "Dependencies updated"
            }
        ]
    },
    {
        "timestamp": 1531149657,
        "version": "0.0.8",
        "changes": [
            {
                "note": "Dependencies updated"
            }
        ]
    },
    {
        "timestamp": 1529397769,
        "version": "0.0.7",
        "changes": [
            {
                "note": "Dependencies updated"
            }
        ]
    },
    {
        "timestamp": 1527616612,
        "version": "0.0.6",
        "changes": [
            {
                "note": "Dependencies updated"
            }
        ]
    },
    {
        "version": "0.0.5",
        "changes": [
            {
                "note": "Add orderStateUtils, a module for computing order state needed to decide if an order is still valid"
            }
        ],
        "timestamp": 1527008794
    },
    {
        "timestamp": 1525477860,
        "version": "0.0.4",
        "changes": [
            {
                "note": "Dependencies updated"
            }
        ]
    },
    {
        "timestamp": 1525453812,
        "version": "0.0.3",
        "changes": [
            {
                "note": "Dependencies updated"
            }
        ]
    },
    {
        "timestamp": 1525428773,
        "version": "0.0.2",
        "changes": [
            {
                "note": "Dependencies updated"
            }
        ]
    }
]<|MERGE_RESOLUTION|>--- conflicted
+++ resolved
@@ -13,8 +13,6 @@
             {
                 "note": "Add `refundReceiver` field to `FillQuoteTransformer.TransformData`.",
                 "pr": 2657
-<<<<<<< HEAD
-=======
             },
             {
                 "note": "Add `findTransformerNonce()` and `getTransformerAddress()` functions.",
@@ -23,7 +21,6 @@
             {
                 "note": "Fix EP signature utils schema assertion.",
                 "pr": 2657
->>>>>>> 9b670339
             }
         ]
     },
