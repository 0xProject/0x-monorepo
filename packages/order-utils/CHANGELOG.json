--- conflicted
+++ resolved
@@ -1,12 +1,5 @@
 [
     {
-<<<<<<< HEAD
-        "timestamp": 1527616612,
-        "version": "0.0.6",
-        "changes": [
-            {
-                "note": "Dependencies updated"
-=======
         "changes": [
             {
                 "note": "Export parseECSignature method",
@@ -20,7 +13,15 @@
             {
                 "note": "Make order-utils compatible with V2 of 0x protocol",
                 "pr": 636
->>>>>>> 0e354e5e
+            }
+        ]
+    },
+    {
+        "timestamp": 1527616612,
+        "version": "0.0.6",
+        "changes": [
+            {
+                "note": "Dependencies updated"
             }
         ]
     },
