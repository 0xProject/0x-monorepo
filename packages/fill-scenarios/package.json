--- conflicted
+++ resolved
@@ -37,14 +37,9 @@
     },
     "dependencies": {
         "@0xproject/base-contract": "^0.3.2",
-<<<<<<< HEAD
         "@0xproject/order-utils": "^0.0.6",
         "@0xproject/types": "^0.7.0",
-=======
-        "@0xproject/order-utils": "0.0.5",
-        "@0xproject/types": "0.7.0",
         "ethereum-types": "^0.0.1",
->>>>>>> f5c74d12
         "@0xproject/typescript-typings": "^0.3.2",
         "@0xproject/utils": "^0.6.2",
         "@0xproject/web3-wrapper": "^0.6.4",
