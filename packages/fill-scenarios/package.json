--- conflicted
+++ resolved
@@ -1,10 +1,6 @@
 {
     "name": "@0xproject/fill-scenarios",
-<<<<<<< HEAD
-    "version": "0.0.3",
-=======
     "version": "1.0.0",
->>>>>>> 0e354e5e
     "description": "0x order fill scenario generator",
     "main": "lib/index.js",
     "types": "lib/index.d.ts",
@@ -47,11 +43,7 @@
     "dependencies": {
         "@0xproject/base-contract": "^0.3.2",
         "@0xproject/order-utils": "^0.0.6",
-<<<<<<< HEAD
-        "@0xproject/types": "^0.7.0",
-=======
         "@0xproject/types": "1.0.0",
->>>>>>> 0e354e5e
         "ethereum-types": "^0.0.1",
         "@0xproject/typescript-typings": "^0.3.2",
         "@0xproject/utils": "^0.6.2",
