{
    "name": "@0x/instant",
    "version": "1.0.32",
    "engines": {
        "node": ">=6.12"
    },
    "private": true,
    "description": "0x Instant React Component",
    "main": "umd/instant.js",
    "scripts": {
        "build": "NODE_ENV=production node --max_old_space_size=8192 ../../node_modules/.bin/webpack --mode production",
        "build:dev": "webpack --mode development",
        "build:ci": "yarn build",
        "dev": "dotenv webpack-dev-server -- --mode development",
        "lint": "tslint --format stylish --project .",
        "fix": "tslint --fix --format stylish --project .",
        "test": "jest",
        "test:coverage": "jest --coverage",
        "rebuild_and_test": "run-s clean build test",
        "test:circleci": "yarn test:coverage",
        "clean": "shx rm -rf lib coverage scripts",
        "deploy_dogfood": "discharge deploy -c .dogfood.discharge.json",
        "deploy_staging": "discharge deploy -c .staging.discharge.json",
        "deploy_production": "discharge deploy -c .production.discharge.json",
        "manual:postpublish": "yarn build; node ./scripts/postpublish.js"
    },
    "config": {
        "postpublish": {
            "assets": [
                "packages/instant/umd/instant.js",
                "packages/instant/umd/instant.js.map"
            ]
        }
    },
    "repository": {
        "type": "git",
        "url": "https://github.com/0xProject/0x-monorepo.git"
    },
    "author": "Francesco Agosti",
    "license": "Apache-2.0",
    "bugs": {
        "url": "https://github.com/0xProject/0x-monorepo/issues"
    },
    "homepage": "https://github.com/0xProject/0x-monorepo/packages/instant/README.md",
    "dependencies": {
        "@0x/assert": "^2.2.0-beta.0",
        "@0x/asset-buyer": "6.1.8",
        "@0x/json-schemas": "^4.1.0-beta.0",
        "@0x/order-utils": "^8.5.0-beta.0",
        "@0x/subproviders": "^5.1.0-beta.0",
        "@0x/types": "^2.5.0-beta.0",
        "@0x/typescript-typings": "^4.4.0-beta.0",
        "@0x/utils": "^4.6.0-beta.0",
        "@0x/web3-wrapper": "^6.1.0-beta.0",
        "babel-runtime": "^6.26.0",
        "bowser": "^1.9.4",
        "copy-to-clipboard": "^3.0.8",
<<<<<<< HEAD
        "ethereum-types": "^2.1.6",
        "fortmatic": "^0.8.2",
=======
        "ethereum-types": "^2.2.0-beta.0",
>>>>>>> 0886d39d
        "lodash": "^4.17.11",
        "polished": "^1.9.2",
        "react": "^16.5.2",
        "react-dom": "^16.5.2",
        "react-redux": "^5.0.7",
        "redux": "^4.0.0",
        "redux-devtools-extension": "^2.13.5",
        "rollbar": "^2.5.0",
        "styled-components": "4.1.2",
        "ts-optchain": "^0.1.1"
    },
    "devDependencies": {
        "@0x/tslint-config": "^3.0.1",
        "@static/discharge": "https://github.com/0xProject/discharge.git",
        "@types/enzyme": "^3.1.14",
        "@types/enzyme-adapter-react-16": "^1.0.3",
        "@types/jest": "^23.3.5",
        "@types/lodash": "4.14.104",
        "@types/node": "*",
        "@types/react": "16.4.16",
        "@types/react-dom": "16.0.6",
        "@types/react-redux": "^6.0.9",
        "@types/redux": "^3.6.0",
        "@types/styled-components": "4.1.2",
        "awesome-typescript-loader": "^5.2.1",
        "babel-loader": "^7.1.5",
        "babel-plugin-transform-es3-member-expression-literals": "^6.22.0",
        "babel-plugin-transform-es3-property-literals": "^6.22.0",
        "babel-plugin-transform-object-assign": "^6.22.0",
        "babel-plugin-transform-object-rest-spread": "^6.26.0",
        "babel-plugin-transform-runtime": "^6.23.0",
        "babel-preset-env": "^1.7.0",
        "dotenv-cli": "^1.4.0",
        "enzyme": "^3.6.0",
        "enzyme-adapter-react-16": "^1.5.0",
        "ip": "^1.1.5",
        "jest": "^23.6.0",
        "make-promises-safe": "^1.1.0",
        "npm-run-all": "^4.1.2",
        "nyc": "^11.0.1",
        "rollbar-sourcemap-webpack-plugin": "^2.4.0",
        "shx": "^0.2.2",
        "source-map-loader": "^0.2.4",
        "svg-react-loader": "^0.4.6",
        "ts-jest": "^23.10.3",
        "tslint": "5.11.0",
        "typescript": "3.0.1",
        "webpack": "^4.20.2",
        "webpack-cli": "3.1.2",
        "webpack-dev-server": "^3.1.9"
    },
    "publishConfig": {
        "access": "private"
    }
}<|MERGE_RESOLUTION|>--- conflicted
+++ resolved
@@ -55,12 +55,8 @@
         "babel-runtime": "^6.26.0",
         "bowser": "^1.9.4",
         "copy-to-clipboard": "^3.0.8",
-<<<<<<< HEAD
-        "ethereum-types": "^2.1.6",
+        "ethereum-types": "^2.2.0-beta.0",
         "fortmatic": "^0.8.2",
-=======
-        "ethereum-types": "^2.2.0-beta.0",
->>>>>>> 0886d39d
         "lodash": "^4.17.11",
         "polished": "^1.9.2",
         "react": "^16.5.2",
