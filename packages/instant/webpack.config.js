--- conflicted
+++ resolved
@@ -4,8 +4,13 @@
 const RollbarSourceMapPlugin = require('rollbar-sourcemap-webpack-plugin');
 const webpack = require('webpack');
 
+const GIT_SHA = childProcess
+    .execSync('git rev-parse HEAD')
+    .toString()
+    .trim();
+
 const DISCHARGE_TARGETS_THAT_REQUIRED_HEAP = ['production', 'staging', 'dogfood'];
-const getConfigForDischargeTarget = dischargeTarget => {
+const getHeapConfigForDischargeTarget = dischargeTarget => {
     return {
         heapAnalyticsIdEnvName:
             dischargeTarget === 'production'
@@ -15,114 +20,51 @@
     };
 };
 
-const GIT_SHA = childProcess
-    .execSync('git rev-parse HEAD')
-    .toString()
-    .trim();
-const generateConfig = (dischargeTarget, configOptions) => {
+const DISCHARGE_TARGETS_THAT_REQUIRE = ['production', 'staging', 'dogfood'];
+const getRollbarConfigForDischargeTarget = dischargeTarget => {
+    if (DISCHARGE_TARGETS_THAT_REQUIRE.includes(dischargeTarget)) {
+        const rollbarSourceMapPublicPath =
+            dischargeTarget === 'production'
+                ? 'https://instant.0xproject.com'
+                : `http://0x-instant-${dischargeTarget}.s3-website-us-east-1.amazonaws.com`;
+
+        return {
+            rollbarSourceMapPublicPath,
+            rollbarRequired: true,
+        };
+    }
+
+    return {
+        rollbarRequired: false,
+    };
+};
+
+const ROLLBAR_CLIENT_TOKEN_ENV_VAR_NAME = 'INSTANT_ROLLBAR_CLIENT_TOKEN';
+const ROLLBAR_PUBLISH_TOKEN_ENV_VAR_NAME = 'INSTANT_ROLLBAR_PUBLISH_TOKEN';
+const getRollbarTokens = (dischargeTarget, rollbarRequired) => {
+    const clientToken = process.env[ROLLBAR_CLIENT_TOKEN_ENV_VAR_NAME];
+    const publishToken = process.env[ROLLBAR_PUBLISH_TOKEN_ENV_VAR_NAME];
+
+    if (rollbarRequired) {
+        if (!clientToken) {
+            throw new Error(
+                `Rollbar client token required for ${dischargeTarget}, please set env var ${ROLLBAR_CLIENT_TOKEN_ENV_VAR_NAME}`,
+            );
+        }
+        if (!publishToken) {
+            throw new Error(
+                `Rollbar publish token required for ${dischargeTarget}, please set env var ${ROLLBAR_PUBLISH_TOKEN_ENV_VAR_NAME}`,
+            );
+        }
+    }
+
+    return { clientToken, publishToken };
+};
+
+const generateConfig = (dischargeTarget, heapConfigOptions, rollbarConfigOptions, nodeEnv) => {
     const outputPath = process.env.WEBPACK_OUTPUT_PATH || 'umd';
 
-<<<<<<< HEAD
-const getEnvironmentName = (env, argv) => {
-    if (env && env.dogfood) {
-        return 'dogfood';
-    } else if (env && env.staging) {
-        return 'staging';
-    }
-
-    // argv.mode should be 'development' or 'production'
-    return argv.mode;
-};
-
-const getHeapAnalyticsId = environmentName => {
-    if (environmentName === 'production') {
-        return process.env['INSTANT_HEAP_ANALYTICS_ID_PRODUCTION'];
-    }
-
-    if (environmentName === 'development' || environmentName === 'dogfood' || environmentName === 'staging') {
-        return process.env['INSTANT_HEAP_ANALYTICS_ID_DEVELOPMENT'];
-    }
-
-    return undefined;
-};
-
-const ROLLBAR_PUBLISH_TOKEN_ENV_NAME = 'INSTANT_ROLLBAR_PUBLISH_TOKEN';
-const ROLLBAR_CLIENT_TOKEN_ENV_NAME = 'INSTANT_ROLLBAR_CLIENT_TOKEN';
-const getRollbarSourceMapPlugin = environmentName => {
-    if (!environmentName) {
-        return undefined;
-    }
-
-    const publishToken = process.env[ROLLBAR_PUBLISH_TOKEN_ENV_NAME];
-    if (!publishToken) {
-        return undefined;
-    }
-
-    let rollbarPublicPath;
-    if (environmentName === 'dogfood') {
-        rollbarPublicPath = 'http://0x-instant-dogfood.s3-website-us-east-1.amazonaws.com';
-    } else if (environmentName === 'staging') {
-        rollbarPublicPath = 'http://0x-instant-staging.s3-website-us-east-1.amazonaws.com';
-    } // TODO(sk): When we decide on JS cdn, add public path here
-
-    if (!rollbarPublicPath) {
-        console.log('No rollbar public path');
-        return undefined;
-    }
-
-    const rollbarPluginOptions = {
-        accessToken: publishToken,
-        version: GIT_SHA,
-        publicPath: rollbarPublicPath,
-    };
-    return new RollbarSourceMapPlugin(rollbarPluginOptions);
-};
-const validateRollbarPresence = (environmentName, rollbarEnabled, rollbarSourceMapPlugin) => {
-    const requiresRollbar = environmentName === 'dogfood' || environmentName === 'staging';
-    if (!requiresRollbar) {
-        return;
-    }
-    if (!rollbarEnabled || !rollbarSourceMapPlugin) {
-        throw new Error(
-            `Rollbar env vars must be set to build for ${environmentName}. Please set ${ROLLBAR_CLIENT_TOKEN_ENV_NAME} to a rollbar access token with post_client_item permissions, and ${ROLLBAR_PUBLISH_TOKEN_ENV_NAME} to a rollbar access token with post_server_item permissions.`,
-        );
-    }
-};
-
-module.exports = (env, argv) => {
-    const environmentName = getEnvironmentName(env, argv);
-    const outputPath = process.env.WEBPACK_OUTPUT_PATH || 'umd';
-
-    const envVars = {
-        GIT_SHA: JSON.stringify(GIT_SHA),
-        NPM_PACKAGE_VERSION: JSON.stringify(process.env.npm_package_version),
-        HEAP_ANALYTICS_ID: getHeapAnalyticsId(environmentName),
-        INSTANT_ENVIRONMENT: JSON.stringify(environmentName),
-        ROLLBAR_CLIENT_TOKEN: JSON.stringify(process.env[ROLLBAR_CLIENT_TOKEN_ENV_NAME]),
-    };
-
-    const canRollbarBeEnabled =
-        environmentName === 'development' ? process.env.INSTANT_ROLLBAR_FORCE_DEVELOPMENT_REPORT : true;
-    if (envVars.INSTANT_ENVIRONMENT && envVars.ROLLBAR_CLIENT_TOKEN && canRollbarBeEnabled) {
-        envVars['ROLLBAR_ENABLED'] = JSON.stringify(true);
-    }
-
-    let plugins = [
-        new webpack.DefinePlugin({
-            'process.env': envVars,
-        }),
-    ];
-    const rollbarSourceMapPlugin = getRollbarSourceMapPlugin(environmentName);
-    if (rollbarSourceMapPlugin) {
-        console.log('Using rollbar source map plugin');
-        plugins = plugins.concat(rollbarSourceMapPlugin);
-    } else {
-        console.log('Not using rollbar source map plugin');
-    }
-    validateRollbarPresence(environmentName, envVars['ROLLBAR_ENABLED'], rollbarSourceMapPlugin);
-
-=======
-    const { heapAnalyticsIdEnvName, heapAnalyticsIdRequired } = configOptions;
+    const { heapAnalyticsIdEnvName, heapAnalyticsIdRequired } = heapConfigOptions;
     const heapAnalyticsId = process.env[heapAnalyticsIdEnvName];
     if (heapAnalyticsIdRequired && !heapAnalyticsId) {
         throw new Error(
@@ -130,9 +72,26 @@
         );
     }
 
+    const rollbarTokens = getRollbarTokens(dischargeTarget, rollbarConfigOptions.rollbarRequired);
+    const rollbarEnabled =
+        rollbarTokens.clientToken && (nodeEnv !== 'development' || process.env.INSTANT_ROLLBAR_FORCE_DEVELOPMENT);
+
+    let rollbarPlugin;
+    if (rollbarConfigOptions.rollbarRequired) {
+        if (!rollbarEnabled || !rollbarTokens.publishToken || !rollbarConfigOptions.rollbarSourceMapPublicPath) {
+            throw new Error(`Rollbar required for ${dischargeTarget} but not configured`);
+        }
+        rollbarPlugin = new RollbarSourceMapPlugin({
+            accessToken: rollbarTokens.publishToken,
+            version: GIT_SHA,
+            publicPath: rollbarConfigOptions.rollbarSourceMapPublicPath,
+        });
+    }
+
     const envVars = {
         GIT_SHA: JSON.stringify(GIT_SHA),
         NPM_PACKAGE_VERSION: JSON.stringify(process.env.npm_package_version),
+        ROLLBAR_ENABLED: rollbarEnabled,
     };
     if (dischargeTarget) {
         envVars.INSTANT_DISCHARGE_TARGET = JSON.stringify(dischargeTarget);
@@ -140,8 +99,19 @@
     if (heapAnalyticsId) {
         envVars.HEAP_ANALYTICS_ID = JSON.stringify(heapAnalyticsId);
     }
+    if (rollbarTokens.clientToken) {
+        envVars.ROLLBAR_CLIENT_TOKEN = JSON.stringify(rollbarTokens.clientToken);
+    }
 
->>>>>>> 34b2f473
+    const plugins = [
+        new webpack.DefinePlugin({
+            'process.env': envVars,
+        }),
+    ];
+    if (rollbarPlugin) {
+        plugins.push(rollbarPlugin);
+    }
+
     const config = {
         entry: {
             instant: './src/index.umd.ts',
@@ -152,15 +122,7 @@
             library: 'zeroExInstant',
             libraryTarget: 'umd',
         },
-<<<<<<< HEAD
         plugins,
-=======
-        plugins: [
-            new webpack.DefinePlugin({
-                'process.env': envVars,
-            }),
-        ],
->>>>>>> 34b2f473
         devtool: 'source-map',
         resolve: {
             extensions: ['.js', '.json', '.ts', '.tsx'],
@@ -204,8 +166,9 @@
     return config;
 };
 
-module.exports = (env, _argv) => {
+module.exports = (env, argv) => {
     const dischargeTarget = env ? env.discharge_target : undefined;
-    const configOptions = getConfigForDischargeTarget(dischargeTarget);
-    return generateConfig(dischargeTarget, configOptions);
+    const heapConfigOptions = getHeapConfigForDischargeTarget(dischargeTarget);
+    const rollbarConfigOptions = getRollbarConfigForDischargeTarget(dischargeTarget);
+    return generateConfig(dischargeTarget, heapConfigOptions, rollbarConfigOptions, argv.mode);
 };