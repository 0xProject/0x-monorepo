#!/usr/bin/env node

import { PackageJSON } from '@0x/types';
import { logUtils } from '@0x/utils';
import { spawn } from 'child_process';
import * as promisify from 'es6-promisify';
import * as fs from 'fs';
import * as _ from 'lodash';
import * as moment from 'moment';
import * as path from 'path';
import { exec as execAsync, spawn as spawnAsync } from 'promisify-child-process';
import * as prompt from 'prompt';
import semver = require('semver');
import semverSort = require('semver-sort');

import { constants } from './constants';
import { Package, PackageToNextVersion, VersionChangelog } from './types';
import { changelogUtils } from './utils/changelog_utils';
import { configs } from './utils/configs';
import { alertDiscordAsync } from './utils/discord';
import { DocGenerateUtils } from './utils/doc_generate_utils';
import { publishReleaseNotesAsync } from './utils/github_release_utils';
import { utils } from './utils/utils';

const TODAYS_TIMESTAMP = moment().unix();

async function confirmAsync(message: string): Promise<void> {
    prompt.start();
    const result = await promisify(prompt.get)([message]);
    const didConfirm = result[message] === 'y';
    if (!didConfirm) {
        utils.log('Publish process aborted.');
        process.exit(0);
    }
}

(async () => {
    // Fetch public, updated Lerna packages
    const shouldIncludePrivate = true;
    const allPackagesToPublish = await utils.getPackagesToPublishAsync(shouldIncludePrivate);
    if (_.isEmpty(allPackagesToPublish)) {
        utils.log('No packages need publishing');
        process.exit(0);
    }
    const packagesWithDocs = getPackagesWithDocs(allPackagesToPublish);

    if (!configs.IS_LOCAL_PUBLISH) {
        await confirmAsync(
            'THIS IS NOT A TEST PUBLISH! You are about to publish one or more packages to npm. Are you sure you want to continue? (y/n)',
        );
    }

    // Update CHANGELOGs
    const updatedPublicPackages = _.filter(allPackagesToPublish, pkg => !pkg.packageJson.private);
    const updatedPublicPackageNames = _.map(updatedPublicPackages, pkg => pkg.packageJson.name);
    utils.log(`Will update CHANGELOGs and publish: \n${updatedPublicPackageNames.join('\n')}\n`);
    const packageToNextVersion = await updateChangeLogsAsync(updatedPublicPackages);

    const updatedPrivatePackages = _.filter(allPackagesToPublish, pkg => pkg.packageJson.private);
    _.each(updatedPrivatePackages, pkg => {
        const currentVersion = pkg.packageJson.version;
        const packageName = pkg.packageJson.name;
        const nextPatchVersionIfValid = semver.inc(currentVersion, 'patch');
        if (nextPatchVersionIfValid !== null) {
            packageToNextVersion[packageName] = nextPatchVersionIfValid;
        } else {
            throw new Error(`Encountered invalid semver version: ${currentVersion} for package: ${packageName}`);
        }
    });

<<<<<<< HEAD
    // Generate markdown docs for packages
    await generateDocMDAsync(packagesWithDocs);

    // Push changelogs changes and markdown docs to Github
    if (!configs.IS_LOCAL_PUBLISH) {
=======
    // Push changelogs changes and markdown docs to Github
    if (!configs.IS_LOCAL_PUBLISH) {
        // Generate markdown docs for packages
        await generateDocMDAsync(packagesWithDocs);
>>>>>>> 8e6d92ca
        await pushChangelogsAndMDDocsToGithubAsync();
    }

    // Call LernaPublish
    utils.log('Version updates to apply:');
    _.each(packageToNextVersion, (versionChange: string, packageName: string) => {
        utils.log(`${packageName} -> ${versionChange}`);
    });
    utils.log(`Calling 'lerna publish'...`);
    await lernaPublishAsync(packageToNextVersion);

    const isDryRun = configs.IS_LOCAL_PUBLISH;
    if (!isDryRun) {
        // Publish docker images to DockerHub
        await publishImagesToDockerHubAsync(allPackagesToPublish);

        // Upload markdown docs to S3 bucket
        await execAsync(`yarn upload_md_docs`, { cwd: constants.monorepoRootPath });
    }

    const releaseNotes = await publishReleaseNotesAsync(updatedPublicPackages, isDryRun);
    utils.log('Published release notes');

    if (!isDryRun && releaseNotes) {
        try {
            await alertDiscordAsync(releaseNotes);
        } catch (e) {
            utils.log("Publish successful, but couldn't auto-alert discord (", e.message, '), Please alert manually.');
        }
    }
    process.exit(0);
})().catch(err => {
    utils.log(err);
    process.exit(1);
});

async function publishImagesToDockerHubAsync(allUpdatedPackages: Package[]): Promise<void> {
    for (const pkg of allUpdatedPackages) {
        const packageJSON = pkg.packageJson;
        const shouldPublishDockerImage =
            packageJSON.config !== undefined &&
            packageJSON.config.postpublish !== undefined &&
            packageJSON.config.postpublish.dockerHubRepo !== undefined;
        if (!shouldPublishDockerImage) {
            continue;
        }
        const dockerHubRepo = _.get(packageJSON, 'config.postpublish.dockerHubRepo');
        const pkgName = pkg.packageJson.name;
        const packageDirName = _.startsWith(pkgName, '@0x/') ? pkgName.split('/')[1] : pkgName;

        // Build the Docker image
        logUtils.log(`Building '${dockerHubRepo}' docker image...`);
        await spawnAsync('docker', ['build', '-t', dockerHubRepo, '.'], {
            cwd: `${constants.monorepoRootPath}/packages/${packageDirName}`,
        });

        // Tag the docker image with the latest version
        const version = pkg.packageJson.version;
        logUtils.log(`Tagging '${dockerHubRepo}' docker image with version ${version}...`);
        await execAsync(`docker tag ${dockerHubRepo} ${configs.DOCKER_HUB_ORG}/${dockerHubRepo}:${version}`);
        await execAsync(`docker tag ${dockerHubRepo} ${configs.DOCKER_HUB_ORG}/${dockerHubRepo}:latest`);

        // Publish to DockerHub
        logUtils.log(`Pushing '${dockerHubRepo}' docker image to DockerHub...`);
        await execAsync(`docker push ${configs.DOCKER_HUB_ORG}/${dockerHubRepo}:${version}`);
        await execAsync(`docker push ${configs.DOCKER_HUB_ORG}/${dockerHubRepo}:latest`);
    }
}

function getPackagesWithDocs(allUpdatedPackages: Package[]): Package[] {
    const rootPackageJsonPath = `${constants.monorepoRootPath}/package.json`;
    const rootPackageJSON = utils.readJSONFile<PackageJSON>(rootPackageJsonPath);
    const packagesWithDocPagesStringIfExist = _.get(rootPackageJSON, 'config.packagesWithDocPages', undefined);
    if (packagesWithDocPagesStringIfExist === undefined) {
        return []; // None to generate & publish
    }
    const packagesWithDocPages = packagesWithDocPagesStringIfExist.split(' ');
    const updatedPackagesWithDocPages: Package[] = [];
    _.each(allUpdatedPackages, pkg => {
        const nameWithoutPrefix = pkg.packageJson.name.replace('@0x/', '');
        if (_.includes(packagesWithDocPages, nameWithoutPrefix)) {
            updatedPackagesWithDocPages.push(pkg);
        }
    });
    return updatedPackagesWithDocPages;
}

async function generateDocMDAsync(packagesWithDocs: Package[]): Promise<void> {
    for (const pkg of packagesWithDocs) {
        const nameWithoutPrefix = pkg.packageJson.name.replace('@0x/', '');
        const docGenerateAndUploadUtils = new DocGenerateUtils(nameWithoutPrefix);
        await docGenerateAndUploadUtils.generateAndUploadDocsAsync();
    }
}

async function pushChangelogsAndMDDocsToGithubAsync(): Promise<void> {
    await execAsync(`git add . --all`, { cwd: constants.monorepoRootPath });
    await execAsync(`git commit -m "Updated CHANGELOGS & MD docs"`, { cwd: constants.monorepoRootPath });
    await execAsync(`git push`, { cwd: constants.monorepoRootPath });
    utils.log(`Pushed CHANGELOG updates & updated MD docs to Github`);
}

async function updateChangeLogsAsync(updatedPublicPackages: Package[]): Promise<PackageToNextVersion> {
    const packageToNextVersion: PackageToNextVersion = {};
    for (const pkg of updatedPublicPackages) {
        const packageName = pkg.packageJson.name;
        let changelog = changelogUtils.getChangelogOrCreateIfMissing(packageName, pkg.location);

        const currentVersion = pkg.packageJson.version;
        const shouldAddNewEntry = changelogUtils.shouldAddNewChangelogEntry(
            pkg.packageJson.name,
            currentVersion,
            changelog,
        );
        if (shouldAddNewEntry) {
            // Create a new entry for a patch version with generic changelog entry.
            const nextPatchVersionIfValid = semver.inc(currentVersion, 'patch');
            if (nextPatchVersionIfValid === null) {
                throw new Error(`Encountered invalid semver version: ${currentVersion} for package: ${packageName}`);
            }
            const newChangelogEntry: VersionChangelog = {
                timestamp: TODAYS_TIMESTAMP,
                version: nextPatchVersionIfValid,
                changes: [
                    {
                        note: constants.dependenciesUpdatedMessage,
                    },
                ],
            };
            changelog = [newChangelogEntry, ...changelog];
            packageToNextVersion[packageName] = nextPatchVersionIfValid;
        } else {
            // Update existing entry with timestamp
            const lastEntry = changelog[0];
            if (lastEntry.timestamp === undefined) {
                lastEntry.timestamp = TODAYS_TIMESTAMP;
            }
            // Check version number is correct.
            const proposedNextVersion = lastEntry.version;
            lastEntry.version = updateVersionNumberIfNeeded(currentVersion, proposedNextVersion);
            changelog[0] = lastEntry;
            packageToNextVersion[packageName] = lastEntry.version;
        }

        // Save updated CHANGELOG.json
        await changelogUtils.writeChangelogJsonFileAsync(pkg.location, changelog);
        utils.log(`${packageName}: Updated CHANGELOG.json`);
        // Generate updated CHANGELOG.md
        const changelogMd = changelogUtils.generateChangelogMd(changelog);
        await changelogUtils.writeChangelogMdFileAsync(pkg.location, changelogMd);
        utils.log(`${packageName}: Updated CHANGELOG.md`);
    }

    return packageToNextVersion;
}

async function lernaPublishAsync(packageToNextVersion: { [name: string]: string }): Promise<void> {
    return new Promise<void>((resolve, reject) => {
        const packageVersionString = _.map(packageToNextVersion, (nextVersion: string, packageName: string) => {
            return `${packageName}|${nextVersion}`;
        }).join(',');
        // HACK(fabio): Previously we would pass the packageVersionString directly to `lerna publish` using the
        // `--cdVersions` flag. Since we now need to use `spawn` instead of `exec` when calling Lerna, passing
        // them as a string arg is causing `spawn` to error with `ENAMETOOLONG`. In order to shorten the args
        // passed to `spawn` we now write the new version to a file and pass the filepath to the `cdVersions` arg.
        const cdVersionsFilepath = path.join(__dirname, 'cd_versions.txt');
        fs.writeFileSync(cdVersionsFilepath, packageVersionString);
        const lernaPublishCmd = `node`;
        const lernaPublishArgs = [
            `${constants.lernaExecutable}`,
            'publish',
            `--cdVersions=${cdVersionsFilepath}`,
            `--registry=${configs.NPM_REGISTRY_URL}`,
            `--yes`,
        ];
        if (configs.IS_LOCAL_PUBLISH) {
            lernaPublishArgs.push('--no-git-tag-version');
            lernaPublishArgs.push('--no-push');
        }
        if (configs.DIST_TAG !== '') {
            lernaPublishArgs.push(`--dist-tag=${configs.DIST_TAG}`);
        }
        utils.log('Lerna is publishing...');
        try {
            const child = spawn(lernaPublishCmd, lernaPublishArgs, {
                cwd: constants.monorepoRootPath,
            });
            child.stdout.on('data', async (data: Buffer) => {
                const output = data.toString('utf8');
                utils.log('Lerna publish cmd: ', output);
                const isOTPPrompt = _.includes(output, 'Enter OTP:');
                if (isOTPPrompt) {
                    // Prompt for OTP
                    prompt.start();
                    const result = await promisify(prompt.get)(['OTP']);
                    child.stdin.write(`${result.OTP}\n`);
                }
                const didFinishPublishing = _.includes(output, 'Successfully published:');
                if (didFinishPublishing) {
                    // Remove temporary cdVersions file
                    fs.unlinkSync(cdVersionsFilepath);
                    resolve();
                }
            });
            child.stderr.on('data', (data: Buffer) => {
                const output = data.toString('utf8');
                utils.log('Lerna publish cmd: ', output);
            });
        } catch (err) {
            // Remove temporary cdVersions file
            fs.unlinkSync(cdVersionsFilepath);
            reject(err);
        }
    });
}

function updateVersionNumberIfNeeded(currentVersion: string, proposedNextVersion: string): string {
    const updatedVersionIfValid = semver.inc(currentVersion, 'patch');
    if (updatedVersionIfValid === null) {
        throw new Error(`Encountered invalid semver: ${currentVersion}`);
    }
    if (proposedNextVersion === currentVersion) {
        return updatedVersionIfValid;
    }
    const sortedVersions = semverSort.desc([proposedNextVersion, currentVersion]);
    if (sortedVersions[0] !== proposedNextVersion) {
        return updatedVersionIfValid;
    }
    return proposedNextVersion;
}<|MERGE_RESOLUTION|>--- conflicted
+++ resolved
@@ -68,18 +68,10 @@
         }
     });
 
-<<<<<<< HEAD
-    // Generate markdown docs for packages
-    await generateDocMDAsync(packagesWithDocs);
-
-    // Push changelogs changes and markdown docs to Github
-    if (!configs.IS_LOCAL_PUBLISH) {
-=======
     // Push changelogs changes and markdown docs to Github
     if (!configs.IS_LOCAL_PUBLISH) {
         // Generate markdown docs for packages
         await generateDocMDAsync(packagesWithDocs);
->>>>>>> 8e6d92ca
         await pushChangelogsAndMDDocsToGithubAsync();
     }
 
