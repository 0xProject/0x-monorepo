--- conflicted
+++ resolved
@@ -468,7 +468,6 @@
     Mist = 'MIST',
 }
 
-<<<<<<< HEAD
 export interface TimestampMsRange {
     startTimestampMs: number;
     endTimestampMs: number;
@@ -479,7 +478,8 @@
         address: string;
         timestampMsRange: TimestampMsRange;
     };
-=======
+}
+
 export interface TokenStateByAddress {
     [address: string]: TokenState;
 }
@@ -488,6 +488,5 @@
     balance: BigNumber;
     allowance: BigNumber;
     isLoaded: boolean;
->>>>>>> 8478dc8d
 }
 // tslint:disable:max-file-line-count