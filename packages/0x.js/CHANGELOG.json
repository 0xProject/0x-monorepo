--- conflicted
+++ resolved
@@ -11,13 +11,12 @@
                 "pr": 2324
             },
             {
-<<<<<<< HEAD
+                "note": "Remove IWallet and IValidator contract wrappers",
+                "pr": 2337
+            },
+            {
                 "note": "Remove exports orderHashUtils and transactionHashUtils",
                 "pr": 2321
-=======
-                "note": "Remove IWallet and IValidator contract wrappers",
-                "pr": 2337
->>>>>>> 9d4d9ce9
             }
         ]
     },
