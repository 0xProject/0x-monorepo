<!--
changelogUtils.file is auto-generated using the monorepo-scripts package. Don't edit directly.
Edit the package's CHANGELOG.json file only.
-->

CHANGELOG

<<<<<<< HEAD
=======
## v2.0.6 - _November 28, 2018_

    * Dependencies updated

>>>>>>> b2dd5495
## v2.0.5 - _November 21, 2018_

    * Dependencies updated

## v2.0.4 - _November 14, 2018_

    * Dependencies updated

## v2.0.3 - _November 13, 2018_

    * Dependencies updated

## v2.0.2 - _November 12, 2018_

    * Dependencies updated

## v2.0.1 - _November 9, 2018_

    * Dependencies updated

## v2.0.0 - _October 18, 2018_

    * Add support for `eth_signTypedData`. (#1102)
    * Added `MetamaskSubprovider` to handle inconsistencies in Metamask's signing JSON RPC endpoints. (#1102)
    * Removed `SignerType` (including `SignerType.Metamask`). Please use the `MetamaskSubprovider` to wrap `web3.currentProvider`. (#1102)
    * Updated to use new modularized artifacts and the latest version of @0xproject/contract-wrappers (#1105)
    * Make web3-provider-engine types a 'dependency' so it's available to users of the library (#1105)
    * Export new `AssetData` type from types (#1131)

## v1.0.8 - _October 4, 2018_

    * Dependencies updated

## v1.0.7 - _September 28, 2018_

    * Dependencies updated

## v1.0.6 - _September 25, 2018_

    * Dependencies updated

## v1.0.5 - _September 25, 2018_

    * Dependencies updated

## v1.0.4 - _September 21, 2018_

    * Dependencies updated

## v1.0.3 - _September 19, 2018_

    * Drastically reduce the bundle size by removing unused parts of included contract artifacts.

## v1.0.2 - _September 18, 2018_

    * Add ZRX & WETH mainnet contract addresses into the included artifacts

## v1.0.1 - _September 5, 2018_

    * Dependencies updated

## v1.0.1-rc.6 - _August 27, 2018_

    * Fix missing `BlockParamLiteral` type import issue

## v1.0.1-rc.5 - _Invalid date_

    * Fix `main` and `types` package.json entries so that they point to the new location of index.d.ts and index.js

## v1.0.1-rc.4 - _August 24, 2018_

    * Re-organize the exported interface of 0x.js. Remove the `ZeroEx` class, and instead export the same exports as `0x.js`'s sub-packages: `@0xproject/contract-wrappers`, `@0xproject/order-utils` and `@0xproject/order-watcher` (#963)

## v1.0.1-rc.3 - _August 14, 2018_

    * Dependencies updated
    * Update ecSignOrderHashAsync to return the signature as a string for immediate use in contracts (#914)

## v1.0.1-rc.2 - _July 26, 2018_

    * Fixed bug caused by importing non-existent dep

## v1.0.1-rc.1 - _July 26, 2018_

    * Dependencies updated

## v1.0.0 - _July 23, 2018_

    * Dependencies updated

## v1.0.0-rc.2 - _July 19, 2018_

    * Remove `zeroEx.assetData`  and instead re-export it's static functions directly off `ZeroEx`

## v1.0.0-rc.1 - _July 19, 2018_

    * Remove tokenRegistry wrapper (#863)
    * Rename `zeroEx.token` to `zeroEx.erc20Token`, and add `zeroEx.erc721Token` (#863)
    * Rename `zeroEx.proxy` to `zeroEx.erc20Proxy` and add `zeroEx.erc721Proxy` (#863)
    * Refactored `ZeroEx.isValidSignature` to `zeroEx.isValidSignatureAsync`. It is now async so that it can verify contract-dependent signature types (#863)
    * Refactored `signOrderHashAsync` to `ecSignOrderHashAsync`. There are now many non-ECSignature ways to sign orders too. (#863)
    * Removed `createOrderWatcherAsync` method. Will be added back once OrderWatcher is refactored for V2 (#863)
    * 0x.js exports renamed contract events and event arg types (#863)
    * Export `ZeroEx.assetData` with methods to decode/encode assetData fields found in 0x orders (#884)

## v0.38.6 - _July 18, 2018_

    * Dependencies updated

## v0.38.5 - _July 9, 2018_

    * Dependencies updated

## v0.38.4 - _June 19, 2018_

    * Dependencies updated

## v0.38.3 - _May 29, 2018_

    * Dependencies updated

## v0.38.2 - _May 29, 2018_

    * Dependencies updated

## v0.38.1 - _May 29, 2018_

    * Dependencies updated

## v0.38.0 - _May 22, 2018_

    * Renamed createOrderStateWatcher to createOrderWatcherAsync since it is now async (#579)
    * Renamed ZeroExError to ContractWrappersErrors since they now lives in the @0xproject/contract-wrappers subpackage (#579)

## v0.37.2 - _May 4, 2018_

    * Dependencies updated

## v0.37.1 - _May 4, 2018_

    * Dependencies updated

## v0.37.0 - _May 4, 2018_

    * Fixed expiration watcher comparator to handle orders with equal expiration times (#526)
    * Update Web3 Provider Engine to 14.0.4 (#555)
    * Add `zeroEx.getProvider()` (#559)
    * Move `ZeroExError.InvalidSignature` to `@0xproject/order-utils` `OrderError.InvalidSignature` (#559)

## v0.36.3 - _April 18, 2018_

    * Move @0xproject/migrations to devDependencies

## v0.36.2 - _April 18, 2018_

    * Dependencies updated

## v0.36.1 - _April 18, 2018_

    * Internal changes and refactoring
    * Fix redundant expired order removal bug (#527)

## v0.36.0 - _April 11, 2018_

    * Moved Web3.Provider to `@0xproject/types:Provider` (#501)
    * Add `zeroEx.exchange.getOrderStateAsync` to allow obtaining current OrderState for a signedOrder (#510)

## v0.35.0 - _April 2, 2018_

    * Removed `ZeroExError.TransactionMiningTimeout` and moved it to '@0xproject/web3-wrapper' `Web3WrapperErrors.TransactionMiningTimeout` (#485)

## v0.34.0 - _April 2, 2018_

    * Fix the bug causing `zeroEx.exchange.fillOrdersUpToAsync` validation to fail if there were some extra orders passed (#470)
    * Remove automatic instantiation of `zeroEx.orderStateWatcher` (#488)
    * Add `zeroEx.createOrderStateWatcher` to allow creating arbitrary number of OrderStateWatchers (#488)
    * Added `stateLayer` setting to `OrderStateWatcherConfig` so OrderStateWatcher can be set to monitor different blockchain state layers (#488)

## v0.33.2 - _March 17, 2018_

    * Consolidate all `console.log` calls into `logUtils` in the `@0xproject/utils` package (#452)
    * Consolidate `Order`, `SignedOrder`, and `ECSignature` into the `@0xproject/types` package (#456)

## v0.33.1 - _March 7, 2018_

    * Add missing EthersJs typescript typings as dependency

## v0.33.0 - _March 3, 2018_

    * Validate and lowercase all addresses in public methods (#373)
    * Improve validation to force passing contract addresses on private networks (#385)
    * Change `LogErrorContractEventArgs.errorId` type from `BigNumber` to `number` (#413)
    * Rename all public `_unsubscribeAll` methods to `unsubscribeAll` (#415)
    * Move web3 typings from devDep to dep since cannot use this package without it (#429)

## v0.32.2 - _February 8, 2018_

    * Fix publishing issue where .npmignore was not properly excluding undesired content (#389)

## v0.32.1 - _February 6, 2018_

    * Reorganized `BlockParamLiteral` export into `@0xproject/types` package (#355)
    * Now using `abi-gen` package to generate ContractEventArgs types (#371)

## v0.32.0 - _February 4, 2018_

    * Add `zeroEx.etherToken.getContractAddressIfExists` (#350)
    * Fixed the bug causing order watcher to throw if there is an event with the same signature but different indexed fields (#366)

## v0.31.1 - _January 31, 2018_

    * Fix the bug causing order watcher to throw if makerToken === zrx (#357)

## v0.31.0 - _January 29, 2018_

    * Add the `shouldAddPersonalMessagePrefix` parameter to `signOrderHashAsync` so that the caller can decide on whether to add the personalMessage prefix before relaying the request to the signer. Parity Signer, Ledger and TestRPC add the prefix themselves, Metamask expects it to have already been added. (#349)

## v0.30.2 - _January 28, 2018_

    * Add Rinkeby testnet addresses to artifacts  (#337)
    * Move @0xproject/types to dependencies from devDependencies fixing missing type errors

## v0.30.1 - _January 23, 2018_

    * Fix a bug allowing negative fill values  (#212)
    * Fix a bug that made it impossible to pass a custom ZRX address  (#341)

## v0.30.0 - _January 16, 2018_

    * Add an error parameter to the order watcher callback (#312)
    * Fix a bug making it impossible to catch some errors from awaitTransactionMinedAsync (#312)
    * Fix a bug in fillOrdersUpTo validation making it impossible to fill up to if user doesn't have enough balance to fully fill all the orders (#321)

## v0.29.1 - _January 10, 2018_

    * Fixed bignumber config issue #301 (#305)

## v0.29.0 - _December 27, 2017_

    * Assert baseUnit amount supplied to `toUnitAmount` is integer amount. (#287)
    * `toBaseUnitAmount` throws if amount supplied has too many decimals (#287)

## v0.28.0 - _December 19, 2017_

    * Add `etherTokenAddress` arg to `depositAsync` and `withdrawAsync` methods on `zeroEx.etherToken` (#267)
    * Removed accidentally included `unsubscribeAll` method from `zeroEx.proxy`, `zeroEx.etherToken` and `zeroEx.tokenRegistry` (#267)
    * Removed `etherTokenContractAddress` from `ZeroEx` constructor arg `ZeroExConfig` (#267)
    * Rename `SubscriptionOpts` to `BlockRange` (#272)
    * Add `zeroEx.etherToken.subscribe`, `zeroEx.etherToken.unsubscribe`, `zeroEx.etherToken.unsubscribeAll` (#277)
    * Add `zeroEx.etherToken.getLogsAsync` (#277)
    * Add new public types `BlockParamLiteral`, `EtherTokenEvents`, `EtherTokenContractEventArgs`, `DepositContractEventArgs`, `WithdrawalContractEventArgs` (#277)
    * Support `Deposit` and `Withdraw` events on etherToken (#277)
    * Improve the error message when taker is not a string (#278)

## v0.27.1 - _November 27, 2017_

    * Export `TransactionOpts` type

## v0.27.0 - _November 27, 2017_

    * Make `ZeroExConfig` required parameter of `ZeroEx` constructor (#233)
    * Add a required property `networkId` to `ZeroExConfig` (#233)
    * Make all `getContractAddress` functions, `zeroEx.exchange.subscribe`, `zeroEx.exchange.getZRXTokenAddress` sync (#233)
    * Remove `ZeroExError.ContractNotFound` and replace it with contract-specific errors (#233)
    * Make `DecodedLogEvent<A>` contain `LogWithDecodedArgs<A>` under log key instead of merging it in like web3 does (#234)
    * Rename `removed` to `isRemoved` in `DecodedLogEvent<A>` (#234)
    * Add config allowing to specify gasPrice and gasLimit for every transaction sending method (#235)
    * All transaction sending methods now call `estimateGas` if no gas amount was supplied (#235)
    * Modify order validation methods to validate against the `latest` block, not against the `pending` block (#236)

## v0.26.0 - _November 20, 2017_

    * Add post-formatter for logs converting `blockNumber`, `logIndex`, `transactionIndex` from hexes to numbers (#231)
    * Remove support for Async callback types when used in Subscribe functions (#222)
    * In OrderWatcher subscribe to ZRX Token Transfer and Approval events when maker token is different (#225)

## v0.25.1 - _November 12, 2017_

    * Standardise on Cancelled over Canceled (#217)
    * Add missing `DecodedLogEvent` type to exported types (#205)
    * Normalized the transactionReceipt status to be `null|0|1`, 1 meaning transaction execution successful, 0 unsuccessful and `null` if it is a pre-byzantinium transaction. (#200)

## v0.23.0 - _November 11, 2017_

    * Fixed unhandled promise rejection error in subscribe methods (#209)
    * Subscribe callbacks now receive an error object as their first argument

## v0.22.6 - _November 9, 2017_

    * Add a timeout parameter to transaction awaiting (#206)

## v0.22.5 - _November 6, 2017_

    * Re-publish v0.22.4 to fix publishing issue

## v0.22.4 - _October 24, 2017_

    * Upgraded bignumber.js to a new version that ships with native typings

## v0.22.3 - _October 24, 2017_

    * Fixed an issue with new version of testrpc and unlimited proxy allowance (#199)

## v0.22.2 - _October 23, 2017_

    * Fixed rounding of maker fill amount and incorrect validation of partial fees (#197)

## v0.22.0 - _October 15, 2017_

    * Started using `OrderFillRequest` interface instead of `OrderFillOrKillRequest` interface for `zeroEx.exchange.batchFillOrKill` (#187)
    * Removed `OrderFillOrKillRequest` (#187)

## v0.21.4 - _October 12, 2017_

    * Made 0x.js more type-safe by making `getLogsAsync` and `subscribe/subscribeAsync` generics parametrized with arg type (#194)

## v0.21.3 - _October 11, 2017_

    * Fixed a bug causing order fills to throw `INSUFFICIENT_TAKER_ALLOWANCE` (#193)

## v0.21.2 - _October 10, 2017_

    * Exported `ContractEventArg` as a public type (#190)

## v0.21.1 - _October 10, 2017_

    * Fixed a bug in subscriptions (#189)

## v0.21.0 - _October 9, 2017_

    * Complete rewrite of subscription logic (#182)
    * Subscriptions no longer return historical logs. If you want them - use `getLogsAsync`
    * Subscriptions now use [ethereumjs-blockstream](https://github.com/ethereumjs/ethereumjs-blockstream) under the hood
    * Subscriptions correctly handle block re-orgs (forks)
    * Subscriptions correctly backfill logs (connection problems)
    * They no longer setup filters on the underlying nodes, so you can use them with infura without a filter Subprovider
    * Removed `ContractEventEmitter` and added `LogEvent`
    * Renamed `zeroEx.token.subscribeAsync` to `zeroEx.token.subscribe`
    * Added `zeroEx.token.unsubscribe` and `zeroEx.exchange.unsubscribe`
    * Renamed `zeroEx.exchange.stopWatchingAllEventsAsync` to `zeroEx.exhange.unsubscribeAll`
    * Renamed `zeroEx.token.stopWatchingAllEventsAsync` to `zeroEx.token.unsubscribeAll`
    * Fixed the batch fills validation by emulating all balance & proxy allowance changes (#185)

## v0.20.0 - _October 4, 2017_

    * Add `zeroEx.token.getLogsAsync` (#178)
    * Add `zeroEx.exchange.getLogsAsync` (#178)
    * Fixed fees validation when one of the tokens transferred is ZRX (#181)

## v0.19.0 - _September 28, 2017_

    * Made order validation optional  (#172)
    * Added Ropsten testnet support (#173)
    * Fixed a bug causing awaitTransactionMinedAsync to DDos backend nodes (#175)

## v0.18.0 - _September 25, 2017_

    * Added `zeroEx.exchange.validateOrderFillableOrThrowAsync` to simplify orderbook pruning (#170)

## v0.17.0 - _September 25, 2017_

    * Made `zeroEx.exchange.getZRXTokenAddressAsync` public (#171)

## v0.16.0 - _September 19, 2017_

    * Added the ability to specify custom contract addresses to be used with 0x.js (#165)
    * ZeroExConfig.exchangeContractAddress
    * ZeroExConfig.tokenRegistryContractAddress
    * ZeroExConfig.etherTokenContractAddress
    * Added `zeroEx.tokenRegistry.getContractAddressAsync` (#165)

## v0.15.0 - _September 7, 2017_

    * Added the ability to specify a historical `blockNumber` at which to query the blockchain's state when calling a token or exchange method (#161)

## v0.14.2 - _September 6, 2017_

    * Fixed an issue with bignumber.js types not found (#160)

## v0.14.1 - _September 6, 2017_

    * Fixed an issue with Artifact type not found (#159)

## v0.14.0 - _September 5, 2017_

    * Added `zeroEx.exchange.throwLogErrorsAsErrors` method to public interface (#157)
    * Fixed an issue with overlapping async intervals in `zeroEx.awaitTransactionMinedAsync` (#157)
    * Fixed an issue with log decoder returning `BigNumber`s as `strings` (#157)

## v0.13.0 - _September 5, 2017_

    * Made all the functions submitting transactions to the network to immediately return transaction hash (#151)
    * Added `zeroEx.awaitTransactionMinedAsync` (#151)
    * Added `TransactionReceiptWithDecodedLogs`, `LogWithDecodedArgs`, `DecodedLogArgs` to public types (#151)
    * Added signature validation to `validateFillOrderThrowIfInvalidAsync` (#152)

## v0.12.1 - _September 1, 2017_

    * Added the support for web3@1.x.x provider (#142)
    * Added the optional `zeroExConfig`  parameter to the constructor of `ZeroEx` (#139)
    * Added the ability to specify `gasPrice` when instantiating `ZeroEx` (#139)

## v0.11.0 - _August 23, 2017_

    * Added `zeroEx.token.setUnlimitedProxyAllowanceAsync` (#137)
    * Added `zeroEx.token.setUnlimitedAllowanceAsync` (#137)
    * Added `zeroEx.token.UNLIMITED_ALLOWANCE_IN_BASE_UNITS` (#137)

## v0.10.4 - _August 23, 2017_

    * Fixed a bug where checksummed addresses were being pulled from artifacts and not lower-cased. (#135)

## v0.10.1 - _August 23, 2017_

    * Added `zeroEx.exchange.validateFillOrderThrowIfInvalidAsync` (#128)
    * Added `zeroEx.exchange.validateFillOrKillOrderThrowIfInvalidAsync` (#128)
    * Added `zeroEx.exchange.validateCancelOrderThrowIfInvalidAsync` (#128)
    * Added `zeroEx.exchange.isRoundingErrorAsync` (#128)
    * Added `zeroEx.proxy.getContractAddressAsync` (#130)
    * Added `zeroEx.tokenRegistry.getTokenAddressesAsync` (#132)
    * Added `zeroEx.tokenRegistry.getTokenAddressBySymbolIfExistsAsync` (#132)
    * Added `zeroEx.tokenRegistry.getTokenAddressByNameIfExistsAsync` (#132)
    * Added `zeroEx.tokenRegistry.getTokenBySymbolIfExistsAsync` (#132)
    * Added `zeroEx.tokenRegistry.getTokenByNameIfExistsAsync` (#132)
    * Added clear error message when checksummed address is passed to a public method (#124)
    * Fixes the description of `shouldThrowOnInsufficientBalanceOrAllowance` in docs (#127)

## v0.9.3 - _August 21, 2017_

    * Update contract artifacts to include latest Kovan and Mainnet deploys (#118)

## v0.9.2 - _August 20, 2017_

    * *This version was unpublished because of a publishing issue.*
    * Update contract artifacts to include latest Kovan and Mainnet deploys (#118)

## v0.9.1 - _August 15, 2017_

    * Fixed the bug causing `zeroEx.token.getBalanceAsync()` to fail if no addresses available (#120)

## v0.9.0 - _July 25, 2017_

    * Migrated to the new version of smart contracts (#101)
    * Removed the ability to call methods on multiple authorized Exchange smart contracts (#106)
    * Made `zeroEx.getOrderHashHex` a static method (#107)
    * Cached `net_version` requests and invalidate the cache on calls to `setProvider` (#95)
    * Renamed `zeroEx.exchange.batchCancelOrderAsync` to `zeroEx.exchange.batchCancelOrdersAsync`
    * Renamed `zeroEx.exchange.batchFillOrderAsync` to `zeroEx.exchange.batchFillOrdersAsync`
    * Updated to typescript v2.4 (#104)
    * Fixed an issue with incorrect balance/allowance validation when ZRX is one of the tokens traded (#109)

## v0.8.0 - _July 3, 2017_

    * Added the ability to call methods on different authorized versions of the Exchange smart contract (#82)
    * Updated contract artifacts to reflect latest changes to the smart contracts (0xproject/contracts#59)
    * Added `zeroEx.proxy.isAuthorizedAsync` and `zeroEx.proxy.getAuthorizedAddressesAsync` (#89)
    * Added `zeroEx.token.subscribeAsync` (#90)
    * Made contract invalidation functions private (#90)
    * `zeroEx.token.invalidateContractInstancesAsync`
    * `zeroEx.exchange.invalidateContractInstancesAsync`
    * `zeroEx.proxy.invalidateContractInstance`
    * `zeroEx.tokenRegistry.invalidateContractInstance`
    * Fixed the bug where `zeroEx.setProviderAsync` didn't invalidate etherToken contract's instance

## v0.7.1 - _June 25, 2017_

    * Added the ability to convert Ether to wrapped Ether tokens and back via `zeroEx.etherToken.depostAsync` and `zeroEx.etherToken.withdrawAsync` (#81)

## v0.7.0 - _June 21, 2017_

    * Added Kovan smart contract artifacts (#78)
    * Started returning fillAmount from `fillOrderAsync` and `fillUpToAsync` (#72)
    * Started returning cancelledAmount from `cancelOrderAsync` (#72)
    * Renamed type `LogCancelArgs` to `LogCancelContractEventArgs` and `LogFillArgs` to `LogFillContractEventArgs`

## v0.6.2 - _June 20, 2017_

    * Reduced bundle size
    * Improved documentation

## v0.6.1 - _June 18, 2017_

    * Improved documentation

## v0.6.0 - _June 18, 2017_

    * Made `ZeroEx` class accept `Web3Provider` instance instead of `Web3` instance
    * Added types for contract event arguments

## v0.5.2 - _June 14, 2017_

    * Fixed the bug in `postpublish` script that caused that only unminified UMD bundle was uploaded to release page

## v0.5.1 - _June 14, 2017_

    * Added `postpublish` script to publish to Github Releases with assets.<|MERGE_RESOLUTION|>--- conflicted
+++ resolved
@@ -5,13 +5,10 @@
 
 CHANGELOG
 
-<<<<<<< HEAD
-=======
 ## v2.0.6 - _November 28, 2018_
 
     * Dependencies updated
 
->>>>>>> b2dd5495
 ## v2.0.5 - _November 21, 2018_
 
     * Dependencies updated
