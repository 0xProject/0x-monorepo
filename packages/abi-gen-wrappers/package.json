{
    "name": "@0x/abi-gen-wrappers",
<<<<<<< HEAD
    "version": "1.1.0",
=======
    "version": "2.0.0",
>>>>>>> b2dd5495
    "engines": {
        "node": ">=6.12"
    },
    "description": "Low-level 0x smart contract wrappers generated using @0x/abi-gen",
    "main": "lib/src/index.js",
    "directories": {
        "test": "test"
    },
    "scripts": {
        "build": "yarn pre_build && tsc -b",
        "build:ci": "yarn build",
        "lint": "tslint --format stylish --project .",
        "pre_build": "yarn generate_contract_wrappers",
        "clean": "shx rm -rf lib wrappers",
        "generate_contract_wrappers": "abi-gen --abis  ${npm_package_config_abis} --template ../../node_modules/@0x/abi-gen-templates/contract.handlebars --partials '../../node_modules/@0x/abi-gen-templates/partials/**/*.handlebars' --output src/generated-wrappers --backend ethers"
    },
    "config": {
        "abis": "../contract-artifacts/artifacts/@(AssetProxyOwner|DummyERC20Token|DummyERC721Token|ERC20Proxy|ERC20Token|ERC721Proxy|ERC721Token|Exchange|Forwarder|IValidator|IWallet|OrderValidator|WETH9|ZRXToken).json"
    },
    "repository": {
        "type": "git",
        "url": "https://github.com/0xProject/0x-monorepo.git"
    },
    "license": "Apache-2.0",
    "bugs": {
        "url": "https://github.com/0xProject/0x-monorepo/issues"
    },
    "homepage": "https://github.com/0xProject/0x-monorepo/packages/abi-gen-wrappers/README.md",
    "devDependencies": {
        "@0x/abi-gen": "^1.0.17",
<<<<<<< HEAD
        "@0x/abi-gen-templates": "^1.0.0",
        "@0x/tslint-config": "^1.0.10",
        "@0x/types": "^1.3.0",
        "@0x/utils": "^2.0.6",
        "@0x/web3-wrapper": "^3.1.5",
=======
        "@0x/abi-gen-templates": "^1.0.1",
        "@0x/tslint-config": "^1.0.10",
        "@0x/types": "^1.3.0",
        "@0x/utils": "^2.0.6",
        "@0x/web3-wrapper": "^3.1.6",
>>>>>>> b2dd5495
        "ethereum-types": "^1.1.2",
        "ethers": "~4.0.4",
        "lodash": "^4.17.5",
        "shx": "^0.2.2"
    },
    "dependencies": {
<<<<<<< HEAD
        "@0x/base-contract": "^3.0.7"
=======
        "@0x/base-contract": "^3.0.8"
>>>>>>> b2dd5495
    },
    "publishConfig": {
        "access": "public"
    }
}<|MERGE_RESOLUTION|>--- conflicted
+++ resolved
@@ -1,10 +1,6 @@
 {
     "name": "@0x/abi-gen-wrappers",
-<<<<<<< HEAD
-    "version": "1.1.0",
-=======
     "version": "2.0.0",
->>>>>>> b2dd5495
     "engines": {
         "node": ">=6.12"
     },
@@ -35,30 +31,18 @@
     "homepage": "https://github.com/0xProject/0x-monorepo/packages/abi-gen-wrappers/README.md",
     "devDependencies": {
         "@0x/abi-gen": "^1.0.17",
-<<<<<<< HEAD
-        "@0x/abi-gen-templates": "^1.0.0",
-        "@0x/tslint-config": "^1.0.10",
-        "@0x/types": "^1.3.0",
-        "@0x/utils": "^2.0.6",
-        "@0x/web3-wrapper": "^3.1.5",
-=======
         "@0x/abi-gen-templates": "^1.0.1",
         "@0x/tslint-config": "^1.0.10",
         "@0x/types": "^1.3.0",
         "@0x/utils": "^2.0.6",
         "@0x/web3-wrapper": "^3.1.6",
->>>>>>> b2dd5495
         "ethereum-types": "^1.1.2",
         "ethers": "~4.0.4",
         "lodash": "^4.17.5",
         "shx": "^0.2.2"
     },
     "dependencies": {
-<<<<<<< HEAD
-        "@0x/base-contract": "^3.0.7"
-=======
         "@0x/base-contract": "^3.0.8"
->>>>>>> b2dd5495
     },
     "publishConfig": {
         "access": "public"
