{
    "name": "@0x/abi-gen-wrappers",
<<<<<<< HEAD
    "version": "5.3.2",
=======
    "version": "5.4.0-beta.0",
>>>>>>> 8e6d92ca
    "engines": {
        "node": ">=6.12"
    },
    "description": "Low-level 0x smart contract wrappers generated using @0x/abi-gen",
    "main": "lib/src/index.js",
    "directories": {
        "test": "test"
    },
    "scripts": {
        "build": "yarn pre_build && tsc -b",
        "build:ci": "yarn build",
        "lint": "tslint --format stylish --project .",
        "fix": "tslint --fix --format stylish --project .",
        "pre_build": "yarn generate_contract_wrappers && yarn prettier_contract_wrappers",
        "prettier": "prettier --write src/**/* --config ../../.prettierrc",
        "prettier_contract_wrappers": "prettier --write src/generated-wrappers/* --config ../../.prettierrc",
        "clean": "shx rm -rf lib src/generated-wrappers",
        "generate_contract_wrappers": "abi-gen --abis  ${npm_package_config_abis} --output src/generated-wrappers --backend ethers"
    },
    "config": {
        "abis": "../contract-artifacts/artifacts/@(AssetProxyOwner|DevUtils|DutchAuction|DummyERC20Token|DummyERC721Token|ERC1155Mintable|ERC20Proxy|ERC20Token|ERC721Proxy|ERC721Token|Exchange|Forwarder|IAssetProxy|IValidator|IWallet|MultiAssetProxy|OrderValidator|WETH9|ZRXToken|Coordinator|CoordinatorRegistry|EthBalanceChecker|ERC1155Proxy|StaticCallProxy|Staking|StakingProxy).json"
    },
    "repository": {
        "type": "git",
        "url": "https://github.com/0xProject/0x-monorepo.git"
    },
    "license": "Apache-2.0",
    "bugs": {
        "url": "https://github.com/0xProject/0x-monorepo/issues"
    },
    "homepage": "https://github.com/0xProject/0x-monorepo/packages/abi-gen-wrappers/README.md",
    "devDependencies": {
<<<<<<< HEAD
        "@0x/abi-gen": "^4.2.1",
        "@0x/assert": "^2.1.6",
        "@0x/json-schemas": "^4.0.2",
        "@0x/tslint-config": "^3.0.1",
        "@0x/types": "^2.4.3",
        "@0x/utils": "^4.5.2",
        "@0x/web3-wrapper": "^6.0.13",
        "ethereum-types": "^2.1.6",
        "ethers": "~4.0.4",
        "lodash": "^4.17.11",
        "shx": "^0.2.2"
    },
    "dependencies": {
        "@0x/base-contract": "^5.4.0",
        "@0x/contract-addresses": "^3.2.0",
        "@0x/contract-artifacts": "^2.2.2"
=======
        "@0x/abi-gen": "^4.3.0-beta.0",
        "@0x/contract-artifacts": "^2.3.0-beta.0",
        "@0x/tslint-config": "^3.0.1",
        "shx": "^0.2.2"
    },
    "dependencies": {
        "@0x/assert": "^2.2.0-beta.0",
        "@0x/base-contract": "^5.5.0-beta.0",
        "@0x/contract-addresses": "^3.3.0-beta.0",
        "@0x/json-schemas": "^4.1.0-beta.0",
        "@0x/types": "^2.5.0-beta.0",
        "@0x/utils": "^4.6.0-beta.0",
        "@0x/web3-wrapper": "^6.1.0-beta.0",
        "ethereum-types": "^2.2.0-beta.0",
        "ethers": "~4.0.4"
>>>>>>> 8e6d92ca
    },
    "publishConfig": {
        "access": "public"
    }
}<|MERGE_RESOLUTION|>--- conflicted
+++ resolved
@@ -1,10 +1,6 @@
 {
     "name": "@0x/abi-gen-wrappers",
-<<<<<<< HEAD
-    "version": "5.3.2",
-=======
     "version": "5.4.0-beta.0",
->>>>>>> 8e6d92ca
     "engines": {
         "node": ">=6.12"
     },
@@ -37,24 +33,6 @@
     },
     "homepage": "https://github.com/0xProject/0x-monorepo/packages/abi-gen-wrappers/README.md",
     "devDependencies": {
-<<<<<<< HEAD
-        "@0x/abi-gen": "^4.2.1",
-        "@0x/assert": "^2.1.6",
-        "@0x/json-schemas": "^4.0.2",
-        "@0x/tslint-config": "^3.0.1",
-        "@0x/types": "^2.4.3",
-        "@0x/utils": "^4.5.2",
-        "@0x/web3-wrapper": "^6.0.13",
-        "ethereum-types": "^2.1.6",
-        "ethers": "~4.0.4",
-        "lodash": "^4.17.11",
-        "shx": "^0.2.2"
-    },
-    "dependencies": {
-        "@0x/base-contract": "^5.4.0",
-        "@0x/contract-addresses": "^3.2.0",
-        "@0x/contract-artifacts": "^2.2.2"
-=======
         "@0x/abi-gen": "^4.3.0-beta.0",
         "@0x/contract-artifacts": "^2.3.0-beta.0",
         "@0x/tslint-config": "^3.0.1",
@@ -70,7 +48,6 @@
         "@0x/web3-wrapper": "^6.1.0-beta.0",
         "ethereum-types": "^2.2.0-beta.0",
         "ethers": "~4.0.4"
->>>>>>> 8e6d92ca
     },
     "publishConfig": {
         "access": "public"
