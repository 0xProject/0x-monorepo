// tslint:disable:no-consecutive-blank-lines ordered-imports align trailing-comma enum-naming
// tslint:disable:whitespace no-unbound-method no-trailing-whitespace
// tslint:disable:no-unused-variable
<<<<<<< HEAD
import {
    BaseContract,
    EventCallback,
    IndexedFilterValues,
    SubscriptionManager,
    PromiseWithTransactionHash,
} from '@0x/base-contract';
=======
import { BaseContract, SubscriptionManager, PromiseWithTransactionHash } from '@0x/base-contract';
>>>>>>> 8e6d92ca
import { schemas } from '@0x/json-schemas';
import {
    BlockParam,
    BlockParamLiteral,
    BlockRange,
    CallData,
    ContractAbi,
    ContractArtifact,
    DecodedLogArgs,
    LogWithDecodedArgs,
    MethodAbi,
    TransactionReceiptWithDecodedLogs,
    TxData,
    TxDataPayable,
    SupportedProvider,
} from 'ethereum-types';
import { BigNumber, classUtils, logUtils, providerUtils } from '@0x/utils';
import {
    AwaitTransactionSuccessOpts,
    EventCallback,
    IndexedFilterValues,
    SendTransactionOpts,
    SimpleContractArtifact,
} from '@0x/types';
import { Web3Wrapper } from '@0x/web3-wrapper';
import { assert } from '@0x/assert';
import * as ethers from 'ethers';
// tslint:enable:no-unused-variable

export type ERC20ProxyEventArgs =
    | ERC20ProxyAuthorizedAddressAddedEventArgs
    | ERC20ProxyAuthorizedAddressRemovedEventArgs;

export enum ERC20ProxyEvents {
    AuthorizedAddressAdded = 'AuthorizedAddressAdded',
    AuthorizedAddressRemoved = 'AuthorizedAddressRemoved',
}

export interface ERC20ProxyAuthorizedAddressAddedEventArgs extends DecodedLogArgs {
    target: string;
    caller: string;
}

export interface ERC20ProxyAuthorizedAddressRemovedEventArgs extends DecodedLogArgs {
    target: string;
    caller: string;
}

/* istanbul ignore next */
// tslint:disable:no-parameter-reassignment
// tslint:disable-next-line:class-name
export class ERC20ProxyContract extends BaseContract {
    /**
     * @ignore
     */
    public static deployedBytecode =
        '0x608060405234801561001057600080fd5b50600436106100a35760003560e01c80639ad2674411610076578063b91816111161005b578063b918161114610374578063d39de6e9146103bb578063f2fde38b14610413576100a3565b80639ad26744146102fe578063ae25532e14610337576100a3565b806342f1181e14610248578063494503d41461027d57806370712939146102c35780638da5cb5b146102f6575b7fffffffff00000000000000000000000000000000000000000000000000000000600035167fa85e59e40000000000000000000000000000000000000000000000000000000081141561024257604080513381526001602082015290812054610177577f08c379a0000000000000000000000000000000000000000000000000000000006000527c20000000000000000000000000000000000000000000000000000000006020527c1553454e4445525f4e4f545f415554484f52495a454400000000000000604052600060605260646000fd5b50602860043501357f23b872dd0000000000000000000000000000000000000000000000000000000060005260606024600437602060006064600080855af1600080511160203d14163d15178116905080156101cf57005b50507f08c379a0000000000000000000000000000000000000000000000000000000006000527c20000000000000000000000000000000000000000000000000000000006020527c0f5452414e534645525f4641494c454400000000000000000000000000604052600060605260646000fd5b50600080fd5b61027b6004803603602081101561025e57600080fd5b503573ffffffffffffffffffffffffffffffffffffffff16610446565b005b61029a6004803603602081101561029357600080fd5b5035610632565b6040805173ffffffffffffffffffffffffffffffffffffffff9092168252519081900360200190f35b61027b600480360360208110156102d957600080fd5b503573ffffffffffffffffffffffffffffffffffffffff16610666565b61029a610959565b61027b6004803603604081101561031457600080fd5b5073ffffffffffffffffffffffffffffffffffffffff8135169060200135610975565b61033f610d26565b604080517fffffffff000000000000000000000000000000000000000000000000000000009092168252519081900360200190f35b6103a76004803603602081101561038a57600080fd5b503573ffffffffffffffffffffffffffffffffffffffff16610d5c565b604080519115158252519081900360200190f35b6103c3610d71565b60408051602080825283518183015283519192839290830191858101910280838360005b838110156103ff5781810151838201526020016103e7565b505050509050019250505060405180910390f35b61027b6004803603602081101561042957600080fd5b503573ffffffffffffffffffffffffffffffffffffffff16610de0565b60005473ffffffffffffffffffffffffffffffffffffffff1633146104cc57604080517f08c379a000000000000000000000000000000000000000000000000000000000815260206004820152601360248201527f4f4e4c595f434f4e54524143545f4f574e455200000000000000000000000000604482015290519081900360640190fd5b73ffffffffffffffffffffffffffffffffffffffff811660009081526001602052604090205460ff161561056157604080517f08c379a000000000000000000000000000000000000000000000000000000000815260206004820152601960248201527f5441524745545f414c52454144595f415554484f52495a454400000000000000604482015290519081900360640190fd5b73ffffffffffffffffffffffffffffffffffffffff8116600081815260016020819052604080832080547fffffffffffffffffffffffffffffffffffffffffffffffffffffffffffffff00168317905560028054928301815583527f405787fa12a823e0f2b7631cc41b3ba8828b3321ca811111fa75cd3aa3bb5ace90910180547fffffffffffffffffffffffff00000000000000000000000000000000000000001684179055513392917f3147867c59d17e8fa9d522465651d44aae0a9e38f902f3475b97e58072f0ed4c91a350565b6002818154811061063f57fe5b60009182526020909120015473ffffffffffffffffffffffffffffffffffffffff16905081565b60005473ffffffffffffffffffffffffffffffffffffffff1633146106ec57604080517f08c379a000000000000000000000000000000000000000000000000000000000815260206004820152601360248201527f4f4e4c595f434f4e54524143545f4f574e455200000000000000000000000000604482015290519081900360640190fd5b73ffffffffffffffffffffffffffffffffffffffff811660009081526001602052604090205460ff1661078057604080517f08c379a000000000000000000000000000000000000000000000000000000000815260206004820152601560248201527f5441524745545f4e4f545f415554484f52495a45440000000000000000000000604482015290519081900360640190fd5b73ffffffffffffffffffffffffffffffffffffffff8116600090815260016020526040812080547fffffffffffffffffffffffffffffffffffffffffffffffffffffffffffffff001690555b600254811015610912578173ffffffffffffffffffffffffffffffffffffffff16600282815481106107fa57fe5b60009182526020909120015473ffffffffffffffffffffffffffffffffffffffff16141561090a57600280547fffffffffffffffffffffffffffffffffffffffffffffffffffffffffffffffff810190811061085257fe5b6000918252602090912001546002805473ffffffffffffffffffffffffffffffffffffffff909216918390811061088557fe5b600091825260209091200180547fffffffffffffffffffffffff00000000000000000000000000000000000000001673ffffffffffffffffffffffffffffffffffffffff92909216919091179055600280547fffffffffffffffffffffffffffffffffffffffffffffffffffffffffffffffff01906109049082610ec6565b50610912565b6001016107cc565b50604051339073ffffffffffffffffffffffffffffffffffffffff8316907f1f32c1b084e2de0713b8fb16bd46bb9df710a3dbeae2f3ca93af46e016dcc6b090600090a350565b60005473ffffffffffffffffffffffffffffffffffffffff1681565b60005473ffffffffffffffffffffffffffffffffffffffff1633146109fb57604080517f08c379a000000000000000000000000000000000000000000000000000000000815260206004820152601360248201527f4f4e4c595f434f4e54524143545f4f574e455200000000000000000000000000604482015290519081900360640190fd5b73ffffffffffffffffffffffffffffffffffffffff821660009081526001602052604090205460ff16610a8f57604080517f08c379a000000000000000000000000000000000000000000000000000000000815260206004820152601560248201527f5441524745545f4e4f545f415554484f52495a45440000000000000000000000604482015290519081900360640190fd5b6002548110610aff57604080517f08c379a000000000000000000000000000000000000000000000000000000000815260206004820152601360248201527f494e4445585f4f55545f4f465f424f554e445300000000000000000000000000604482015290519081900360640190fd5b8173ffffffffffffffffffffffffffffffffffffffff1660028281548110610b2357fe5b60009182526020909120015473ffffffffffffffffffffffffffffffffffffffff1614610bb157604080517f08c379a000000000000000000000000000000000000000000000000000000000815260206004820152601b60248201527f415554484f52495a45445f414444524553535f4d49534d415443480000000000604482015290519081900360640190fd5b73ffffffffffffffffffffffffffffffffffffffff8216600090815260016020526040902080547fffffffffffffffffffffffffffffffffffffffffffffffffffffffffffffff00169055600280547fffffffffffffffffffffffffffffffffffffffffffffffffffffffffffffffff8101908110610c2c57fe5b6000918252602090912001546002805473ffffffffffffffffffffffffffffffffffffffff9092169183908110610c5f57fe5b600091825260209091200180547fffffffffffffffffffffffff00000000000000000000000000000000000000001673ffffffffffffffffffffffffffffffffffffffff92909216919091179055600280547fffffffffffffffffffffffffffffffffffffffffffffffffffffffffffffffff0190610cde9082610ec6565b50604051339073ffffffffffffffffffffffffffffffffffffffff8416907f1f32c1b084e2de0713b8fb16bd46bb9df710a3dbeae2f3ca93af46e016dcc6b090600090a35050565b604080517f4552433230546f6b656e28616464726573732900000000000000000000000000815290519081900360130190205b90565b60016020526000908152604090205460ff1681565b60606002805480602002602001604051908101604052809291908181526020018280548015610dd657602002820191906000526020600020905b815473ffffffffffffffffffffffffffffffffffffffff168152600190910190602001808311610dab575b5050505050905090565b60005473ffffffffffffffffffffffffffffffffffffffff163314610e6657604080517f08c379a000000000000000000000000000000000000000000000000000000000815260206004820152601360248201527f4f4e4c595f434f4e54524143545f4f574e455200000000000000000000000000604482015290519081900360640190fd5b73ffffffffffffffffffffffffffffffffffffffff811615610ec357600080547fffffffffffffffffffffffff00000000000000000000000000000000000000001673ffffffffffffffffffffffffffffffffffffffff83161790555b50565b815481835581811115610eea57600083815260209020610eea918101908301610eef565b505050565b610d5991905b80821115610f095760008155600101610ef5565b509056fea265627a7a72315820cb3312567959522bd12ea03b9812cab2bace85fe5f172b3ae8014b3eacc85fa864736f6c634300050b0032';
    /**
     * Authorizes an address.
     */
    public addAuthorizedAddress = {
        /**
         * Sends an Ethereum transaction executing this method with the supplied parameters. This is a read/write
         * Ethereum operation and will cost gas.
         * @param target Address to authorize.
         * @param txData Additional data for transaction
         * @returns The hash of the transaction
         */
        async sendTransactionAsync(
            target: string,
            txData?: Partial<TxData> | undefined,
            opts: SendTransactionOpts = { shouldValidate: true },
        ): Promise<string> {
            assert.isString('target', target);
            const self = (this as any) as ERC20ProxyContract;
            const encodedData = self._strictEncodeArguments('addAuthorizedAddress(address)', [target.toLowerCase()]);
            const txDataWithDefaults = await BaseContract._applyDefaultsToTxDataAsync(
                {
                    to: self.address,
                    ...txData,
                    data: encodedData,
                },
                self._web3Wrapper.getContractDefaults(),
            );
            if (txDataWithDefaults.from !== undefined) {
                txDataWithDefaults.from = txDataWithDefaults.from.toLowerCase();
            }

            if (opts.shouldValidate !== false) {
                await self.addAuthorizedAddress.callAsync(target, txDataWithDefaults);
            }

            const txHash = await self._web3Wrapper.sendTransactionAsync(txDataWithDefaults);
            return txHash;
        },
        /**
         * Sends an Ethereum transaction and waits until the transaction has been successfully mined without reverting.
         * If the transaction was mined, but reverted, an error is thrown.
         * @param target Address to authorize.
         * @param txData Additional data for transaction
         * @param pollingIntervalMs Interval at which to poll for success
         * @returns A promise that resolves when the transaction is successful
         */
        awaitTransactionSuccessAsync(
            target: string,
            txData?: Partial<TxData>,
            opts: AwaitTransactionSuccessOpts = { shouldValidate: true },
        ): PromiseWithTransactionHash<TransactionReceiptWithDecodedLogs> {
            assert.isString('target', target);
            const self = (this as any) as ERC20ProxyContract;
            const txHashPromise = self.addAuthorizedAddress.sendTransactionAsync(target.toLowerCase(), txData, opts);
            return new PromiseWithTransactionHash<TransactionReceiptWithDecodedLogs>(
                txHashPromise,
                (async (): Promise<TransactionReceiptWithDecodedLogs> => {
                    // When the transaction hash resolves, wait for it to be mined.
                    return self._web3Wrapper.awaitTransactionSuccessAsync(
                        await txHashPromise,
                        opts.pollingIntervalMs,
                        opts.timeoutMs,
                    );
                })(),
            );
        },
        /**
         * Estimates the gas cost of sending an Ethereum transaction calling this method with these arguments.
         * @param target Address to authorize.
         * @param txData Additional data for transaction
         * @returns The hash of the transaction
         */
        async estimateGasAsync(target: string, txData?: Partial<TxData> | undefined): Promise<number> {
            assert.isString('target', target);
            const self = (this as any) as ERC20ProxyContract;
            const encodedData = self._strictEncodeArguments('addAuthorizedAddress(address)', [target.toLowerCase()]);
            const txDataWithDefaults = await BaseContract._applyDefaultsToTxDataAsync(
                {
                    to: self.address,
                    ...txData,
                    data: encodedData,
                },
                self._web3Wrapper.getContractDefaults(),
            );
            if (txDataWithDefaults.from !== undefined) {
                txDataWithDefaults.from = txDataWithDefaults.from.toLowerCase();
            }

            const gas = await self._web3Wrapper.estimateGasAsync(txDataWithDefaults);
            return gas;
        },
        async validateAndSendTransactionAsync(target: string, txData?: Partial<TxData> | undefined): Promise<string> {
            await (this as any).addAuthorizedAddress.callAsync(target, txData);
            const txHash = await (this as any).addAuthorizedAddress.sendTransactionAsync(target, txData);
            return txHash;
        },
        /**
         * Sends a read-only call to the contract method. Returns the result that would happen if one were to send an
         * Ethereum transaction to this method, given the current state of the blockchain. Calls do not cost gas
         * since they don't modify state.
         * @param target Address to authorize.
         */
        async callAsync(target: string, callData: Partial<CallData> = {}, defaultBlock?: BlockParam): Promise<void> {
            assert.isString('target', target);
            assert.doesConformToSchema('callData', callData, schemas.callDataSchema, [
                schemas.addressSchema,
                schemas.numberSchema,
                schemas.jsNumber,
            ]);
            if (defaultBlock !== undefined) {
                assert.isBlockParam('defaultBlock', defaultBlock);
            }
            const self = (this as any) as ERC20ProxyContract;
            const encodedData = self._strictEncodeArguments('addAuthorizedAddress(address)', [target.toLowerCase()]);
            const callDataWithDefaults = await BaseContract._applyDefaultsToTxDataAsync(
                {
                    to: self.address,
                    ...callData,
                    data: encodedData,
                },
                self._web3Wrapper.getContractDefaults(),
            );
            callDataWithDefaults.from = callDataWithDefaults.from
                ? callDataWithDefaults.from.toLowerCase()
                : callDataWithDefaults.from;
            let rawCallResult;
            try {
                rawCallResult = await self._web3Wrapper.callAsync(callDataWithDefaults, defaultBlock);
            } catch (err) {
                BaseContract._throwIfThrownErrorIsRevertError(err);
                throw err;
            }
            BaseContract._throwIfCallResultIsRevertError(rawCallResult);
            const abiEncoder = self._lookupAbiEncoder('addAuthorizedAddress(address)');
            // tslint:disable boolean-naming
            const result = abiEncoder.strictDecodeReturnValue<void>(rawCallResult);
            // tslint:enable boolean-naming
            return result;
        },
        /**
         * Returns the ABI encoded transaction data needed to send an Ethereum transaction calling this method. Before
         * sending the Ethereum tx, this encoded tx data can first be sent to a separate signing service or can be used
         * to create a 0x transaction (see protocol spec for more details).
         * @param target Address to authorize.
         * @returns The ABI encoded transaction data as a string
         */
        getABIEncodedTransactionData(target: string): string {
            assert.isString('target', target);
            const self = (this as any) as ERC20ProxyContract;
            const abiEncodedTransactionData = self._strictEncodeArguments('addAuthorizedAddress(address)', [
                target.toLowerCase(),
            ]);
            return abiEncodedTransactionData;
        },
        /**
<<<<<<< HEAD
         * Decode the ABI-encoded transaction data into its input arguments
         * @param callData The ABI-encoded transaction data
         * @returns An array representing the input arguments in order. Keynames of nested structs are preserved.
         */
        getABIDecodedTransactionData(callData: string): [string] {
            const self = (this as any) as ERC20ProxyContract;
            const abiEncoder = self._lookupAbiEncoder('addAuthorizedAddress(address)');
            // tslint:disable boolean-naming
            const abiDecodedCallData = abiEncoder.strictDecode<[string]>(callData);
            return abiDecodedCallData;
        },
        /**
         * Decode the ABI-encoded return data from a transaction
         * @param returnData the data returned after transaction execution
         * @returns An array representing the output results in order.  Keynames of nested structs are preserved.
         */
        getABIDecodedReturnData(returnData: string): void {
            const self = (this as any) as ERC20ProxyContract;
            const abiEncoder = self._lookupAbiEncoder('addAuthorizedAddress(address)');
            // tslint:disable boolean-naming
            const abiDecodedReturnData = abiEncoder.strictDecodeReturnValue<void>(returnData);
            return abiDecodedReturnData;
=======
         * Returns the 4 byte function selector as a hex string.
         */
        getSelector(): string {
            const self = (this as any) as ERC20ProxyContract;
            const abiEncoder = self._lookupAbiEncoder('addAuthorizedAddress(address)');
            return abiEncoder.getSelector();
>>>>>>> 8e6d92ca
        },
    };
    public authorities = {
        /**
         * Sends a read-only call to the contract method. Returns the result that would happen if one were to send an
         * Ethereum transaction to this method, given the current state of the blockchain. Calls do not cost gas
         * since they don't modify state.
         */
        async callAsync(
            index_0: BigNumber,
            callData: Partial<CallData> = {},
            defaultBlock?: BlockParam,
        ): Promise<string> {
            assert.isBigNumber('index_0', index_0);
            assert.doesConformToSchema('callData', callData, schemas.callDataSchema, [
                schemas.addressSchema,
                schemas.numberSchema,
                schemas.jsNumber,
            ]);
            if (defaultBlock !== undefined) {
                assert.isBlockParam('defaultBlock', defaultBlock);
            }
            const self = (this as any) as ERC20ProxyContract;
            const encodedData = self._strictEncodeArguments('authorities(uint256)', [index_0]);
            const callDataWithDefaults = await BaseContract._applyDefaultsToTxDataAsync(
                {
                    to: self.address,
                    ...callData,
                    data: encodedData,
                },
                self._web3Wrapper.getContractDefaults(),
            );
            callDataWithDefaults.from = callDataWithDefaults.from
                ? callDataWithDefaults.from.toLowerCase()
                : callDataWithDefaults.from;
            let rawCallResult;
            try {
                rawCallResult = await self._web3Wrapper.callAsync(callDataWithDefaults, defaultBlock);
            } catch (err) {
                BaseContract._throwIfThrownErrorIsRevertError(err);
                throw err;
            }
            BaseContract._throwIfCallResultIsRevertError(rawCallResult);
            const abiEncoder = self._lookupAbiEncoder('authorities(uint256)');
            // tslint:disable boolean-naming
            const result = abiEncoder.strictDecodeReturnValue<string>(rawCallResult);
            // tslint:enable boolean-naming
            return result;
        },
<<<<<<< HEAD
        /**
         * Returns the ABI encoded transaction data needed to send an Ethereum transaction calling this method. Before
         * sending the Ethereum tx, this encoded tx data can first be sent to a separate signing service or can be used
         * to create a 0x transaction (see protocol spec for more details).
         * @returns The ABI encoded transaction data as a string
         */
        getABIEncodedTransactionData(index_0: BigNumber): string {
            assert.isBigNumber('index_0', index_0);
            const self = (this as any) as ERC20ProxyContract;
            const abiEncodedTransactionData = self._strictEncodeArguments('authorities(uint256)', [index_0]);
            return abiEncodedTransactionData;
        },
        /**
         * Decode the ABI-encoded transaction data into its input arguments
         * @param callData The ABI-encoded transaction data
         * @returns An array representing the input arguments in order. Keynames of nested structs are preserved.
         */
        getABIDecodedTransactionData(callData: string): BigNumber {
            const self = (this as any) as ERC20ProxyContract;
            const abiEncoder = self._lookupAbiEncoder('authorities(uint256)');
            // tslint:disable boolean-naming
            const abiDecodedCallData = abiEncoder.strictDecode<BigNumber>(callData);
            return abiDecodedCallData;
        },
        /**
         * Decode the ABI-encoded return data from a transaction
         * @param returnData the data returned after transaction execution
         * @returns An array representing the output results in order.  Keynames of nested structs are preserved.
         */
        getABIDecodedReturnData(returnData: string): string {
            const self = (this as any) as ERC20ProxyContract;
            const abiEncoder = self._lookupAbiEncoder('authorities(uint256)');
            // tslint:disable boolean-naming
            const abiDecodedReturnData = abiEncoder.strictDecodeReturnValue<string>(returnData);
            return abiDecodedReturnData;
        },
=======
>>>>>>> 8e6d92ca
    };
    /**
     * Removes authorizion of an address.
     */
    public removeAuthorizedAddress = {
        /**
         * Sends an Ethereum transaction executing this method with the supplied parameters. This is a read/write
         * Ethereum operation and will cost gas.
         * @param target Address to remove authorization from.
         * @param txData Additional data for transaction
         * @returns The hash of the transaction
         */
        async sendTransactionAsync(
            target: string,
            txData?: Partial<TxData> | undefined,
            opts: SendTransactionOpts = { shouldValidate: true },
        ): Promise<string> {
            assert.isString('target', target);
            const self = (this as any) as ERC20ProxyContract;
            const encodedData = self._strictEncodeArguments('removeAuthorizedAddress(address)', [target.toLowerCase()]);
            const txDataWithDefaults = await BaseContract._applyDefaultsToTxDataAsync(
                {
                    to: self.address,
                    ...txData,
                    data: encodedData,
                },
                self._web3Wrapper.getContractDefaults(),
            );
            if (txDataWithDefaults.from !== undefined) {
                txDataWithDefaults.from = txDataWithDefaults.from.toLowerCase();
            }

            if (opts.shouldValidate !== false) {
                await self.removeAuthorizedAddress.callAsync(target, txDataWithDefaults);
            }

            const txHash = await self._web3Wrapper.sendTransactionAsync(txDataWithDefaults);
            return txHash;
        },
        /**
         * Sends an Ethereum transaction and waits until the transaction has been successfully mined without reverting.
         * If the transaction was mined, but reverted, an error is thrown.
         * @param target Address to remove authorization from.
         * @param txData Additional data for transaction
         * @param pollingIntervalMs Interval at which to poll for success
         * @returns A promise that resolves when the transaction is successful
         */
        awaitTransactionSuccessAsync(
            target: string,
            txData?: Partial<TxData>,
            opts: AwaitTransactionSuccessOpts = { shouldValidate: true },
        ): PromiseWithTransactionHash<TransactionReceiptWithDecodedLogs> {
            assert.isString('target', target);
            const self = (this as any) as ERC20ProxyContract;
            const txHashPromise = self.removeAuthorizedAddress.sendTransactionAsync(target.toLowerCase(), txData, opts);
            return new PromiseWithTransactionHash<TransactionReceiptWithDecodedLogs>(
                txHashPromise,
                (async (): Promise<TransactionReceiptWithDecodedLogs> => {
                    // When the transaction hash resolves, wait for it to be mined.
                    return self._web3Wrapper.awaitTransactionSuccessAsync(
                        await txHashPromise,
                        opts.pollingIntervalMs,
                        opts.timeoutMs,
                    );
                })(),
            );
        },
        /**
         * Estimates the gas cost of sending an Ethereum transaction calling this method with these arguments.
         * @param target Address to remove authorization from.
         * @param txData Additional data for transaction
         * @returns The hash of the transaction
         */
        async estimateGasAsync(target: string, txData?: Partial<TxData> | undefined): Promise<number> {
            assert.isString('target', target);
            const self = (this as any) as ERC20ProxyContract;
            const encodedData = self._strictEncodeArguments('removeAuthorizedAddress(address)', [target.toLowerCase()]);
            const txDataWithDefaults = await BaseContract._applyDefaultsToTxDataAsync(
                {
                    to: self.address,
                    ...txData,
                    data: encodedData,
                },
                self._web3Wrapper.getContractDefaults(),
            );
            if (txDataWithDefaults.from !== undefined) {
                txDataWithDefaults.from = txDataWithDefaults.from.toLowerCase();
            }

            const gas = await self._web3Wrapper.estimateGasAsync(txDataWithDefaults);
            return gas;
        },
        async validateAndSendTransactionAsync(target: string, txData?: Partial<TxData> | undefined): Promise<string> {
            await (this as any).removeAuthorizedAddress.callAsync(target, txData);
            const txHash = await (this as any).removeAuthorizedAddress.sendTransactionAsync(target, txData);
            return txHash;
        },
        /**
         * Sends a read-only call to the contract method. Returns the result that would happen if one were to send an
         * Ethereum transaction to this method, given the current state of the blockchain. Calls do not cost gas
         * since they don't modify state.
         * @param target Address to remove authorization from.
         */
        async callAsync(target: string, callData: Partial<CallData> = {}, defaultBlock?: BlockParam): Promise<void> {
            assert.isString('target', target);
            assert.doesConformToSchema('callData', callData, schemas.callDataSchema, [
                schemas.addressSchema,
                schemas.numberSchema,
                schemas.jsNumber,
            ]);
            if (defaultBlock !== undefined) {
                assert.isBlockParam('defaultBlock', defaultBlock);
            }
            const self = (this as any) as ERC20ProxyContract;
            const encodedData = self._strictEncodeArguments('removeAuthorizedAddress(address)', [target.toLowerCase()]);
            const callDataWithDefaults = await BaseContract._applyDefaultsToTxDataAsync(
                {
                    to: self.address,
                    ...callData,
                    data: encodedData,
                },
                self._web3Wrapper.getContractDefaults(),
            );
            callDataWithDefaults.from = callDataWithDefaults.from
                ? callDataWithDefaults.from.toLowerCase()
                : callDataWithDefaults.from;
            let rawCallResult;
            try {
                rawCallResult = await self._web3Wrapper.callAsync(callDataWithDefaults, defaultBlock);
            } catch (err) {
                BaseContract._throwIfThrownErrorIsRevertError(err);
                throw err;
            }
            BaseContract._throwIfCallResultIsRevertError(rawCallResult);
            const abiEncoder = self._lookupAbiEncoder('removeAuthorizedAddress(address)');
            // tslint:disable boolean-naming
            const result = abiEncoder.strictDecodeReturnValue<void>(rawCallResult);
            // tslint:enable boolean-naming
            return result;
        },
        /**
         * Returns the ABI encoded transaction data needed to send an Ethereum transaction calling this method. Before
         * sending the Ethereum tx, this encoded tx data can first be sent to a separate signing service or can be used
         * to create a 0x transaction (see protocol spec for more details).
         * @param target Address to remove authorization from.
         * @returns The ABI encoded transaction data as a string
         */
        getABIEncodedTransactionData(target: string): string {
            assert.isString('target', target);
            const self = (this as any) as ERC20ProxyContract;
            const abiEncodedTransactionData = self._strictEncodeArguments('removeAuthorizedAddress(address)', [
                target.toLowerCase(),
            ]);
            return abiEncodedTransactionData;
        },
        /**
<<<<<<< HEAD
         * Decode the ABI-encoded transaction data into its input arguments
         * @param callData The ABI-encoded transaction data
         * @returns An array representing the input arguments in order. Keynames of nested structs are preserved.
         */
        getABIDecodedTransactionData(callData: string): [string] {
            const self = (this as any) as ERC20ProxyContract;
            const abiEncoder = self._lookupAbiEncoder('removeAuthorizedAddress(address)');
            // tslint:disable boolean-naming
            const abiDecodedCallData = abiEncoder.strictDecode<[string]>(callData);
            return abiDecodedCallData;
        },
        /**
         * Decode the ABI-encoded return data from a transaction
         * @param returnData the data returned after transaction execution
         * @returns An array representing the output results in order.  Keynames of nested structs are preserved.
         */
        getABIDecodedReturnData(returnData: string): void {
            const self = (this as any) as ERC20ProxyContract;
            const abiEncoder = self._lookupAbiEncoder('removeAuthorizedAddress(address)');
            // tslint:disable boolean-naming
            const abiDecodedReturnData = abiEncoder.strictDecodeReturnValue<void>(returnData);
            return abiDecodedReturnData;
=======
         * Returns the 4 byte function selector as a hex string.
         */
        getSelector(): string {
            const self = (this as any) as ERC20ProxyContract;
            const abiEncoder = self._lookupAbiEncoder('removeAuthorizedAddress(address)');
            return abiEncoder.getSelector();
>>>>>>> 8e6d92ca
        },
    };
    public owner = {
        /**
         * Sends a read-only call to the contract method. Returns the result that would happen if one were to send an
         * Ethereum transaction to this method, given the current state of the blockchain. Calls do not cost gas
         * since they don't modify state.
         */
        async callAsync(callData: Partial<CallData> = {}, defaultBlock?: BlockParam): Promise<string> {
            assert.doesConformToSchema('callData', callData, schemas.callDataSchema, [
                schemas.addressSchema,
                schemas.numberSchema,
                schemas.jsNumber,
            ]);
            if (defaultBlock !== undefined) {
                assert.isBlockParam('defaultBlock', defaultBlock);
            }
            const self = (this as any) as ERC20ProxyContract;
            const encodedData = self._strictEncodeArguments('owner()', []);
            const callDataWithDefaults = await BaseContract._applyDefaultsToTxDataAsync(
                {
                    to: self.address,
                    ...callData,
                    data: encodedData,
                },
                self._web3Wrapper.getContractDefaults(),
            );
            callDataWithDefaults.from = callDataWithDefaults.from
                ? callDataWithDefaults.from.toLowerCase()
                : callDataWithDefaults.from;
            let rawCallResult;
            try {
                rawCallResult = await self._web3Wrapper.callAsync(callDataWithDefaults, defaultBlock);
            } catch (err) {
                BaseContract._throwIfThrownErrorIsRevertError(err);
                throw err;
            }
            BaseContract._throwIfCallResultIsRevertError(rawCallResult);
            const abiEncoder = self._lookupAbiEncoder('owner()');
            // tslint:disable boolean-naming
            const result = abiEncoder.strictDecodeReturnValue<string>(rawCallResult);
            // tslint:enable boolean-naming
            return result;
        },
<<<<<<< HEAD
        /**
         * Returns the ABI encoded transaction data needed to send an Ethereum transaction calling this method. Before
         * sending the Ethereum tx, this encoded tx data can first be sent to a separate signing service or can be used
         * to create a 0x transaction (see protocol spec for more details).
         * @returns The ABI encoded transaction data as a string
         */
        getABIEncodedTransactionData(): string {
            const self = (this as any) as ERC20ProxyContract;
            const abiEncodedTransactionData = self._strictEncodeArguments('owner()', []);
            return abiEncodedTransactionData;
        },
        /**
         * Decode the ABI-encoded transaction data into its input arguments
         * @param callData The ABI-encoded transaction data
         * @returns An array representing the input arguments in order. Keynames of nested structs are preserved.
         */
        getABIDecodedTransactionData(callData: string): void {
            const self = (this as any) as ERC20ProxyContract;
            const abiEncoder = self._lookupAbiEncoder('owner()');
            // tslint:disable boolean-naming
            const abiDecodedCallData = abiEncoder.strictDecode<void>(callData);
            return abiDecodedCallData;
        },
        /**
         * Decode the ABI-encoded return data from a transaction
         * @param returnData the data returned after transaction execution
         * @returns An array representing the output results in order.  Keynames of nested structs are preserved.
         */
        getABIDecodedReturnData(returnData: string): string {
            const self = (this as any) as ERC20ProxyContract;
            const abiEncoder = self._lookupAbiEncoder('owner()');
            // tslint:disable boolean-naming
            const abiDecodedReturnData = abiEncoder.strictDecodeReturnValue<string>(returnData);
            return abiDecodedReturnData;
        },
=======
>>>>>>> 8e6d92ca
    };
    /**
     * Removes authorizion of an address.
     */
    public removeAuthorizedAddressAtIndex = {
        /**
         * Sends an Ethereum transaction executing this method with the supplied parameters. This is a read/write
         * Ethereum operation and will cost gas.
         * @param target Address to remove authorization from.
         * @param index Index of target in authorities array.
         * @param txData Additional data for transaction
         * @returns The hash of the transaction
         */
        async sendTransactionAsync(
            target: string,
            index: BigNumber,
            txData?: Partial<TxData> | undefined,
            opts: SendTransactionOpts = { shouldValidate: true },
        ): Promise<string> {
            assert.isString('target', target);
            assert.isBigNumber('index', index);
            const self = (this as any) as ERC20ProxyContract;
            const encodedData = self._strictEncodeArguments('removeAuthorizedAddressAtIndex(address,uint256)', [
                target.toLowerCase(),
                index,
            ]);
            const txDataWithDefaults = await BaseContract._applyDefaultsToTxDataAsync(
                {
                    to: self.address,
                    ...txData,
                    data: encodedData,
                },
                self._web3Wrapper.getContractDefaults(),
            );
            if (txDataWithDefaults.from !== undefined) {
                txDataWithDefaults.from = txDataWithDefaults.from.toLowerCase();
            }

            if (opts.shouldValidate !== false) {
                await self.removeAuthorizedAddressAtIndex.callAsync(target, index, txDataWithDefaults);
            }

            const txHash = await self._web3Wrapper.sendTransactionAsync(txDataWithDefaults);
            return txHash;
        },
        /**
         * Sends an Ethereum transaction and waits until the transaction has been successfully mined without reverting.
         * If the transaction was mined, but reverted, an error is thrown.
         * @param target Address to remove authorization from.
         * @param index Index of target in authorities array.
         * @param txData Additional data for transaction
         * @param pollingIntervalMs Interval at which to poll for success
         * @returns A promise that resolves when the transaction is successful
         */
        awaitTransactionSuccessAsync(
            target: string,
            index: BigNumber,
            txData?: Partial<TxData>,
            opts: AwaitTransactionSuccessOpts = { shouldValidate: true },
        ): PromiseWithTransactionHash<TransactionReceiptWithDecodedLogs> {
            assert.isString('target', target);
            assert.isBigNumber('index', index);
            const self = (this as any) as ERC20ProxyContract;
            const txHashPromise = self.removeAuthorizedAddressAtIndex.sendTransactionAsync(
                target.toLowerCase(),
                index,
                txData,
                opts,
            );
            return new PromiseWithTransactionHash<TransactionReceiptWithDecodedLogs>(
                txHashPromise,
                (async (): Promise<TransactionReceiptWithDecodedLogs> => {
                    // When the transaction hash resolves, wait for it to be mined.
                    return self._web3Wrapper.awaitTransactionSuccessAsync(
                        await txHashPromise,
                        opts.pollingIntervalMs,
                        opts.timeoutMs,
                    );
                })(),
            );
        },
        /**
         * Estimates the gas cost of sending an Ethereum transaction calling this method with these arguments.
         * @param target Address to remove authorization from.
         * @param index Index of target in authorities array.
         * @param txData Additional data for transaction
         * @returns The hash of the transaction
         */
        async estimateGasAsync(
            target: string,
            index: BigNumber,
            txData?: Partial<TxData> | undefined,
        ): Promise<number> {
            assert.isString('target', target);
            assert.isBigNumber('index', index);
            const self = (this as any) as ERC20ProxyContract;
            const encodedData = self._strictEncodeArguments('removeAuthorizedAddressAtIndex(address,uint256)', [
                target.toLowerCase(),
                index,
            ]);
            const txDataWithDefaults = await BaseContract._applyDefaultsToTxDataAsync(
                {
                    to: self.address,
                    ...txData,
                    data: encodedData,
                },
                self._web3Wrapper.getContractDefaults(),
            );
            if (txDataWithDefaults.from !== undefined) {
                txDataWithDefaults.from = txDataWithDefaults.from.toLowerCase();
            }

            const gas = await self._web3Wrapper.estimateGasAsync(txDataWithDefaults);
            return gas;
        },
        async validateAndSendTransactionAsync(
            target: string,
            index: BigNumber,
            txData?: Partial<TxData> | undefined,
        ): Promise<string> {
            await (this as any).removeAuthorizedAddressAtIndex.callAsync(target, index, txData);
            const txHash = await (this as any).removeAuthorizedAddressAtIndex.sendTransactionAsync(
                target,
                index,
                txData,
            );
            return txHash;
        },
        /**
         * Sends a read-only call to the contract method. Returns the result that would happen if one were to send an
         * Ethereum transaction to this method, given the current state of the blockchain. Calls do not cost gas
         * since they don't modify state.
         * @param target Address to remove authorization from.
         * @param index Index of target in authorities array.
         */
        async callAsync(
            target: string,
            index: BigNumber,
            callData: Partial<CallData> = {},
            defaultBlock?: BlockParam,
        ): Promise<void> {
            assert.isString('target', target);
            assert.isBigNumber('index', index);
            assert.doesConformToSchema('callData', callData, schemas.callDataSchema, [
                schemas.addressSchema,
                schemas.numberSchema,
                schemas.jsNumber,
            ]);
            if (defaultBlock !== undefined) {
                assert.isBlockParam('defaultBlock', defaultBlock);
            }
            const self = (this as any) as ERC20ProxyContract;
            const encodedData = self._strictEncodeArguments('removeAuthorizedAddressAtIndex(address,uint256)', [
                target.toLowerCase(),
                index,
            ]);
            const callDataWithDefaults = await BaseContract._applyDefaultsToTxDataAsync(
                {
                    to: self.address,
                    ...callData,
                    data: encodedData,
                },
                self._web3Wrapper.getContractDefaults(),
            );
            callDataWithDefaults.from = callDataWithDefaults.from
                ? callDataWithDefaults.from.toLowerCase()
                : callDataWithDefaults.from;
            let rawCallResult;
            try {
                rawCallResult = await self._web3Wrapper.callAsync(callDataWithDefaults, defaultBlock);
            } catch (err) {
                BaseContract._throwIfThrownErrorIsRevertError(err);
                throw err;
            }
            BaseContract._throwIfCallResultIsRevertError(rawCallResult);
            const abiEncoder = self._lookupAbiEncoder('removeAuthorizedAddressAtIndex(address,uint256)');
            // tslint:disable boolean-naming
            const result = abiEncoder.strictDecodeReturnValue<void>(rawCallResult);
            // tslint:enable boolean-naming
            return result;
        },
        /**
         * Returns the ABI encoded transaction data needed to send an Ethereum transaction calling this method. Before
         * sending the Ethereum tx, this encoded tx data can first be sent to a separate signing service or can be used
         * to create a 0x transaction (see protocol spec for more details).
         * @param target Address to remove authorization from.
         * @param index Index of target in authorities array.
         * @returns The ABI encoded transaction data as a string
         */
        getABIEncodedTransactionData(target: string, index: BigNumber): string {
            assert.isString('target', target);
            assert.isBigNumber('index', index);
            const self = (this as any) as ERC20ProxyContract;
            const abiEncodedTransactionData = self._strictEncodeArguments(
                'removeAuthorizedAddressAtIndex(address,uint256)',
                [target.toLowerCase(), index],
            );
            return abiEncodedTransactionData;
        },
        /**
<<<<<<< HEAD
         * Decode the ABI-encoded transaction data into its input arguments
         * @param callData The ABI-encoded transaction data
         * @returns An array representing the input arguments in order. Keynames of nested structs are preserved.
         */
        getABIDecodedTransactionData(callData: string): [string, BigNumber] {
            const self = (this as any) as ERC20ProxyContract;
            const abiEncoder = self._lookupAbiEncoder('removeAuthorizedAddressAtIndex(address,uint256)');
            // tslint:disable boolean-naming
            const abiDecodedCallData = abiEncoder.strictDecode<[string, BigNumber]>(callData);
            return abiDecodedCallData;
        },
        /**
         * Decode the ABI-encoded return data from a transaction
         * @param returnData the data returned after transaction execution
         * @returns An array representing the output results in order.  Keynames of nested structs are preserved.
         */
        getABIDecodedReturnData(returnData: string): void {
            const self = (this as any) as ERC20ProxyContract;
            const abiEncoder = self._lookupAbiEncoder('removeAuthorizedAddressAtIndex(address,uint256)');
            // tslint:disable boolean-naming
            const abiDecodedReturnData = abiEncoder.strictDecodeReturnValue<void>(returnData);
            return abiDecodedReturnData;
=======
         * Returns the 4 byte function selector as a hex string.
         */
        getSelector(): string {
            const self = (this as any) as ERC20ProxyContract;
            const abiEncoder = self._lookupAbiEncoder('removeAuthorizedAddressAtIndex(address,uint256)');
            return abiEncoder.getSelector();
>>>>>>> 8e6d92ca
        },
    };
    /**
     * Gets the proxy id associated with the proxy address.
     */
    public getProxyId = {
        /**
         * Sends a read-only call to the contract method. Returns the result that would happen if one were to send an
         * Ethereum transaction to this method, given the current state of the blockchain. Calls do not cost gas
         * since they don't modify state.
         * @returns Proxy id.
         */
        async callAsync(callData: Partial<CallData> = {}, defaultBlock?: BlockParam): Promise<string> {
            assert.doesConformToSchema('callData', callData, schemas.callDataSchema, [
                schemas.addressSchema,
                schemas.numberSchema,
                schemas.jsNumber,
            ]);
            if (defaultBlock !== undefined) {
                assert.isBlockParam('defaultBlock', defaultBlock);
            }
            const self = (this as any) as ERC20ProxyContract;
            const encodedData = self._strictEncodeArguments('getProxyId()', []);
            const encodedDataBytes = Buffer.from(encodedData.substr(2), 'hex');
<<<<<<< HEAD

            const rawCallResult = await self.evmExecAsync(encodedDataBytes);
            BaseContract._throwIfRevertWithReasonCallResult(rawCallResult);
=======

            let rawCallResult;
            try {
                rawCallResult = await self._evmExecAsync(encodedDataBytes);
            } catch (err) {
                BaseContract._throwIfThrownErrorIsRevertError(err);
                throw err;
            }
            BaseContract._throwIfCallResultIsRevertError(rawCallResult);

>>>>>>> 8e6d92ca
            const abiEncoder = self._lookupAbiEncoder('getProxyId()');
            // tslint:disable boolean-naming
            const result = abiEncoder.strictDecodeReturnValue<string>(rawCallResult);
            // tslint:enable boolean-naming
            return result;
        },
<<<<<<< HEAD
        /**
         * Returns the ABI encoded transaction data needed to send an Ethereum transaction calling this method. Before
         * sending the Ethereum tx, this encoded tx data can first be sent to a separate signing service or can be used
         * to create a 0x transaction (see protocol spec for more details).
         * @returns The ABI encoded transaction data as a string
         */
        getABIEncodedTransactionData(): string {
            const self = (this as any) as ERC20ProxyContract;
            const abiEncodedTransactionData = self._strictEncodeArguments('getProxyId()', []);
            return abiEncodedTransactionData;
        },
        /**
         * Decode the ABI-encoded transaction data into its input arguments
         * @param callData The ABI-encoded transaction data
         * @returns An array representing the input arguments in order. Keynames of nested structs are preserved.
         */
        getABIDecodedTransactionData(callData: string): void {
            const self = (this as any) as ERC20ProxyContract;
            const abiEncoder = self._lookupAbiEncoder('getProxyId()');
            // tslint:disable boolean-naming
            const abiDecodedCallData = abiEncoder.strictDecode<void>(callData);
            return abiDecodedCallData;
        },
        /**
         * Decode the ABI-encoded return data from a transaction
         * @param returnData the data returned after transaction execution
         * @returns An array representing the output results in order.  Keynames of nested structs are preserved.
         */
        getABIDecodedReturnData(returnData: string): string {
            const self = (this as any) as ERC20ProxyContract;
            const abiEncoder = self._lookupAbiEncoder('getProxyId()');
            // tslint:disable boolean-naming
            const abiDecodedReturnData = abiEncoder.strictDecodeReturnValue<string>(returnData);
            return abiDecodedReturnData;
        },
=======
>>>>>>> 8e6d92ca
    };
    public authorized = {
        /**
         * Sends a read-only call to the contract method. Returns the result that would happen if one were to send an
         * Ethereum transaction to this method, given the current state of the blockchain. Calls do not cost gas
         * since they don't modify state.
         */
        async callAsync(
            index_0: string,
            callData: Partial<CallData> = {},
            defaultBlock?: BlockParam,
        ): Promise<boolean> {
            assert.isString('index_0', index_0);
            assert.doesConformToSchema('callData', callData, schemas.callDataSchema, [
                schemas.addressSchema,
                schemas.numberSchema,
                schemas.jsNumber,
            ]);
            if (defaultBlock !== undefined) {
                assert.isBlockParam('defaultBlock', defaultBlock);
            }
            const self = (this as any) as ERC20ProxyContract;
            const encodedData = self._strictEncodeArguments('authorized(address)', [index_0.toLowerCase()]);
            const callDataWithDefaults = await BaseContract._applyDefaultsToTxDataAsync(
                {
                    to: self.address,
                    ...callData,
                    data: encodedData,
                },
                self._web3Wrapper.getContractDefaults(),
            );
            callDataWithDefaults.from = callDataWithDefaults.from
                ? callDataWithDefaults.from.toLowerCase()
                : callDataWithDefaults.from;
            let rawCallResult;
            try {
                rawCallResult = await self._web3Wrapper.callAsync(callDataWithDefaults, defaultBlock);
            } catch (err) {
                BaseContract._throwIfThrownErrorIsRevertError(err);
                throw err;
            }
            BaseContract._throwIfCallResultIsRevertError(rawCallResult);
            const abiEncoder = self._lookupAbiEncoder('authorized(address)');
            // tslint:disable boolean-naming
            const result = abiEncoder.strictDecodeReturnValue<boolean>(rawCallResult);
            // tslint:enable boolean-naming
            return result;
        },
<<<<<<< HEAD
        /**
         * Returns the ABI encoded transaction data needed to send an Ethereum transaction calling this method. Before
         * sending the Ethereum tx, this encoded tx data can first be sent to a separate signing service or can be used
         * to create a 0x transaction (see protocol spec for more details).
         * @returns The ABI encoded transaction data as a string
         */
        getABIEncodedTransactionData(index_0: string): string {
            assert.isString('index_0', index_0);
            const self = (this as any) as ERC20ProxyContract;
            const abiEncodedTransactionData = self._strictEncodeArguments('authorized(address)', [
                index_0.toLowerCase(),
            ]);
            return abiEncodedTransactionData;
        },
        /**
         * Decode the ABI-encoded transaction data into its input arguments
         * @param callData The ABI-encoded transaction data
         * @returns An array representing the input arguments in order. Keynames of nested structs are preserved.
         */
        getABIDecodedTransactionData(callData: string): string {
            const self = (this as any) as ERC20ProxyContract;
            const abiEncoder = self._lookupAbiEncoder('authorized(address)');
            // tslint:disable boolean-naming
            const abiDecodedCallData = abiEncoder.strictDecode<string>(callData);
            return abiDecodedCallData;
        },
        /**
         * Decode the ABI-encoded return data from a transaction
         * @param returnData the data returned after transaction execution
         * @returns An array representing the output results in order.  Keynames of nested structs are preserved.
         */
        getABIDecodedReturnData(returnData: string): boolean {
            const self = (this as any) as ERC20ProxyContract;
            const abiEncoder = self._lookupAbiEncoder('authorized(address)');
            // tslint:disable boolean-naming
            const abiDecodedReturnData = abiEncoder.strictDecodeReturnValue<boolean>(returnData);
            return abiDecodedReturnData;
        },
=======
>>>>>>> 8e6d92ca
    };
    /**
     * Gets all authorized addresses.
     */
    public getAuthorizedAddresses = {
        /**
         * Sends a read-only call to the contract method. Returns the result that would happen if one were to send an
         * Ethereum transaction to this method, given the current state of the blockchain. Calls do not cost gas
         * since they don't modify state.
         * @returns Array of authorized addresses.
         */
        async callAsync(callData: Partial<CallData> = {}, defaultBlock?: BlockParam): Promise<string[]> {
            assert.doesConformToSchema('callData', callData, schemas.callDataSchema, [
                schemas.addressSchema,
                schemas.numberSchema,
                schemas.jsNumber,
            ]);
            if (defaultBlock !== undefined) {
                assert.isBlockParam('defaultBlock', defaultBlock);
            }
            const self = (this as any) as ERC20ProxyContract;
            const encodedData = self._strictEncodeArguments('getAuthorizedAddresses()', []);
            const callDataWithDefaults = await BaseContract._applyDefaultsToTxDataAsync(
                {
                    to: self.address,
                    ...callData,
                    data: encodedData,
                },
                self._web3Wrapper.getContractDefaults(),
            );
            callDataWithDefaults.from = callDataWithDefaults.from
                ? callDataWithDefaults.from.toLowerCase()
                : callDataWithDefaults.from;
            let rawCallResult;
            try {
                rawCallResult = await self._web3Wrapper.callAsync(callDataWithDefaults, defaultBlock);
            } catch (err) {
                BaseContract._throwIfThrownErrorIsRevertError(err);
                throw err;
            }
            BaseContract._throwIfCallResultIsRevertError(rawCallResult);
            const abiEncoder = self._lookupAbiEncoder('getAuthorizedAddresses()');
            // tslint:disable boolean-naming
            const result = abiEncoder.strictDecodeReturnValue<string[]>(rawCallResult);
            // tslint:enable boolean-naming
            return result;
        },
<<<<<<< HEAD
        /**
         * Returns the ABI encoded transaction data needed to send an Ethereum transaction calling this method. Before
         * sending the Ethereum tx, this encoded tx data can first be sent to a separate signing service or can be used
         * to create a 0x transaction (see protocol spec for more details).
         * @returns The ABI encoded transaction data as a string
         */
        getABIEncodedTransactionData(): string {
            const self = (this as any) as ERC20ProxyContract;
            const abiEncodedTransactionData = self._strictEncodeArguments('getAuthorizedAddresses()', []);
            return abiEncodedTransactionData;
        },
        /**
         * Decode the ABI-encoded transaction data into its input arguments
         * @param callData The ABI-encoded transaction data
         * @returns An array representing the input arguments in order. Keynames of nested structs are preserved.
         */
        getABIDecodedTransactionData(callData: string): void {
            const self = (this as any) as ERC20ProxyContract;
            const abiEncoder = self._lookupAbiEncoder('getAuthorizedAddresses()');
            // tslint:disable boolean-naming
            const abiDecodedCallData = abiEncoder.strictDecode<void>(callData);
            return abiDecodedCallData;
        },
        /**
         * Decode the ABI-encoded return data from a transaction
         * @param returnData the data returned after transaction execution
         * @returns An array representing the output results in order.  Keynames of nested structs are preserved.
         */
        getABIDecodedReturnData(returnData: string): string[] {
            const self = (this as any) as ERC20ProxyContract;
            const abiEncoder = self._lookupAbiEncoder('getAuthorizedAddresses()');
            // tslint:disable boolean-naming
            const abiDecodedReturnData = abiEncoder.strictDecodeReturnValue<string[]>(returnData);
            return abiDecodedReturnData;
        },
=======
>>>>>>> 8e6d92ca
    };
    public transferOwnership = {
        /**
         * Sends an Ethereum transaction executing this method with the supplied parameters. This is a read/write
         * Ethereum operation and will cost gas.
         * @param txData Additional data for transaction
         * @returns The hash of the transaction
         */
        async sendTransactionAsync(
            newOwner: string,
            txData?: Partial<TxData> | undefined,
            opts: SendTransactionOpts = { shouldValidate: true },
        ): Promise<string> {
            assert.isString('newOwner', newOwner);
            const self = (this as any) as ERC20ProxyContract;
            const encodedData = self._strictEncodeArguments('transferOwnership(address)', [newOwner.toLowerCase()]);
            const txDataWithDefaults = await BaseContract._applyDefaultsToTxDataAsync(
                {
                    to: self.address,
                    ...txData,
                    data: encodedData,
                },
                self._web3Wrapper.getContractDefaults(),
            );
            if (txDataWithDefaults.from !== undefined) {
                txDataWithDefaults.from = txDataWithDefaults.from.toLowerCase();
            }

            if (opts.shouldValidate !== false) {
                await self.transferOwnership.callAsync(newOwner, txDataWithDefaults);
            }

            const txHash = await self._web3Wrapper.sendTransactionAsync(txDataWithDefaults);
            return txHash;
        },
        /**
         * Sends an Ethereum transaction and waits until the transaction has been successfully mined without reverting.
         * If the transaction was mined, but reverted, an error is thrown.
         * @param txData Additional data for transaction
         * @param pollingIntervalMs Interval at which to poll for success
         * @returns A promise that resolves when the transaction is successful
         */
        awaitTransactionSuccessAsync(
            newOwner: string,
            txData?: Partial<TxData>,
            opts: AwaitTransactionSuccessOpts = { shouldValidate: true },
        ): PromiseWithTransactionHash<TransactionReceiptWithDecodedLogs> {
            assert.isString('newOwner', newOwner);
            const self = (this as any) as ERC20ProxyContract;
            const txHashPromise = self.transferOwnership.sendTransactionAsync(newOwner.toLowerCase(), txData, opts);
            return new PromiseWithTransactionHash<TransactionReceiptWithDecodedLogs>(
                txHashPromise,
                (async (): Promise<TransactionReceiptWithDecodedLogs> => {
                    // When the transaction hash resolves, wait for it to be mined.
                    return self._web3Wrapper.awaitTransactionSuccessAsync(
                        await txHashPromise,
                        opts.pollingIntervalMs,
                        opts.timeoutMs,
                    );
                })(),
            );
        },
        /**
         * Estimates the gas cost of sending an Ethereum transaction calling this method with these arguments.
         * @param txData Additional data for transaction
         * @returns The hash of the transaction
         */
        async estimateGasAsync(newOwner: string, txData?: Partial<TxData> | undefined): Promise<number> {
            assert.isString('newOwner', newOwner);
            const self = (this as any) as ERC20ProxyContract;
            const encodedData = self._strictEncodeArguments('transferOwnership(address)', [newOwner.toLowerCase()]);
            const txDataWithDefaults = await BaseContract._applyDefaultsToTxDataAsync(
                {
                    to: self.address,
                    ...txData,
                    data: encodedData,
                },
                self._web3Wrapper.getContractDefaults(),
            );
            if (txDataWithDefaults.from !== undefined) {
                txDataWithDefaults.from = txDataWithDefaults.from.toLowerCase();
            }

            const gas = await self._web3Wrapper.estimateGasAsync(txDataWithDefaults);
            return gas;
        },
        async validateAndSendTransactionAsync(newOwner: string, txData?: Partial<TxData> | undefined): Promise<string> {
            await (this as any).transferOwnership.callAsync(newOwner, txData);
            const txHash = await (this as any).transferOwnership.sendTransactionAsync(newOwner, txData);
            return txHash;
        },
        /**
         * Sends a read-only call to the contract method. Returns the result that would happen if one were to send an
         * Ethereum transaction to this method, given the current state of the blockchain. Calls do not cost gas
         * since they don't modify state.
         */
        async callAsync(newOwner: string, callData: Partial<CallData> = {}, defaultBlock?: BlockParam): Promise<void> {
            assert.isString('newOwner', newOwner);
            assert.doesConformToSchema('callData', callData, schemas.callDataSchema, [
                schemas.addressSchema,
                schemas.numberSchema,
                schemas.jsNumber,
            ]);
            if (defaultBlock !== undefined) {
                assert.isBlockParam('defaultBlock', defaultBlock);
            }
            const self = (this as any) as ERC20ProxyContract;
            const encodedData = self._strictEncodeArguments('transferOwnership(address)', [newOwner.toLowerCase()]);
            const callDataWithDefaults = await BaseContract._applyDefaultsToTxDataAsync(
                {
                    to: self.address,
                    ...callData,
                    data: encodedData,
                },
                self._web3Wrapper.getContractDefaults(),
            );
            callDataWithDefaults.from = callDataWithDefaults.from
                ? callDataWithDefaults.from.toLowerCase()
                : callDataWithDefaults.from;
            let rawCallResult;
            try {
                rawCallResult = await self._web3Wrapper.callAsync(callDataWithDefaults, defaultBlock);
            } catch (err) {
                BaseContract._throwIfThrownErrorIsRevertError(err);
                throw err;
            }
            BaseContract._throwIfCallResultIsRevertError(rawCallResult);
            const abiEncoder = self._lookupAbiEncoder('transferOwnership(address)');
            // tslint:disable boolean-naming
            const result = abiEncoder.strictDecodeReturnValue<void>(rawCallResult);
            // tslint:enable boolean-naming
            return result;
        },
        /**
         * Returns the ABI encoded transaction data needed to send an Ethereum transaction calling this method. Before
         * sending the Ethereum tx, this encoded tx data can first be sent to a separate signing service or can be used
         * to create a 0x transaction (see protocol spec for more details).
         * @returns The ABI encoded transaction data as a string
         */
        getABIEncodedTransactionData(newOwner: string): string {
            assert.isString('newOwner', newOwner);
            const self = (this as any) as ERC20ProxyContract;
            const abiEncodedTransactionData = self._strictEncodeArguments('transferOwnership(address)', [
                newOwner.toLowerCase(),
            ]);
            return abiEncodedTransactionData;
        },
        /**
<<<<<<< HEAD
         * Decode the ABI-encoded transaction data into its input arguments
         * @param callData The ABI-encoded transaction data
         * @returns An array representing the input arguments in order. Keynames of nested structs are preserved.
         */
        getABIDecodedTransactionData(callData: string): [string] {
            const self = (this as any) as ERC20ProxyContract;
            const abiEncoder = self._lookupAbiEncoder('transferOwnership(address)');
            // tslint:disable boolean-naming
            const abiDecodedCallData = abiEncoder.strictDecode<[string]>(callData);
            return abiDecodedCallData;
        },
        /**
         * Decode the ABI-encoded return data from a transaction
         * @param returnData the data returned after transaction execution
         * @returns An array representing the output results in order.  Keynames of nested structs are preserved.
         */
        getABIDecodedReturnData(returnData: string): void {
            const self = (this as any) as ERC20ProxyContract;
            const abiEncoder = self._lookupAbiEncoder('transferOwnership(address)');
            // tslint:disable boolean-naming
            const abiDecodedReturnData = abiEncoder.strictDecodeReturnValue<void>(returnData);
            return abiDecodedReturnData;
=======
         * Returns the 4 byte function selector as a hex string.
         */
        getSelector(): string {
            const self = (this as any) as ERC20ProxyContract;
            const abiEncoder = self._lookupAbiEncoder('transferOwnership(address)');
            return abiEncoder.getSelector();
>>>>>>> 8e6d92ca
        },
    };
    private readonly _subscriptionManager: SubscriptionManager<ERC20ProxyEventArgs, ERC20ProxyEvents>;
    public static async deployFrom0xArtifactAsync(
        artifact: ContractArtifact | SimpleContractArtifact,
        supportedProvider: SupportedProvider,
        txDefaults: Partial<TxData>,
        logDecodeDependencies: { [contractName: string]: ContractArtifact | SimpleContractArtifact },
    ): Promise<ERC20ProxyContract> {
        assert.doesConformToSchema('txDefaults', txDefaults, schemas.txDataSchema, [
            schemas.addressSchema,
            schemas.numberSchema,
            schemas.jsNumber,
        ]);
        if (artifact.compilerOutput === undefined) {
            throw new Error('Compiler output not found in the artifact file');
        }
        const provider = providerUtils.standardizeOrThrow(supportedProvider);
        const bytecode = artifact.compilerOutput.evm.bytecode.object;
        const abi = artifact.compilerOutput.abi;
        const logDecodeDependenciesAbiOnly: { [contractName: string]: ContractAbi } = {};
        if (Object.keys(logDecodeDependencies) !== undefined) {
            for (const key of Object.keys(logDecodeDependencies)) {
                logDecodeDependenciesAbiOnly[key] = logDecodeDependencies[key].compilerOutput.abi;
            }
        }
        return ERC20ProxyContract.deployAsync(bytecode, abi, provider, txDefaults, logDecodeDependenciesAbiOnly);
    }
    public static async deployAsync(
        bytecode: string,
        abi: ContractAbi,
        supportedProvider: SupportedProvider,
        txDefaults: Partial<TxData>,
        logDecodeDependencies: { [contractName: string]: ContractAbi },
    ): Promise<ERC20ProxyContract> {
        assert.isHexString('bytecode', bytecode);
        assert.doesConformToSchema('txDefaults', txDefaults, schemas.txDataSchema, [
            schemas.addressSchema,
            schemas.numberSchema,
            schemas.jsNumber,
        ]);
        const provider = providerUtils.standardizeOrThrow(supportedProvider);
        const constructorAbi = BaseContract._lookupConstructorAbi(abi);
        [] = BaseContract._formatABIDataItemList(constructorAbi.inputs, [], BaseContract._bigNumberToString);
        const iface = new ethers.utils.Interface(abi);
        const deployInfo = iface.deployFunction;
        const txData = deployInfo.encode(bytecode, []);
        const web3Wrapper = new Web3Wrapper(provider);
        const txDataWithDefaults = await BaseContract._applyDefaultsToTxDataAsync(
            { data: txData },
            txDefaults,
            web3Wrapper.estimateGasAsync.bind(web3Wrapper),
        );
        const txHash = await web3Wrapper.sendTransactionAsync(txDataWithDefaults);
        logUtils.log(`transactionHash: ${txHash}`);
        const txReceipt = await web3Wrapper.awaitTransactionSuccessAsync(txHash);
        logUtils.log(`ERC20Proxy successfully deployed at ${txReceipt.contractAddress}`);
        const contractInstance = new ERC20ProxyContract(
            txReceipt.contractAddress as string,
            provider,
            txDefaults,
            logDecodeDependencies,
        );
        contractInstance.constructorArgs = [];
        return contractInstance;
    }

    /**
     * @returns      The contract ABI
     */
    public static ABI(): ContractAbi {
        const abi = [
            {
                constant: false,
                inputs: [
                    {
                        name: 'target',
                        type: 'address',
                    },
                ],
                name: 'addAuthorizedAddress',
                outputs: [],
                payable: false,
                stateMutability: 'nonpayable',
                type: 'function',
            },
            {
                constant: true,
                inputs: [
                    {
                        name: 'index_0',
                        type: 'uint256',
                    },
                ],
                name: 'authorities',
                outputs: [
                    {
                        name: '',
                        type: 'address',
                    },
                ],
                payable: false,
                stateMutability: 'view',
                type: 'function',
            },
            {
                constant: false,
                inputs: [
                    {
                        name: 'target',
                        type: 'address',
                    },
                ],
                name: 'removeAuthorizedAddress',
                outputs: [],
                payable: false,
                stateMutability: 'nonpayable',
                type: 'function',
            },
            {
                constant: true,
                inputs: [],
                name: 'owner',
                outputs: [
                    {
                        name: '',
                        type: 'address',
                    },
                ],
                payable: false,
                stateMutability: 'view',
                type: 'function',
            },
            {
                constant: false,
                inputs: [
                    {
                        name: 'target',
                        type: 'address',
                    },
                    {
                        name: 'index',
                        type: 'uint256',
                    },
                ],
                name: 'removeAuthorizedAddressAtIndex',
                outputs: [],
                payable: false,
                stateMutability: 'nonpayable',
                type: 'function',
            },
            {
                constant: true,
                inputs: [],
                name: 'getProxyId',
                outputs: [
                    {
                        name: '',
                        type: 'bytes4',
                    },
                ],
                payable: false,
                stateMutability: 'pure',
                type: 'function',
            },
            {
                constant: true,
                inputs: [
                    {
                        name: 'index_0',
                        type: 'address',
                    },
                ],
                name: 'authorized',
                outputs: [
                    {
                        name: '',
                        type: 'bool',
                    },
                ],
                payable: false,
                stateMutability: 'view',
                type: 'function',
            },
            {
                constant: true,
                inputs: [],
                name: 'getAuthorizedAddresses',
                outputs: [
                    {
                        name: '',
                        type: 'address[]',
                    },
                ],
                payable: false,
                stateMutability: 'view',
                type: 'function',
            },
            {
                constant: false,
                inputs: [
                    {
                        name: 'newOwner',
                        type: 'address',
                    },
                ],
                name: 'transferOwnership',
                outputs: [],
                payable: false,
                stateMutability: 'nonpayable',
                type: 'function',
            },
            {
                inputs: [],
                outputs: [],
                payable: false,
                stateMutability: 'nonpayable',
                type: 'fallback',
            },
            {
                anonymous: false,
                inputs: [
                    {
                        name: 'target',
                        type: 'address',
                        indexed: true,
                    },
                    {
                        name: 'caller',
                        type: 'address',
                        indexed: true,
                    },
                ],
                name: 'AuthorizedAddressAdded',
                outputs: [],
                type: 'event',
            },
            {
                anonymous: false,
                inputs: [
                    {
                        name: 'target',
                        type: 'address',
                        indexed: true,
                    },
                    {
                        name: 'caller',
                        type: 'address',
                        indexed: true,
                    },
                ],
                name: 'AuthorizedAddressRemoved',
                outputs: [],
                type: 'event',
            },
        ] as ContractAbi;
        return abi;
    }
    /**
     * Subscribe to an event type emitted by the ERC20Proxy contract.
     * @param eventName The ERC20Proxy contract event you would like to subscribe to.
     * @param indexFilterValues An object where the keys are indexed args returned by the event and
     * the value is the value you are interested in. E.g `{maker: aUserAddressHex}`
     * @param callback Callback that gets called when a log is added/removed
     * @param isVerbose Enable verbose subscription warnings (e.g recoverable network issues encountered)
     * @return Subscription token used later to unsubscribe
     */
    public subscribe<ArgsType extends ERC20ProxyEventArgs>(
        eventName: ERC20ProxyEvents,
        indexFilterValues: IndexedFilterValues,
        callback: EventCallback<ArgsType>,
        isVerbose: boolean = false,
        blockPollingIntervalMs?: number,
    ): string {
        assert.doesBelongToStringEnum('eventName', eventName, ERC20ProxyEvents);
        assert.doesConformToSchema('indexFilterValues', indexFilterValues, schemas.indexFilterValuesSchema);
        assert.isFunction('callback', callback);
        const subscriptionToken = this._subscriptionManager.subscribe<ArgsType>(
            this.address,
            eventName,
            indexFilterValues,
            ERC20ProxyContract.ABI(),
            callback,
            isVerbose,
            blockPollingIntervalMs,
        );
        return subscriptionToken;
    }
    /**
     * Cancel a subscription
     * @param subscriptionToken Subscription token returned by `subscribe()`
     */
    public unsubscribe(subscriptionToken: string): void {
        this._subscriptionManager.unsubscribe(subscriptionToken);
    }
    /**
     * Cancels all existing subscriptions
     */
    public unsubscribeAll(): void {
        this._subscriptionManager.unsubscribeAll();
    }
    /**
     * Gets historical logs without creating a subscription
     * @param eventName The ERC20Proxy contract event you would like to subscribe to.
     * @param blockRange Block range to get logs from.
     * @param indexFilterValues An object where the keys are indexed args returned by the event and
     * the value is the value you are interested in. E.g `{_from: aUserAddressHex}`
     * @return Array of logs that match the parameters
     */
    public async getLogsAsync<ArgsType extends ERC20ProxyEventArgs>(
        eventName: ERC20ProxyEvents,
        blockRange: BlockRange,
        indexFilterValues: IndexedFilterValues,
    ): Promise<Array<LogWithDecodedArgs<ArgsType>>> {
        assert.doesBelongToStringEnum('eventName', eventName, ERC20ProxyEvents);
        assert.doesConformToSchema('blockRange', blockRange, schemas.blockRangeSchema);
        assert.doesConformToSchema('indexFilterValues', indexFilterValues, schemas.indexFilterValuesSchema);
        const logs = await this._subscriptionManager.getLogsAsync<ArgsType>(
            this.address,
            eventName,
            blockRange,
            indexFilterValues,
            ERC20ProxyContract.ABI(),
        );
        return logs;
    }
    constructor(
        address: string,
        supportedProvider: SupportedProvider,
        txDefaults?: Partial<TxData>,
        logDecodeDependencies?: { [contractName: string]: ContractAbi },
        deployedBytecode: string | undefined = ERC20ProxyContract.deployedBytecode,
    ) {
        super(
            'ERC20Proxy',
            ERC20ProxyContract.ABI(),
            address,
            supportedProvider,
            txDefaults,
            logDecodeDependencies,
            deployedBytecode,
        );
        classUtils.bindAll(this, ['_abiEncoderByFunctionSignature', 'address', '_web3Wrapper']);
        this._subscriptionManager = new SubscriptionManager<ERC20ProxyEventArgs, ERC20ProxyEvents>(
            ERC20ProxyContract.ABI(),
            this._web3Wrapper,
        );
    }
}

// tslint:disable:max-file-line-count
// tslint:enable:no-unbound-method no-parameter-reassignment no-consecutive-blank-lines ordered-imports align
// tslint:enable:trailing-comma whitespace no-trailing-whitespace<|MERGE_RESOLUTION|>--- conflicted
+++ resolved
@@ -1,17 +1,7 @@
 // tslint:disable:no-consecutive-blank-lines ordered-imports align trailing-comma enum-naming
 // tslint:disable:whitespace no-unbound-method no-trailing-whitespace
 // tslint:disable:no-unused-variable
-<<<<<<< HEAD
-import {
-    BaseContract,
-    EventCallback,
-    IndexedFilterValues,
-    SubscriptionManager,
-    PromiseWithTransactionHash,
-} from '@0x/base-contract';
-=======
 import { BaseContract, SubscriptionManager, PromiseWithTransactionHash } from '@0x/base-contract';
->>>>>>> 8e6d92ca
 import { schemas } from '@0x/json-schemas';
 import {
     BlockParam,
@@ -160,11 +150,6 @@
             const gas = await self._web3Wrapper.estimateGasAsync(txDataWithDefaults);
             return gas;
         },
-        async validateAndSendTransactionAsync(target: string, txData?: Partial<TxData> | undefined): Promise<string> {
-            await (this as any).addAuthorizedAddress.callAsync(target, txData);
-            const txHash = await (this as any).addAuthorizedAddress.sendTransactionAsync(target, txData);
-            return txHash;
-        },
         /**
          * Sends a read-only call to the contract method. Returns the result that would happen if one were to send an
          * Ethereum transaction to this method, given the current state of the blockchain. Calls do not cost gas
@@ -224,37 +209,12 @@
             return abiEncodedTransactionData;
         },
         /**
-<<<<<<< HEAD
-         * Decode the ABI-encoded transaction data into its input arguments
-         * @param callData The ABI-encoded transaction data
-         * @returns An array representing the input arguments in order. Keynames of nested structs are preserved.
-         */
-        getABIDecodedTransactionData(callData: string): [string] {
-            const self = (this as any) as ERC20ProxyContract;
-            const abiEncoder = self._lookupAbiEncoder('addAuthorizedAddress(address)');
-            // tslint:disable boolean-naming
-            const abiDecodedCallData = abiEncoder.strictDecode<[string]>(callData);
-            return abiDecodedCallData;
-        },
-        /**
-         * Decode the ABI-encoded return data from a transaction
-         * @param returnData the data returned after transaction execution
-         * @returns An array representing the output results in order.  Keynames of nested structs are preserved.
-         */
-        getABIDecodedReturnData(returnData: string): void {
-            const self = (this as any) as ERC20ProxyContract;
-            const abiEncoder = self._lookupAbiEncoder('addAuthorizedAddress(address)');
-            // tslint:disable boolean-naming
-            const abiDecodedReturnData = abiEncoder.strictDecodeReturnValue<void>(returnData);
-            return abiDecodedReturnData;
-=======
          * Returns the 4 byte function selector as a hex string.
          */
         getSelector(): string {
             const self = (this as any) as ERC20ProxyContract;
             const abiEncoder = self._lookupAbiEncoder('addAuthorizedAddress(address)');
             return abiEncoder.getSelector();
->>>>>>> 8e6d92ca
         },
     };
     public authorities = {
@@ -304,45 +264,6 @@
             // tslint:enable boolean-naming
             return result;
         },
-<<<<<<< HEAD
-        /**
-         * Returns the ABI encoded transaction data needed to send an Ethereum transaction calling this method. Before
-         * sending the Ethereum tx, this encoded tx data can first be sent to a separate signing service or can be used
-         * to create a 0x transaction (see protocol spec for more details).
-         * @returns The ABI encoded transaction data as a string
-         */
-        getABIEncodedTransactionData(index_0: BigNumber): string {
-            assert.isBigNumber('index_0', index_0);
-            const self = (this as any) as ERC20ProxyContract;
-            const abiEncodedTransactionData = self._strictEncodeArguments('authorities(uint256)', [index_0]);
-            return abiEncodedTransactionData;
-        },
-        /**
-         * Decode the ABI-encoded transaction data into its input arguments
-         * @param callData The ABI-encoded transaction data
-         * @returns An array representing the input arguments in order. Keynames of nested structs are preserved.
-         */
-        getABIDecodedTransactionData(callData: string): BigNumber {
-            const self = (this as any) as ERC20ProxyContract;
-            const abiEncoder = self._lookupAbiEncoder('authorities(uint256)');
-            // tslint:disable boolean-naming
-            const abiDecodedCallData = abiEncoder.strictDecode<BigNumber>(callData);
-            return abiDecodedCallData;
-        },
-        /**
-         * Decode the ABI-encoded return data from a transaction
-         * @param returnData the data returned after transaction execution
-         * @returns An array representing the output results in order.  Keynames of nested structs are preserved.
-         */
-        getABIDecodedReturnData(returnData: string): string {
-            const self = (this as any) as ERC20ProxyContract;
-            const abiEncoder = self._lookupAbiEncoder('authorities(uint256)');
-            // tslint:disable boolean-naming
-            const abiDecodedReturnData = abiEncoder.strictDecodeReturnValue<string>(returnData);
-            return abiDecodedReturnData;
-        },
-=======
->>>>>>> 8e6d92ca
     };
     /**
      * Removes authorizion of an address.
@@ -435,11 +356,6 @@
             const gas = await self._web3Wrapper.estimateGasAsync(txDataWithDefaults);
             return gas;
         },
-        async validateAndSendTransactionAsync(target: string, txData?: Partial<TxData> | undefined): Promise<string> {
-            await (this as any).removeAuthorizedAddress.callAsync(target, txData);
-            const txHash = await (this as any).removeAuthorizedAddress.sendTransactionAsync(target, txData);
-            return txHash;
-        },
         /**
          * Sends a read-only call to the contract method. Returns the result that would happen if one were to send an
          * Ethereum transaction to this method, given the current state of the blockchain. Calls do not cost gas
@@ -499,37 +415,12 @@
             return abiEncodedTransactionData;
         },
         /**
-<<<<<<< HEAD
-         * Decode the ABI-encoded transaction data into its input arguments
-         * @param callData The ABI-encoded transaction data
-         * @returns An array representing the input arguments in order. Keynames of nested structs are preserved.
-         */
-        getABIDecodedTransactionData(callData: string): [string] {
-            const self = (this as any) as ERC20ProxyContract;
-            const abiEncoder = self._lookupAbiEncoder('removeAuthorizedAddress(address)');
-            // tslint:disable boolean-naming
-            const abiDecodedCallData = abiEncoder.strictDecode<[string]>(callData);
-            return abiDecodedCallData;
-        },
-        /**
-         * Decode the ABI-encoded return data from a transaction
-         * @param returnData the data returned after transaction execution
-         * @returns An array representing the output results in order.  Keynames of nested structs are preserved.
-         */
-        getABIDecodedReturnData(returnData: string): void {
-            const self = (this as any) as ERC20ProxyContract;
-            const abiEncoder = self._lookupAbiEncoder('removeAuthorizedAddress(address)');
-            // tslint:disable boolean-naming
-            const abiDecodedReturnData = abiEncoder.strictDecodeReturnValue<void>(returnData);
-            return abiDecodedReturnData;
-=======
          * Returns the 4 byte function selector as a hex string.
          */
         getSelector(): string {
             const self = (this as any) as ERC20ProxyContract;
             const abiEncoder = self._lookupAbiEncoder('removeAuthorizedAddress(address)');
             return abiEncoder.getSelector();
->>>>>>> 8e6d92ca
         },
     };
     public owner = {
@@ -574,44 +465,6 @@
             // tslint:enable boolean-naming
             return result;
         },
-<<<<<<< HEAD
-        /**
-         * Returns the ABI encoded transaction data needed to send an Ethereum transaction calling this method. Before
-         * sending the Ethereum tx, this encoded tx data can first be sent to a separate signing service or can be used
-         * to create a 0x transaction (see protocol spec for more details).
-         * @returns The ABI encoded transaction data as a string
-         */
-        getABIEncodedTransactionData(): string {
-            const self = (this as any) as ERC20ProxyContract;
-            const abiEncodedTransactionData = self._strictEncodeArguments('owner()', []);
-            return abiEncodedTransactionData;
-        },
-        /**
-         * Decode the ABI-encoded transaction data into its input arguments
-         * @param callData The ABI-encoded transaction data
-         * @returns An array representing the input arguments in order. Keynames of nested structs are preserved.
-         */
-        getABIDecodedTransactionData(callData: string): void {
-            const self = (this as any) as ERC20ProxyContract;
-            const abiEncoder = self._lookupAbiEncoder('owner()');
-            // tslint:disable boolean-naming
-            const abiDecodedCallData = abiEncoder.strictDecode<void>(callData);
-            return abiDecodedCallData;
-        },
-        /**
-         * Decode the ABI-encoded return data from a transaction
-         * @param returnData the data returned after transaction execution
-         * @returns An array representing the output results in order.  Keynames of nested structs are preserved.
-         */
-        getABIDecodedReturnData(returnData: string): string {
-            const self = (this as any) as ERC20ProxyContract;
-            const abiEncoder = self._lookupAbiEncoder('owner()');
-            // tslint:disable boolean-naming
-            const abiDecodedReturnData = abiEncoder.strictDecodeReturnValue<string>(returnData);
-            return abiDecodedReturnData;
-        },
-=======
->>>>>>> 8e6d92ca
     };
     /**
      * Removes authorizion of an address.
@@ -727,19 +580,6 @@
             const gas = await self._web3Wrapper.estimateGasAsync(txDataWithDefaults);
             return gas;
         },
-        async validateAndSendTransactionAsync(
-            target: string,
-            index: BigNumber,
-            txData?: Partial<TxData> | undefined,
-        ): Promise<string> {
-            await (this as any).removeAuthorizedAddressAtIndex.callAsync(target, index, txData);
-            const txHash = await (this as any).removeAuthorizedAddressAtIndex.sendTransactionAsync(
-                target,
-                index,
-                txData,
-            );
-            return txHash;
-        },
         /**
          * Sends a read-only call to the contract method. Returns the result that would happen if one were to send an
          * Ethereum transaction to this method, given the current state of the blockchain. Calls do not cost gas
@@ -812,37 +652,12 @@
             return abiEncodedTransactionData;
         },
         /**
-<<<<<<< HEAD
-         * Decode the ABI-encoded transaction data into its input arguments
-         * @param callData The ABI-encoded transaction data
-         * @returns An array representing the input arguments in order. Keynames of nested structs are preserved.
-         */
-        getABIDecodedTransactionData(callData: string): [string, BigNumber] {
-            const self = (this as any) as ERC20ProxyContract;
-            const abiEncoder = self._lookupAbiEncoder('removeAuthorizedAddressAtIndex(address,uint256)');
-            // tslint:disable boolean-naming
-            const abiDecodedCallData = abiEncoder.strictDecode<[string, BigNumber]>(callData);
-            return abiDecodedCallData;
-        },
-        /**
-         * Decode the ABI-encoded return data from a transaction
-         * @param returnData the data returned after transaction execution
-         * @returns An array representing the output results in order.  Keynames of nested structs are preserved.
-         */
-        getABIDecodedReturnData(returnData: string): void {
-            const self = (this as any) as ERC20ProxyContract;
-            const abiEncoder = self._lookupAbiEncoder('removeAuthorizedAddressAtIndex(address,uint256)');
-            // tslint:disable boolean-naming
-            const abiDecodedReturnData = abiEncoder.strictDecodeReturnValue<void>(returnData);
-            return abiDecodedReturnData;
-=======
          * Returns the 4 byte function selector as a hex string.
          */
         getSelector(): string {
             const self = (this as any) as ERC20ProxyContract;
             const abiEncoder = self._lookupAbiEncoder('removeAuthorizedAddressAtIndex(address,uint256)');
             return abiEncoder.getSelector();
->>>>>>> 8e6d92ca
         },
     };
     /**
@@ -867,11 +682,6 @@
             const self = (this as any) as ERC20ProxyContract;
             const encodedData = self._strictEncodeArguments('getProxyId()', []);
             const encodedDataBytes = Buffer.from(encodedData.substr(2), 'hex');
-<<<<<<< HEAD
-
-            const rawCallResult = await self.evmExecAsync(encodedDataBytes);
-            BaseContract._throwIfRevertWithReasonCallResult(rawCallResult);
-=======
 
             let rawCallResult;
             try {
@@ -882,51 +692,12 @@
             }
             BaseContract._throwIfCallResultIsRevertError(rawCallResult);
 
->>>>>>> 8e6d92ca
             const abiEncoder = self._lookupAbiEncoder('getProxyId()');
             // tslint:disable boolean-naming
             const result = abiEncoder.strictDecodeReturnValue<string>(rawCallResult);
             // tslint:enable boolean-naming
             return result;
         },
-<<<<<<< HEAD
-        /**
-         * Returns the ABI encoded transaction data needed to send an Ethereum transaction calling this method. Before
-         * sending the Ethereum tx, this encoded tx data can first be sent to a separate signing service or can be used
-         * to create a 0x transaction (see protocol spec for more details).
-         * @returns The ABI encoded transaction data as a string
-         */
-        getABIEncodedTransactionData(): string {
-            const self = (this as any) as ERC20ProxyContract;
-            const abiEncodedTransactionData = self._strictEncodeArguments('getProxyId()', []);
-            return abiEncodedTransactionData;
-        },
-        /**
-         * Decode the ABI-encoded transaction data into its input arguments
-         * @param callData The ABI-encoded transaction data
-         * @returns An array representing the input arguments in order. Keynames of nested structs are preserved.
-         */
-        getABIDecodedTransactionData(callData: string): void {
-            const self = (this as any) as ERC20ProxyContract;
-            const abiEncoder = self._lookupAbiEncoder('getProxyId()');
-            // tslint:disable boolean-naming
-            const abiDecodedCallData = abiEncoder.strictDecode<void>(callData);
-            return abiDecodedCallData;
-        },
-        /**
-         * Decode the ABI-encoded return data from a transaction
-         * @param returnData the data returned after transaction execution
-         * @returns An array representing the output results in order.  Keynames of nested structs are preserved.
-         */
-        getABIDecodedReturnData(returnData: string): string {
-            const self = (this as any) as ERC20ProxyContract;
-            const abiEncoder = self._lookupAbiEncoder('getProxyId()');
-            // tslint:disable boolean-naming
-            const abiDecodedReturnData = abiEncoder.strictDecodeReturnValue<string>(returnData);
-            return abiDecodedReturnData;
-        },
-=======
->>>>>>> 8e6d92ca
     };
     public authorized = {
         /**
@@ -975,47 +746,6 @@
             // tslint:enable boolean-naming
             return result;
         },
-<<<<<<< HEAD
-        /**
-         * Returns the ABI encoded transaction data needed to send an Ethereum transaction calling this method. Before
-         * sending the Ethereum tx, this encoded tx data can first be sent to a separate signing service or can be used
-         * to create a 0x transaction (see protocol spec for more details).
-         * @returns The ABI encoded transaction data as a string
-         */
-        getABIEncodedTransactionData(index_0: string): string {
-            assert.isString('index_0', index_0);
-            const self = (this as any) as ERC20ProxyContract;
-            const abiEncodedTransactionData = self._strictEncodeArguments('authorized(address)', [
-                index_0.toLowerCase(),
-            ]);
-            return abiEncodedTransactionData;
-        },
-        /**
-         * Decode the ABI-encoded transaction data into its input arguments
-         * @param callData The ABI-encoded transaction data
-         * @returns An array representing the input arguments in order. Keynames of nested structs are preserved.
-         */
-        getABIDecodedTransactionData(callData: string): string {
-            const self = (this as any) as ERC20ProxyContract;
-            const abiEncoder = self._lookupAbiEncoder('authorized(address)');
-            // tslint:disable boolean-naming
-            const abiDecodedCallData = abiEncoder.strictDecode<string>(callData);
-            return abiDecodedCallData;
-        },
-        /**
-         * Decode the ABI-encoded return data from a transaction
-         * @param returnData the data returned after transaction execution
-         * @returns An array representing the output results in order.  Keynames of nested structs are preserved.
-         */
-        getABIDecodedReturnData(returnData: string): boolean {
-            const self = (this as any) as ERC20ProxyContract;
-            const abiEncoder = self._lookupAbiEncoder('authorized(address)');
-            // tslint:disable boolean-naming
-            const abiDecodedReturnData = abiEncoder.strictDecodeReturnValue<boolean>(returnData);
-            return abiDecodedReturnData;
-        },
-=======
->>>>>>> 8e6d92ca
     };
     /**
      * Gets all authorized addresses.
@@ -1063,44 +793,6 @@
             // tslint:enable boolean-naming
             return result;
         },
-<<<<<<< HEAD
-        /**
-         * Returns the ABI encoded transaction data needed to send an Ethereum transaction calling this method. Before
-         * sending the Ethereum tx, this encoded tx data can first be sent to a separate signing service or can be used
-         * to create a 0x transaction (see protocol spec for more details).
-         * @returns The ABI encoded transaction data as a string
-         */
-        getABIEncodedTransactionData(): string {
-            const self = (this as any) as ERC20ProxyContract;
-            const abiEncodedTransactionData = self._strictEncodeArguments('getAuthorizedAddresses()', []);
-            return abiEncodedTransactionData;
-        },
-        /**
-         * Decode the ABI-encoded transaction data into its input arguments
-         * @param callData The ABI-encoded transaction data
-         * @returns An array representing the input arguments in order. Keynames of nested structs are preserved.
-         */
-        getABIDecodedTransactionData(callData: string): void {
-            const self = (this as any) as ERC20ProxyContract;
-            const abiEncoder = self._lookupAbiEncoder('getAuthorizedAddresses()');
-            // tslint:disable boolean-naming
-            const abiDecodedCallData = abiEncoder.strictDecode<void>(callData);
-            return abiDecodedCallData;
-        },
-        /**
-         * Decode the ABI-encoded return data from a transaction
-         * @param returnData the data returned after transaction execution
-         * @returns An array representing the output results in order.  Keynames of nested structs are preserved.
-         */
-        getABIDecodedReturnData(returnData: string): string[] {
-            const self = (this as any) as ERC20ProxyContract;
-            const abiEncoder = self._lookupAbiEncoder('getAuthorizedAddresses()');
-            // tslint:disable boolean-naming
-            const abiDecodedReturnData = abiEncoder.strictDecodeReturnValue<string[]>(returnData);
-            return abiDecodedReturnData;
-        },
-=======
->>>>>>> 8e6d92ca
     };
     public transferOwnership = {
         /**
@@ -1187,11 +879,6 @@
             const gas = await self._web3Wrapper.estimateGasAsync(txDataWithDefaults);
             return gas;
         },
-        async validateAndSendTransactionAsync(newOwner: string, txData?: Partial<TxData> | undefined): Promise<string> {
-            await (this as any).transferOwnership.callAsync(newOwner, txData);
-            const txHash = await (this as any).transferOwnership.sendTransactionAsync(newOwner, txData);
-            return txHash;
-        },
         /**
          * Sends a read-only call to the contract method. Returns the result that would happen if one were to send an
          * Ethereum transaction to this method, given the current state of the blockchain. Calls do not cost gas
@@ -1249,37 +936,12 @@
             return abiEncodedTransactionData;
         },
         /**
-<<<<<<< HEAD
-         * Decode the ABI-encoded transaction data into its input arguments
-         * @param callData The ABI-encoded transaction data
-         * @returns An array representing the input arguments in order. Keynames of nested structs are preserved.
-         */
-        getABIDecodedTransactionData(callData: string): [string] {
-            const self = (this as any) as ERC20ProxyContract;
-            const abiEncoder = self._lookupAbiEncoder('transferOwnership(address)');
-            // tslint:disable boolean-naming
-            const abiDecodedCallData = abiEncoder.strictDecode<[string]>(callData);
-            return abiDecodedCallData;
-        },
-        /**
-         * Decode the ABI-encoded return data from a transaction
-         * @param returnData the data returned after transaction execution
-         * @returns An array representing the output results in order.  Keynames of nested structs are preserved.
-         */
-        getABIDecodedReturnData(returnData: string): void {
-            const self = (this as any) as ERC20ProxyContract;
-            const abiEncoder = self._lookupAbiEncoder('transferOwnership(address)');
-            // tslint:disable boolean-naming
-            const abiDecodedReturnData = abiEncoder.strictDecodeReturnValue<void>(returnData);
-            return abiDecodedReturnData;
-=======
          * Returns the 4 byte function selector as a hex string.
          */
         getSelector(): string {
             const self = (this as any) as ERC20ProxyContract;
             const abiEncoder = self._lookupAbiEncoder('transferOwnership(address)');
             return abiEncoder.getSelector();
->>>>>>> 8e6d92ca
         },
     };
     private readonly _subscriptionManager: SubscriptionManager<ERC20ProxyEventArgs, ERC20ProxyEvents>;
