// tslint:disable:no-consecutive-blank-lines ordered-imports align trailing-comma
// tslint:disable:whitespace no-unbound-method no-trailing-whitespace
// tslint:disable:no-unused-variable
import { BaseContract, PromiseWithTransactionHash } from '@0x/base-contract';
import { schemas } from '@0x/json-schemas';
import {
    BlockParam,
    BlockParamLiteral,
    CallData,
    ContractAbi,
    ContractArtifact,
    DecodedLogArgs,
    MethodAbi,
    TransactionReceiptWithDecodedLogs,
    TxData,
    TxDataPayable,
    SupportedProvider,
} from 'ethereum-types';
import { BigNumber, classUtils, logUtils, providerUtils } from '@0x/utils';
import { SimpleContractArtifact } from '@0x/types';
import { Web3Wrapper } from '@0x/web3-wrapper';
import { assert } from '@0x/assert';
import * as ethers from 'ethers';
// tslint:enable:no-unused-variable

export type ExchangeEventArgs =
    | ExchangeSignatureValidatorApprovalEventArgs
    | ExchangeFillEventArgs
    | ExchangeCancelEventArgs
    | ExchangeCancelUpToEventArgs
    | ExchangeAssetProxyRegisteredEventArgs;

export enum ExchangeEvents {
    SignatureValidatorApproval = 'SignatureValidatorApproval',
    Fill = 'Fill',
    Cancel = 'Cancel',
    CancelUpTo = 'CancelUpTo',
    AssetProxyRegistered = 'AssetProxyRegistered',
}

export interface ExchangeSignatureValidatorApprovalEventArgs extends DecodedLogArgs {
    signerAddress: string;
    validatorAddress: string;
    approved: boolean;
}

export interface ExchangeFillEventArgs extends DecodedLogArgs {
    makerAddress: string;
    feeRecipientAddress: string;
    takerAddress: string;
    senderAddress: string;
    makerAssetFilledAmount: BigNumber;
    takerAssetFilledAmount: BigNumber;
    makerFeePaid: BigNumber;
    takerFeePaid: BigNumber;
    orderHash: string;
    makerAssetData: string;
    takerAssetData: string;
}

export interface ExchangeCancelEventArgs extends DecodedLogArgs {
    makerAddress: string;
    feeRecipientAddress: string;
    senderAddress: string;
    orderHash: string;
    makerAssetData: string;
    takerAssetData: string;
}

export interface ExchangeCancelUpToEventArgs extends DecodedLogArgs {
    makerAddress: string;
    senderAddress: string;
    orderEpoch: BigNumber;
}

export interface ExchangeAssetProxyRegisteredEventArgs extends DecodedLogArgs {
    id: string;
    assetProxy: string;
}


/* istanbul ignore next */
// tslint:disable:no-parameter-reassignment
// tslint:disable-next-line:class-name
export class ExchangeContract extends BaseContract {
    public filled = {
        async callAsync(
            index_0: string,
            callData: Partial<CallData> = {},
            defaultBlock?: BlockParam,
        ): Promise<BigNumber
        > {
            assert.isString('index_0', index_0);
            assert.doesConformToSchema('callData', callData, schemas.callDataSchema, [
                schemas.addressSchema,
                schemas.numberSchema,
                schemas.jsNumber,
            ]);
            if (defaultBlock !== undefined) {
                assert.isBlockParam('defaultBlock', defaultBlock);
            }
            const self = this as any as ExchangeContract;
            const encodedData = self._strictEncodeArguments('filled(bytes32)', [index_0
        ]);
            const callDataWithDefaults = await BaseContract._applyDefaultsToTxDataAsync(
                {
                    to: self.address,
                    ...callData,
                    data: encodedData,
                },
                self._web3Wrapper.getContractDefaults(),
            );
            const rawCallResult = await self._web3Wrapper.callAsync(callDataWithDefaults, defaultBlock);
            BaseContract._throwIfRevertWithReasonCallResult(rawCallResult);
            const abiEncoder = self._lookupAbiEncoder('filled(bytes32)');
            // tslint:disable boolean-naming
            const result = abiEncoder.strictDecodeReturnValue<BigNumber
        >(rawCallResult);
            // tslint:enable boolean-naming
            return result;
        },
        getABIEncodedTransactionData(
                index_0: string,
            ): string {
            assert.isString('index_0', index_0);
            const self = this as any as ExchangeContract;
            const abiEncodedTransactionData = self._strictEncodeArguments('filled(bytes32)', [index_0
        ]);
            return abiEncodedTransactionData;
        },
    };
    public batchFillOrders = {
        async sendTransactionAsync(
            orders: Array<{makerAddress: string;takerAddress: string;feeRecipientAddress: string;senderAddress: string;makerAssetAmount: BigNumber;takerAssetAmount: BigNumber;makerFee: BigNumber;takerFee: BigNumber;expirationTimeSeconds: BigNumber;salt: BigNumber;makerAssetData: string;takerAssetData: string}>,
            takerAssetFillAmounts: BigNumber[],
            signatures: string[],
        txData?: Partial<TxData> | undefined,
        ): Promise<string> {
        assert.isArray('orders', orders);
        assert.isArray('takerAssetFillAmounts', takerAssetFillAmounts);
        assert.isArray('signatures', signatures);
        const self = this as any as ExchangeContract;
        const encodedData = self._strictEncodeArguments('batchFillOrders((address,address,address,address,uint256,uint256,uint256,uint256,uint256,uint256,bytes,bytes)[],uint256[],bytes[])', [orders,
    takerAssetFillAmounts,
    signatures
    ]);
        const txDataWithDefaults = await BaseContract._applyDefaultsToTxDataAsync(
            {
                to: self.address,
                ...txData,
                data: encodedData,
            },
            self._web3Wrapper.getContractDefaults(),
            self.batchFillOrders.estimateGasAsync.bind(
                self,
                orders,
                takerAssetFillAmounts,
                signatures
            ),
        );
        const txHash = await self._web3Wrapper.sendTransactionAsync(txDataWithDefaults);
        return txHash;
        },
        awaitTransactionSuccessAsync(
            orders: Array<{makerAddress: string;takerAddress: string;feeRecipientAddress: string;senderAddress: string;makerAssetAmount: BigNumber;takerAssetAmount: BigNumber;makerFee: BigNumber;takerFee: BigNumber;expirationTimeSeconds: BigNumber;salt: BigNumber;makerAssetData: string;takerAssetData: string}>,
            takerAssetFillAmounts: BigNumber[],
            signatures: string[],
            txData?: Partial<TxData>,
            pollingIntervalMs?: number,
            timeoutMs?: number,
        ): PromiseWithTransactionHash<TransactionReceiptWithDecodedLogs> {
        assert.isArray('orders', orders);
        assert.isArray('takerAssetFillAmounts', takerAssetFillAmounts);
        assert.isArray('signatures', signatures);
        const self = this as any as ExchangeContract;
        const txHashPromise = self.batchFillOrders.sendTransactionAsync(orders,
    takerAssetFillAmounts,
    signatures
    , txData);
        return new PromiseWithTransactionHash<TransactionReceiptWithDecodedLogs>(
            txHashPromise,
            (async (): Promise<TransactionReceiptWithDecodedLogs> => {
                // When the transaction hash resolves, wait for it to be mined.
                return self._web3Wrapper.awaitTransactionSuccessAsync(
                    await txHashPromise,
                    pollingIntervalMs,
                    timeoutMs,
                );
            })(),
        );
        },
        async estimateGasAsync(
            orders: Array<{makerAddress: string;takerAddress: string;feeRecipientAddress: string;senderAddress: string;makerAssetAmount: BigNumber;takerAssetAmount: BigNumber;makerFee: BigNumber;takerFee: BigNumber;expirationTimeSeconds: BigNumber;salt: BigNumber;makerAssetData: string;takerAssetData: string}>,
            takerAssetFillAmounts: BigNumber[],
            signatures: string[],
            txData?: Partial<TxData> | undefined,
        ): Promise<number> {
        assert.isArray('orders', orders);
        assert.isArray('takerAssetFillAmounts', takerAssetFillAmounts);
        assert.isArray('signatures', signatures);
        const self = this as any as ExchangeContract;
        const encodedData = self._strictEncodeArguments('batchFillOrders((address,address,address,address,uint256,uint256,uint256,uint256,uint256,uint256,bytes,bytes)[],uint256[],bytes[])', [orders,
    takerAssetFillAmounts,
    signatures
    ]);
        const txDataWithDefaults = await BaseContract._applyDefaultsToTxDataAsync(
            {
                to: self.address,
                ...txData,
                data: encodedData,
            },
            self._web3Wrapper.getContractDefaults(),
        );
        const gas = await self._web3Wrapper.estimateGasAsync(txDataWithDefaults);
        return gas;
        },
        async callAsync(
            orders: Array<{makerAddress: string;takerAddress: string;feeRecipientAddress: string;senderAddress: string;makerAssetAmount: BigNumber;takerAssetAmount: BigNumber;makerFee: BigNumber;takerFee: BigNumber;expirationTimeSeconds: BigNumber;salt: BigNumber;makerAssetData: string;takerAssetData: string}>,
            takerAssetFillAmounts: BigNumber[],
            signatures: string[],
            callData: Partial<CallData> = {},
            defaultBlock?: BlockParam,
        ): Promise<{makerAssetFilledAmount: BigNumber;takerAssetFilledAmount: BigNumber;makerFeePaid: BigNumber;takerFeePaid: BigNumber}
        > {
            assert.isArray('orders', orders);
            assert.isArray('takerAssetFillAmounts', takerAssetFillAmounts);
            assert.isArray('signatures', signatures);
            assert.doesConformToSchema('callData', callData, schemas.callDataSchema, [
                schemas.addressSchema,
                schemas.numberSchema,
                schemas.jsNumber,
            ]);
            if (defaultBlock !== undefined) {
                assert.isBlockParam('defaultBlock', defaultBlock);
            }
            const self = this as any as ExchangeContract;
            const encodedData = self._strictEncodeArguments('batchFillOrders((address,address,address,address,uint256,uint256,uint256,uint256,uint256,uint256,bytes,bytes)[],uint256[],bytes[])', [orders,
        takerAssetFillAmounts,
        signatures
        ]);
            const callDataWithDefaults = await BaseContract._applyDefaultsToTxDataAsync(
                {
                    to: self.address,
                    ...callData,
                    data: encodedData,
                },
                self._web3Wrapper.getContractDefaults(),
            );
            const rawCallResult = await self._web3Wrapper.callAsync(callDataWithDefaults, defaultBlock);
            BaseContract._throwIfRevertWithReasonCallResult(rawCallResult);
            const abiEncoder = self._lookupAbiEncoder('batchFillOrders((address,address,address,address,uint256,uint256,uint256,uint256,uint256,uint256,bytes,bytes)[],uint256[],bytes[])');
            // tslint:disable boolean-naming
            const result = abiEncoder.strictDecodeReturnValue<{makerAssetFilledAmount: BigNumber;takerAssetFilledAmount: BigNumber;makerFeePaid: BigNumber;takerFeePaid: BigNumber}
        >(rawCallResult);
            // tslint:enable boolean-naming
            return result;
        },
        getABIEncodedTransactionData(
                orders: Array<{makerAddress: string;takerAddress: string;feeRecipientAddress: string;senderAddress: string;makerAssetAmount: BigNumber;takerAssetAmount: BigNumber;makerFee: BigNumber;takerFee: BigNumber;expirationTimeSeconds: BigNumber;salt: BigNumber;makerAssetData: string;takerAssetData: string}>,
                takerAssetFillAmounts: BigNumber[],
                signatures: string[],
            ): string {
            assert.isArray('orders', orders);
            assert.isArray('takerAssetFillAmounts', takerAssetFillAmounts);
            assert.isArray('signatures', signatures);
            const self = this as any as ExchangeContract;
            const abiEncodedTransactionData = self._strictEncodeArguments('batchFillOrders((address,address,address,address,uint256,uint256,uint256,uint256,uint256,uint256,bytes,bytes)[],uint256[],bytes[])', [orders,
        takerAssetFillAmounts,
        signatures
        ]);
            return abiEncodedTransactionData;
        },
    };
    public cancelled = {
        async callAsync(
            index_0: string,
            callData: Partial<CallData> = {},
            defaultBlock?: BlockParam,
        ): Promise<boolean
        > {
            assert.isString('index_0', index_0);
            assert.doesConformToSchema('callData', callData, schemas.callDataSchema, [
                schemas.addressSchema,
                schemas.numberSchema,
                schemas.jsNumber,
            ]);
            if (defaultBlock !== undefined) {
                assert.isBlockParam('defaultBlock', defaultBlock);
            }
            const self = this as any as ExchangeContract;
            const encodedData = self._strictEncodeArguments('cancelled(bytes32)', [index_0
        ]);
            const callDataWithDefaults = await BaseContract._applyDefaultsToTxDataAsync(
                {
                    to: self.address,
                    ...callData,
                    data: encodedData,
                },
                self._web3Wrapper.getContractDefaults(),
            );
            const rawCallResult = await self._web3Wrapper.callAsync(callDataWithDefaults, defaultBlock);
            BaseContract._throwIfRevertWithReasonCallResult(rawCallResult);
            const abiEncoder = self._lookupAbiEncoder('cancelled(bytes32)');
            // tslint:disable boolean-naming
            const result = abiEncoder.strictDecodeReturnValue<boolean
        >(rawCallResult);
            // tslint:enable boolean-naming
            return result;
        },
        getABIEncodedTransactionData(
                index_0: string,
            ): string {
            assert.isString('index_0', index_0);
            const self = this as any as ExchangeContract;
            const abiEncodedTransactionData = self._strictEncodeArguments('cancelled(bytes32)', [index_0
        ]);
            return abiEncodedTransactionData;
        },
    };
    public preSign = {
        async sendTransactionAsync(
            hash: string,
            signerAddress: string,
            signature: string,
        txData?: Partial<TxData> | undefined,
        ): Promise<string> {
        assert.isString('hash', hash);
        assert.isString('signerAddress', signerAddress);
        assert.isString('signature', signature);
        const self = this as any as ExchangeContract;
        const encodedData = self._strictEncodeArguments('preSign(bytes32,address,bytes)', [hash,
    signerAddress,
    signature
    ]);
        const txDataWithDefaults = await BaseContract._applyDefaultsToTxDataAsync(
            {
                to: self.address,
                ...txData,
                data: encodedData,
            },
            self._web3Wrapper.getContractDefaults(),
            self.preSign.estimateGasAsync.bind(
                self,
                hash,
                signerAddress,
                signature
            ),
        );
        const txHash = await self._web3Wrapper.sendTransactionAsync(txDataWithDefaults);
        return txHash;
        },
        awaitTransactionSuccessAsync(
            hash: string,
            signerAddress: string,
            signature: string,
            txData?: Partial<TxData>,
            pollingIntervalMs?: number,
            timeoutMs?: number,
        ): PromiseWithTransactionHash<TransactionReceiptWithDecodedLogs> {
        assert.isString('hash', hash);
        assert.isString('signerAddress', signerAddress);
        assert.isString('signature', signature);
        const self = this as any as ExchangeContract;
        const txHashPromise = self.preSign.sendTransactionAsync(hash,
    signerAddress,
    signature
    , txData);
        return new PromiseWithTransactionHash<TransactionReceiptWithDecodedLogs>(
            txHashPromise,
            (async (): Promise<TransactionReceiptWithDecodedLogs> => {
                // When the transaction hash resolves, wait for it to be mined.
                return self._web3Wrapper.awaitTransactionSuccessAsync(
                    await txHashPromise,
                    pollingIntervalMs,
                    timeoutMs,
                );
            })(),
        );
        },
        async estimateGasAsync(
            hash: string,
            signerAddress: string,
            signature: string,
            txData?: Partial<TxData> | undefined,
        ): Promise<number> {
        assert.isString('hash', hash);
        assert.isString('signerAddress', signerAddress);
        assert.isString('signature', signature);
        const self = this as any as ExchangeContract;
        const encodedData = self._strictEncodeArguments('preSign(bytes32,address,bytes)', [hash,
    signerAddress,
    signature
    ]);
        const txDataWithDefaults = await BaseContract._applyDefaultsToTxDataAsync(
            {
                to: self.address,
                ...txData,
                data: encodedData,
            },
            self._web3Wrapper.getContractDefaults(),
        );
        const gas = await self._web3Wrapper.estimateGasAsync(txDataWithDefaults);
        return gas;
        },
        async callAsync(
            hash: string,
            signerAddress: string,
            signature: string,
            callData: Partial<CallData> = {},
            defaultBlock?: BlockParam,
        ): Promise<void
        > {
            assert.isString('hash', hash);
            assert.isString('signerAddress', signerAddress);
            assert.isString('signature', signature);
            assert.doesConformToSchema('callData', callData, schemas.callDataSchema, [
                schemas.addressSchema,
                schemas.numberSchema,
                schemas.jsNumber,
            ]);
            if (defaultBlock !== undefined) {
                assert.isBlockParam('defaultBlock', defaultBlock);
            }
            const self = this as any as ExchangeContract;
            const encodedData = self._strictEncodeArguments('preSign(bytes32,address,bytes)', [hash,
        signerAddress,
        signature
        ]);
            const callDataWithDefaults = await BaseContract._applyDefaultsToTxDataAsync(
                {
                    to: self.address,
                    ...callData,
                    data: encodedData,
                },
                self._web3Wrapper.getContractDefaults(),
            );
            const rawCallResult = await self._web3Wrapper.callAsync(callDataWithDefaults, defaultBlock);
            BaseContract._throwIfRevertWithReasonCallResult(rawCallResult);
            const abiEncoder = self._lookupAbiEncoder('preSign(bytes32,address,bytes)');
            // tslint:disable boolean-naming
            const result = abiEncoder.strictDecodeReturnValue<void
        >(rawCallResult);
            // tslint:enable boolean-naming
            return result;
        },
        getABIEncodedTransactionData(
                hash: string,
                signerAddress: string,
                signature: string,
            ): string {
            assert.isString('hash', hash);
            assert.isString('signerAddress', signerAddress);
            assert.isString('signature', signature);
            const self = this as any as ExchangeContract;
            const abiEncodedTransactionData = self._strictEncodeArguments('preSign(bytes32,address,bytes)', [hash,
        signerAddress,
        signature
        ]);
            return abiEncodedTransactionData;
        },
    };
    public matchOrders = {
        async sendTransactionAsync(
            leftOrder: {makerAddress: string;takerAddress: string;feeRecipientAddress: string;senderAddress: string;makerAssetAmount: BigNumber;takerAssetAmount: BigNumber;makerFee: BigNumber;takerFee: BigNumber;expirationTimeSeconds: BigNumber;salt: BigNumber;makerAssetData: string;takerAssetData: string},
            rightOrder: {makerAddress: string;takerAddress: string;feeRecipientAddress: string;senderAddress: string;makerAssetAmount: BigNumber;takerAssetAmount: BigNumber;makerFee: BigNumber;takerFee: BigNumber;expirationTimeSeconds: BigNumber;salt: BigNumber;makerAssetData: string;takerAssetData: string},
            leftSignature: string,
            rightSignature: string,
        txData?: Partial<TxData> | undefined,
        ): Promise<string> {
        
        
        assert.isString('leftSignature', leftSignature);
        assert.isString('rightSignature', rightSignature);
        const self = this as any as ExchangeContract;
        const encodedData = self._strictEncodeArguments('matchOrders((address,address,address,address,uint256,uint256,uint256,uint256,uint256,uint256,bytes,bytes),(address,address,address,address,uint256,uint256,uint256,uint256,uint256,uint256,bytes,bytes),bytes,bytes)', [leftOrder,
    rightOrder,
    leftSignature,
    rightSignature
    ]);
        const txDataWithDefaults = await BaseContract._applyDefaultsToTxDataAsync(
            {
                to: self.address,
                ...txData,
                data: encodedData,
            },
            self._web3Wrapper.getContractDefaults(),
            self.matchOrders.estimateGasAsync.bind(
                self,
                leftOrder,
                rightOrder,
                leftSignature,
                rightSignature
            ),
        );
        const txHash = await self._web3Wrapper.sendTransactionAsync(txDataWithDefaults);
        return txHash;
        },
        awaitTransactionSuccessAsync(
            leftOrder: {makerAddress: string;takerAddress: string;feeRecipientAddress: string;senderAddress: string;makerAssetAmount: BigNumber;takerAssetAmount: BigNumber;makerFee: BigNumber;takerFee: BigNumber;expirationTimeSeconds: BigNumber;salt: BigNumber;makerAssetData: string;takerAssetData: string},
            rightOrder: {makerAddress: string;takerAddress: string;feeRecipientAddress: string;senderAddress: string;makerAssetAmount: BigNumber;takerAssetAmount: BigNumber;makerFee: BigNumber;takerFee: BigNumber;expirationTimeSeconds: BigNumber;salt: BigNumber;makerAssetData: string;takerAssetData: string},
            leftSignature: string,
            rightSignature: string,
            txData?: Partial<TxData>,
            pollingIntervalMs?: number,
            timeoutMs?: number,
        ): PromiseWithTransactionHash<TransactionReceiptWithDecodedLogs> {
        
        
        assert.isString('leftSignature', leftSignature);
        assert.isString('rightSignature', rightSignature);
        const self = this as any as ExchangeContract;
        const txHashPromise = self.matchOrders.sendTransactionAsync(leftOrder,
    rightOrder,
    leftSignature,
    rightSignature
    , txData);
        return new PromiseWithTransactionHash<TransactionReceiptWithDecodedLogs>(
            txHashPromise,
            (async (): Promise<TransactionReceiptWithDecodedLogs> => {
                // When the transaction hash resolves, wait for it to be mined.
                return self._web3Wrapper.awaitTransactionSuccessAsync(
                    await txHashPromise,
                    pollingIntervalMs,
                    timeoutMs,
                );
            })(),
        );
        },
        async estimateGasAsync(
            leftOrder: {makerAddress: string;takerAddress: string;feeRecipientAddress: string;senderAddress: string;makerAssetAmount: BigNumber;takerAssetAmount: BigNumber;makerFee: BigNumber;takerFee: BigNumber;expirationTimeSeconds: BigNumber;salt: BigNumber;makerAssetData: string;takerAssetData: string},
            rightOrder: {makerAddress: string;takerAddress: string;feeRecipientAddress: string;senderAddress: string;makerAssetAmount: BigNumber;takerAssetAmount: BigNumber;makerFee: BigNumber;takerFee: BigNumber;expirationTimeSeconds: BigNumber;salt: BigNumber;makerAssetData: string;takerAssetData: string},
            leftSignature: string,
            rightSignature: string,
            txData?: Partial<TxData> | undefined,
        ): Promise<number> {
        
        
        assert.isString('leftSignature', leftSignature);
        assert.isString('rightSignature', rightSignature);
        const self = this as any as ExchangeContract;
        const encodedData = self._strictEncodeArguments('matchOrders((address,address,address,address,uint256,uint256,uint256,uint256,uint256,uint256,bytes,bytes),(address,address,address,address,uint256,uint256,uint256,uint256,uint256,uint256,bytes,bytes),bytes,bytes)', [leftOrder,
    rightOrder,
    leftSignature,
    rightSignature
    ]);
        const txDataWithDefaults = await BaseContract._applyDefaultsToTxDataAsync(
            {
                to: self.address,
                ...txData,
                data: encodedData,
            },
            self._web3Wrapper.getContractDefaults(),
        );
        const gas = await self._web3Wrapper.estimateGasAsync(txDataWithDefaults);
        return gas;
        },
<<<<<<< HEAD
        getABIEncodedTransactionData(
            leftOrder: {makerAddress: string;takerAddress: string;feeRecipientAddress: string;senderAddress: string;makerAssetAmount: BigNumber;takerAssetAmount: BigNumber;makerFee: BigNumber;takerFee: BigNumber;expirationTimeSeconds: BigNumber;salt: BigNumber;makerAssetData: string;takerAssetData: string},
            rightOrder: {makerAddress: string;takerAddress: string;feeRecipientAddress: string;senderAddress: string;makerAssetAmount: BigNumber;takerAssetAmount: BigNumber;makerFee: BigNumber;takerFee: BigNumber;expirationTimeSeconds: BigNumber;salt: BigNumber;makerAssetData: string;takerAssetData: string},
            leftSignature: string,
            rightSignature: string,
        ): string {
        
        
        assert.isString('leftSignature', leftSignature);
        assert.isString('rightSignature', rightSignature);
        const self = this as any as ExchangeContract;
        const abiEncodedTransactionData = self._strictEncodeArguments('matchOrders((address,address,address,address,uint256,uint256,uint256,uint256,uint256,uint256,bytes,bytes),(address,address,address,address,uint256,uint256,uint256,uint256,uint256,uint256,bytes,bytes),bytes,bytes)', [leftOrder,
    rightOrder,
    leftSignature,
    rightSignature
    ]);
        return abiEncodedTransactionData;
        },
=======
>>>>>>> 545fcef7
        async callAsync(
            leftOrder: {makerAddress: string;takerAddress: string;feeRecipientAddress: string;senderAddress: string;makerAssetAmount: BigNumber;takerAssetAmount: BigNumber;makerFee: BigNumber;takerFee: BigNumber;expirationTimeSeconds: BigNumber;salt: BigNumber;makerAssetData: string;takerAssetData: string},
            rightOrder: {makerAddress: string;takerAddress: string;feeRecipientAddress: string;senderAddress: string;makerAssetAmount: BigNumber;takerAssetAmount: BigNumber;makerFee: BigNumber;takerFee: BigNumber;expirationTimeSeconds: BigNumber;salt: BigNumber;makerAssetData: string;takerAssetData: string},
            leftSignature: string,
            rightSignature: string,
            callData: Partial<CallData> = {},
            defaultBlock?: BlockParam,
        ): Promise<{left: {makerAssetFilledAmount: BigNumber;takerAssetFilledAmount: BigNumber;makerFeePaid: BigNumber;takerFeePaid: BigNumber};right: {makerAssetFilledAmount: BigNumber;takerAssetFilledAmount: BigNumber;makerFeePaid: BigNumber;takerFeePaid: BigNumber};leftMakerAssetSpreadAmount: BigNumber}
        > {
            
            
            assert.isString('leftSignature', leftSignature);
            assert.isString('rightSignature', rightSignature);
            assert.doesConformToSchema('callData', callData, schemas.callDataSchema, [
                schemas.addressSchema,
                schemas.numberSchema,
                schemas.jsNumber,
            ]);
            if (defaultBlock !== undefined) {
                assert.isBlockParam('defaultBlock', defaultBlock);
            }
            const self = this as any as ExchangeContract;
            const encodedData = self._strictEncodeArguments('matchOrders((address,address,address,address,uint256,uint256,uint256,uint256,uint256,uint256,bytes,bytes),(address,address,address,address,uint256,uint256,uint256,uint256,uint256,uint256,bytes,bytes),bytes,bytes)', [leftOrder,
        rightOrder,
        leftSignature,
        rightSignature
        ]);
            const callDataWithDefaults = await BaseContract._applyDefaultsToTxDataAsync(
                {
                    to: self.address,
                    ...callData,
                    data: encodedData,
                },
                self._web3Wrapper.getContractDefaults(),
            );
            const rawCallResult = await self._web3Wrapper.callAsync(callDataWithDefaults, defaultBlock);
            BaseContract._throwIfRevertWithReasonCallResult(rawCallResult);
            const abiEncoder = self._lookupAbiEncoder('matchOrders((address,address,address,address,uint256,uint256,uint256,uint256,uint256,uint256,bytes,bytes),(address,address,address,address,uint256,uint256,uint256,uint256,uint256,uint256,bytes,bytes),bytes,bytes)');
            // tslint:disable boolean-naming
            const result = abiEncoder.strictDecodeReturnValue<{left: {makerAssetFilledAmount: BigNumber;takerAssetFilledAmount: BigNumber;makerFeePaid: BigNumber;takerFeePaid: BigNumber};right: {makerAssetFilledAmount: BigNumber;takerAssetFilledAmount: BigNumber;makerFeePaid: BigNumber;takerFeePaid: BigNumber};leftMakerAssetSpreadAmount: BigNumber}
        >(rawCallResult);
            // tslint:enable boolean-naming
            return result;
        },
        getABIEncodedTransactionData(
                leftOrder: {makerAddress: string;takerAddress: string;feeRecipientAddress: string;senderAddress: string;makerAssetAmount: BigNumber;takerAssetAmount: BigNumber;makerFee: BigNumber;takerFee: BigNumber;expirationTimeSeconds: BigNumber;salt: BigNumber;makerAssetData: string;takerAssetData: string},
                rightOrder: {makerAddress: string;takerAddress: string;feeRecipientAddress: string;senderAddress: string;makerAssetAmount: BigNumber;takerAssetAmount: BigNumber;makerFee: BigNumber;takerFee: BigNumber;expirationTimeSeconds: BigNumber;salt: BigNumber;makerAssetData: string;takerAssetData: string},
                leftSignature: string,
                rightSignature: string,
            ): string {
            
            
            assert.isString('leftSignature', leftSignature);
            assert.isString('rightSignature', rightSignature);
            const self = this as any as ExchangeContract;
            const abiEncodedTransactionData = self._strictEncodeArguments('matchOrders((address,address,address,address,uint256,uint256,uint256,uint256,uint256,uint256,bytes,bytes),(address,address,address,address,uint256,uint256,uint256,uint256,uint256,uint256,bytes,bytes),bytes,bytes)', [leftOrder,
        rightOrder,
        leftSignature,
        rightSignature
        ]);
            return abiEncodedTransactionData;
        },
    };
    public fillOrderNoThrow = {
        async sendTransactionAsync(
            order: {makerAddress: string;takerAddress: string;feeRecipientAddress: string;senderAddress: string;makerAssetAmount: BigNumber;takerAssetAmount: BigNumber;makerFee: BigNumber;takerFee: BigNumber;expirationTimeSeconds: BigNumber;salt: BigNumber;makerAssetData: string;takerAssetData: string},
            takerAssetFillAmount: BigNumber,
            signature: string,
        txData?: Partial<TxData> | undefined,
        ): Promise<string> {
        
        assert.isBigNumber('takerAssetFillAmount', takerAssetFillAmount);
        assert.isString('signature', signature);
        const self = this as any as ExchangeContract;
        const encodedData = self._strictEncodeArguments('fillOrderNoThrow((address,address,address,address,uint256,uint256,uint256,uint256,uint256,uint256,bytes,bytes),uint256,bytes)', [order,
    takerAssetFillAmount,
    signature
    ]);
        const txDataWithDefaults = await BaseContract._applyDefaultsToTxDataAsync(
            {
                to: self.address,
                ...txData,
                data: encodedData,
            },
            self._web3Wrapper.getContractDefaults(),
            self.fillOrderNoThrow.estimateGasAsync.bind(
                self,
                order,
                takerAssetFillAmount,
                signature
            ),
        );
        const txHash = await self._web3Wrapper.sendTransactionAsync(txDataWithDefaults);
        return txHash;
        },
        awaitTransactionSuccessAsync(
            order: {makerAddress: string;takerAddress: string;feeRecipientAddress: string;senderAddress: string;makerAssetAmount: BigNumber;takerAssetAmount: BigNumber;makerFee: BigNumber;takerFee: BigNumber;expirationTimeSeconds: BigNumber;salt: BigNumber;makerAssetData: string;takerAssetData: string},
            takerAssetFillAmount: BigNumber,
            signature: string,
            txData?: Partial<TxData>,
            pollingIntervalMs?: number,
            timeoutMs?: number,
        ): PromiseWithTransactionHash<TransactionReceiptWithDecodedLogs> {
        
        assert.isBigNumber('takerAssetFillAmount', takerAssetFillAmount);
        assert.isString('signature', signature);
        const self = this as any as ExchangeContract;
        const txHashPromise = self.fillOrderNoThrow.sendTransactionAsync(order,
    takerAssetFillAmount,
    signature
    , txData);
        return new PromiseWithTransactionHash<TransactionReceiptWithDecodedLogs>(
            txHashPromise,
            (async (): Promise<TransactionReceiptWithDecodedLogs> => {
                // When the transaction hash resolves, wait for it to be mined.
                return self._web3Wrapper.awaitTransactionSuccessAsync(
                    await txHashPromise,
                    pollingIntervalMs,
                    timeoutMs,
                );
            })(),
        );
        },
        async estimateGasAsync(
            order: {makerAddress: string;takerAddress: string;feeRecipientAddress: string;senderAddress: string;makerAssetAmount: BigNumber;takerAssetAmount: BigNumber;makerFee: BigNumber;takerFee: BigNumber;expirationTimeSeconds: BigNumber;salt: BigNumber;makerAssetData: string;takerAssetData: string},
            takerAssetFillAmount: BigNumber,
            signature: string,
            txData?: Partial<TxData> | undefined,
        ): Promise<number> {
        
        assert.isBigNumber('takerAssetFillAmount', takerAssetFillAmount);
        assert.isString('signature', signature);
        const self = this as any as ExchangeContract;
        const encodedData = self._strictEncodeArguments('fillOrderNoThrow((address,address,address,address,uint256,uint256,uint256,uint256,uint256,uint256,bytes,bytes),uint256,bytes)', [order,
    takerAssetFillAmount,
    signature
    ]);
        const txDataWithDefaults = await BaseContract._applyDefaultsToTxDataAsync(
            {
                to: self.address,
                ...txData,
                data: encodedData,
            },
            self._web3Wrapper.getContractDefaults(),
        );
        const gas = await self._web3Wrapper.estimateGasAsync(txDataWithDefaults);
        return gas;
        },
<<<<<<< HEAD
        getABIEncodedTransactionData(
            order: {makerAddress: string;takerAddress: string;feeRecipientAddress: string;senderAddress: string;makerAssetAmount: BigNumber;takerAssetAmount: BigNumber;makerFee: BigNumber;takerFee: BigNumber;expirationTimeSeconds: BigNumber;salt: BigNumber;makerAssetData: string;takerAssetData: string},
            takerAssetFillAmount: BigNumber,
            signature: string,
        ): string {
        
        assert.isBigNumber('takerAssetFillAmount', takerAssetFillAmount);
        assert.isString('signature', signature);
        const self = this as any as ExchangeContract;
        const abiEncodedTransactionData = self._strictEncodeArguments('fillOrderNoThrow((address,address,address,address,uint256,uint256,uint256,uint256,uint256,uint256,bytes,bytes),uint256,bytes)', [order,
    takerAssetFillAmount,
    signature
    ]);
        return abiEncodedTransactionData;
        },
=======
>>>>>>> 545fcef7
        async callAsync(
            order: {makerAddress: string;takerAddress: string;feeRecipientAddress: string;senderAddress: string;makerAssetAmount: BigNumber;takerAssetAmount: BigNumber;makerFee: BigNumber;takerFee: BigNumber;expirationTimeSeconds: BigNumber;salt: BigNumber;makerAssetData: string;takerAssetData: string},
            takerAssetFillAmount: BigNumber,
            signature: string,
            callData: Partial<CallData> = {},
            defaultBlock?: BlockParam,
        ): Promise<{makerAssetFilledAmount: BigNumber;takerAssetFilledAmount: BigNumber;makerFeePaid: BigNumber;takerFeePaid: BigNumber}
        > {
            
            assert.isBigNumber('takerAssetFillAmount', takerAssetFillAmount);
            assert.isString('signature', signature);
            assert.doesConformToSchema('callData', callData, schemas.callDataSchema, [
                schemas.addressSchema,
                schemas.numberSchema,
                schemas.jsNumber,
            ]);
            if (defaultBlock !== undefined) {
                assert.isBlockParam('defaultBlock', defaultBlock);
            }
            const self = this as any as ExchangeContract;
            const encodedData = self._strictEncodeArguments('fillOrderNoThrow((address,address,address,address,uint256,uint256,uint256,uint256,uint256,uint256,bytes,bytes),uint256,bytes)', [order,
        takerAssetFillAmount,
        signature
        ]);
            const callDataWithDefaults = await BaseContract._applyDefaultsToTxDataAsync(
                {
                    to: self.address,
                    ...callData,
                    data: encodedData,
                },
                self._web3Wrapper.getContractDefaults(),
            );
            const rawCallResult = await self._web3Wrapper.callAsync(callDataWithDefaults, defaultBlock);
            BaseContract._throwIfRevertWithReasonCallResult(rawCallResult);
            const abiEncoder = self._lookupAbiEncoder('fillOrderNoThrow((address,address,address,address,uint256,uint256,uint256,uint256,uint256,uint256,bytes,bytes),uint256,bytes)');
            // tslint:disable boolean-naming
            const result = abiEncoder.strictDecodeReturnValue<{makerAssetFilledAmount: BigNumber;takerAssetFilledAmount: BigNumber;makerFeePaid: BigNumber;takerFeePaid: BigNumber}
        >(rawCallResult);
            // tslint:enable boolean-naming
            return result;
        },
        getABIEncodedTransactionData(
                order: {makerAddress: string;takerAddress: string;feeRecipientAddress: string;senderAddress: string;makerAssetAmount: BigNumber;takerAssetAmount: BigNumber;makerFee: BigNumber;takerFee: BigNumber;expirationTimeSeconds: BigNumber;salt: BigNumber;makerAssetData: string;takerAssetData: string},
                takerAssetFillAmount: BigNumber,
                signature: string,
            ): string {
            
            assert.isBigNumber('takerAssetFillAmount', takerAssetFillAmount);
            assert.isString('signature', signature);
            const self = this as any as ExchangeContract;
            const abiEncodedTransactionData = self._strictEncodeArguments('fillOrderNoThrow((address,address,address,address,uint256,uint256,uint256,uint256,uint256,uint256,bytes,bytes),uint256,bytes)', [order,
        takerAssetFillAmount,
        signature
        ]);
            return abiEncodedTransactionData;
        },
    };
    public assetProxies = {
        async callAsync(
            index_0: string,
            callData: Partial<CallData> = {},
            defaultBlock?: BlockParam,
        ): Promise<string
        > {
            assert.isString('index_0', index_0);
            assert.doesConformToSchema('callData', callData, schemas.callDataSchema, [
                schemas.addressSchema,
                schemas.numberSchema,
                schemas.jsNumber,
            ]);
            if (defaultBlock !== undefined) {
                assert.isBlockParam('defaultBlock', defaultBlock);
            }
            const self = this as any as ExchangeContract;
            const encodedData = self._strictEncodeArguments('assetProxies(bytes4)', [index_0
        ]);
            const callDataWithDefaults = await BaseContract._applyDefaultsToTxDataAsync(
                {
                    to: self.address,
                    ...callData,
                    data: encodedData,
                },
                self._web3Wrapper.getContractDefaults(),
            );
            const rawCallResult = await self._web3Wrapper.callAsync(callDataWithDefaults, defaultBlock);
            BaseContract._throwIfRevertWithReasonCallResult(rawCallResult);
            const abiEncoder = self._lookupAbiEncoder('assetProxies(bytes4)');
            // tslint:disable boolean-naming
            const result = abiEncoder.strictDecodeReturnValue<string
        >(rawCallResult);
            // tslint:enable boolean-naming
            return result;
        },
        getABIEncodedTransactionData(
                index_0: string,
            ): string {
            assert.isString('index_0', index_0);
            const self = this as any as ExchangeContract;
            const abiEncodedTransactionData = self._strictEncodeArguments('assetProxies(bytes4)', [index_0
        ]);
            return abiEncodedTransactionData;
        },
    };
    public batchCancelOrders = {
        async sendTransactionAsync(
            orders: Array<{makerAddress: string;takerAddress: string;feeRecipientAddress: string;senderAddress: string;makerAssetAmount: BigNumber;takerAssetAmount: BigNumber;makerFee: BigNumber;takerFee: BigNumber;expirationTimeSeconds: BigNumber;salt: BigNumber;makerAssetData: string;takerAssetData: string}>,
        txData?: Partial<TxData> | undefined,
        ): Promise<string> {
        assert.isArray('orders', orders);
        const self = this as any as ExchangeContract;
        const encodedData = self._strictEncodeArguments('batchCancelOrders((address,address,address,address,uint256,uint256,uint256,uint256,uint256,uint256,bytes,bytes)[])', [orders
    ]);
        const txDataWithDefaults = await BaseContract._applyDefaultsToTxDataAsync(
            {
                to: self.address,
                ...txData,
                data: encodedData,
            },
            self._web3Wrapper.getContractDefaults(),
            self.batchCancelOrders.estimateGasAsync.bind(
                self,
                orders
            ),
        );
        const txHash = await self._web3Wrapper.sendTransactionAsync(txDataWithDefaults);
        return txHash;
        },
        awaitTransactionSuccessAsync(
            orders: Array<{makerAddress: string;takerAddress: string;feeRecipientAddress: string;senderAddress: string;makerAssetAmount: BigNumber;takerAssetAmount: BigNumber;makerFee: BigNumber;takerFee: BigNumber;expirationTimeSeconds: BigNumber;salt: BigNumber;makerAssetData: string;takerAssetData: string}>,
            txData?: Partial<TxData>,
            pollingIntervalMs?: number,
            timeoutMs?: number,
        ): PromiseWithTransactionHash<TransactionReceiptWithDecodedLogs> {
        assert.isArray('orders', orders);
        const self = this as any as ExchangeContract;
        const txHashPromise = self.batchCancelOrders.sendTransactionAsync(orders
    , txData);
        return new PromiseWithTransactionHash<TransactionReceiptWithDecodedLogs>(
            txHashPromise,
            (async (): Promise<TransactionReceiptWithDecodedLogs> => {
                // When the transaction hash resolves, wait for it to be mined.
                return self._web3Wrapper.awaitTransactionSuccessAsync(
                    await txHashPromise,
                    pollingIntervalMs,
                    timeoutMs,
                );
            })(),
        );
        },
        async estimateGasAsync(
            orders: Array<{makerAddress: string;takerAddress: string;feeRecipientAddress: string;senderAddress: string;makerAssetAmount: BigNumber;takerAssetAmount: BigNumber;makerFee: BigNumber;takerFee: BigNumber;expirationTimeSeconds: BigNumber;salt: BigNumber;makerAssetData: string;takerAssetData: string}>,
            txData?: Partial<TxData> | undefined,
        ): Promise<number> {
        assert.isArray('orders', orders);
        const self = this as any as ExchangeContract;
        const encodedData = self._strictEncodeArguments('batchCancelOrders((address,address,address,address,uint256,uint256,uint256,uint256,uint256,uint256,bytes,bytes)[])', [orders
    ]);
        const txDataWithDefaults = await BaseContract._applyDefaultsToTxDataAsync(
            {
                to: self.address,
                ...txData,
                data: encodedData,
            },
            self._web3Wrapper.getContractDefaults(),
        );
        const gas = await self._web3Wrapper.estimateGasAsync(txDataWithDefaults);
        return gas;
        },
        async callAsync(
            orders: Array<{makerAddress: string;takerAddress: string;feeRecipientAddress: string;senderAddress: string;makerAssetAmount: BigNumber;takerAssetAmount: BigNumber;makerFee: BigNumber;takerFee: BigNumber;expirationTimeSeconds: BigNumber;salt: BigNumber;makerAssetData: string;takerAssetData: string}>,
            callData: Partial<CallData> = {},
            defaultBlock?: BlockParam,
        ): Promise<void
        > {
            assert.isArray('orders', orders);
            assert.doesConformToSchema('callData', callData, schemas.callDataSchema, [
                schemas.addressSchema,
                schemas.numberSchema,
                schemas.jsNumber,
            ]);
            if (defaultBlock !== undefined) {
                assert.isBlockParam('defaultBlock', defaultBlock);
            }
            const self = this as any as ExchangeContract;
            const encodedData = self._strictEncodeArguments('batchCancelOrders((address,address,address,address,uint256,uint256,uint256,uint256,uint256,uint256,bytes,bytes)[])', [orders
        ]);
            const callDataWithDefaults = await BaseContract._applyDefaultsToTxDataAsync(
                {
                    to: self.address,
                    ...callData,
                    data: encodedData,
                },
                self._web3Wrapper.getContractDefaults(),
            );
            const rawCallResult = await self._web3Wrapper.callAsync(callDataWithDefaults, defaultBlock);
            BaseContract._throwIfRevertWithReasonCallResult(rawCallResult);
            const abiEncoder = self._lookupAbiEncoder('batchCancelOrders((address,address,address,address,uint256,uint256,uint256,uint256,uint256,uint256,bytes,bytes)[])');
            // tslint:disable boolean-naming
            const result = abiEncoder.strictDecodeReturnValue<void
        >(rawCallResult);
            // tslint:enable boolean-naming
            return result;
        },
        getABIEncodedTransactionData(
                orders: Array<{makerAddress: string;takerAddress: string;feeRecipientAddress: string;senderAddress: string;makerAssetAmount: BigNumber;takerAssetAmount: BigNumber;makerFee: BigNumber;takerFee: BigNumber;expirationTimeSeconds: BigNumber;salt: BigNumber;makerAssetData: string;takerAssetData: string}>,
            ): string {
            assert.isArray('orders', orders);
            const self = this as any as ExchangeContract;
            const abiEncodedTransactionData = self._strictEncodeArguments('batchCancelOrders((address,address,address,address,uint256,uint256,uint256,uint256,uint256,uint256,bytes,bytes)[])', [orders
        ]);
            return abiEncodedTransactionData;
        },
    };
    public batchFillOrKillOrders = {
        async sendTransactionAsync(
            orders: Array<{makerAddress: string;takerAddress: string;feeRecipientAddress: string;senderAddress: string;makerAssetAmount: BigNumber;takerAssetAmount: BigNumber;makerFee: BigNumber;takerFee: BigNumber;expirationTimeSeconds: BigNumber;salt: BigNumber;makerAssetData: string;takerAssetData: string}>,
            takerAssetFillAmounts: BigNumber[],
            signatures: string[],
        txData?: Partial<TxData> | undefined,
        ): Promise<string> {
        assert.isArray('orders', orders);
        assert.isArray('takerAssetFillAmounts', takerAssetFillAmounts);
        assert.isArray('signatures', signatures);
        const self = this as any as ExchangeContract;
        const encodedData = self._strictEncodeArguments('batchFillOrKillOrders((address,address,address,address,uint256,uint256,uint256,uint256,uint256,uint256,bytes,bytes)[],uint256[],bytes[])', [orders,
    takerAssetFillAmounts,
    signatures
    ]);
        const txDataWithDefaults = await BaseContract._applyDefaultsToTxDataAsync(
            {
                to: self.address,
                ...txData,
                data: encodedData,
            },
            self._web3Wrapper.getContractDefaults(),
            self.batchFillOrKillOrders.estimateGasAsync.bind(
                self,
                orders,
                takerAssetFillAmounts,
                signatures
            ),
        );
        const txHash = await self._web3Wrapper.sendTransactionAsync(txDataWithDefaults);
        return txHash;
        },
        awaitTransactionSuccessAsync(
            orders: Array<{makerAddress: string;takerAddress: string;feeRecipientAddress: string;senderAddress: string;makerAssetAmount: BigNumber;takerAssetAmount: BigNumber;makerFee: BigNumber;takerFee: BigNumber;expirationTimeSeconds: BigNumber;salt: BigNumber;makerAssetData: string;takerAssetData: string}>,
            takerAssetFillAmounts: BigNumber[],
            signatures: string[],
            txData?: Partial<TxData>,
            pollingIntervalMs?: number,
            timeoutMs?: number,
        ): PromiseWithTransactionHash<TransactionReceiptWithDecodedLogs> {
        assert.isArray('orders', orders);
        assert.isArray('takerAssetFillAmounts', takerAssetFillAmounts);
        assert.isArray('signatures', signatures);
        const self = this as any as ExchangeContract;
        const txHashPromise = self.batchFillOrKillOrders.sendTransactionAsync(orders,
    takerAssetFillAmounts,
    signatures
    , txData);
        return new PromiseWithTransactionHash<TransactionReceiptWithDecodedLogs>(
            txHashPromise,
            (async (): Promise<TransactionReceiptWithDecodedLogs> => {
                // When the transaction hash resolves, wait for it to be mined.
                return self._web3Wrapper.awaitTransactionSuccessAsync(
                    await txHashPromise,
                    pollingIntervalMs,
                    timeoutMs,
                );
            })(),
        );
        },
        async estimateGasAsync(
            orders: Array<{makerAddress: string;takerAddress: string;feeRecipientAddress: string;senderAddress: string;makerAssetAmount: BigNumber;takerAssetAmount: BigNumber;makerFee: BigNumber;takerFee: BigNumber;expirationTimeSeconds: BigNumber;salt: BigNumber;makerAssetData: string;takerAssetData: string}>,
            takerAssetFillAmounts: BigNumber[],
            signatures: string[],
            txData?: Partial<TxData> | undefined,
        ): Promise<number> {
        assert.isArray('orders', orders);
        assert.isArray('takerAssetFillAmounts', takerAssetFillAmounts);
        assert.isArray('signatures', signatures);
        const self = this as any as ExchangeContract;
        const encodedData = self._strictEncodeArguments('batchFillOrKillOrders((address,address,address,address,uint256,uint256,uint256,uint256,uint256,uint256,bytes,bytes)[],uint256[],bytes[])', [orders,
    takerAssetFillAmounts,
    signatures
    ]);
        const txDataWithDefaults = await BaseContract._applyDefaultsToTxDataAsync(
            {
                to: self.address,
                ...txData,
                data: encodedData,
            },
            self._web3Wrapper.getContractDefaults(),
        );
        const gas = await self._web3Wrapper.estimateGasAsync(txDataWithDefaults);
        return gas;
        },
        async callAsync(
            orders: Array<{makerAddress: string;takerAddress: string;feeRecipientAddress: string;senderAddress: string;makerAssetAmount: BigNumber;takerAssetAmount: BigNumber;makerFee: BigNumber;takerFee: BigNumber;expirationTimeSeconds: BigNumber;salt: BigNumber;makerAssetData: string;takerAssetData: string}>,
            takerAssetFillAmounts: BigNumber[],
            signatures: string[],
            callData: Partial<CallData> = {},
            defaultBlock?: BlockParam,
        ): Promise<{makerAssetFilledAmount: BigNumber;takerAssetFilledAmount: BigNumber;makerFeePaid: BigNumber;takerFeePaid: BigNumber}
        > {
            assert.isArray('orders', orders);
            assert.isArray('takerAssetFillAmounts', takerAssetFillAmounts);
            assert.isArray('signatures', signatures);
            assert.doesConformToSchema('callData', callData, schemas.callDataSchema, [
                schemas.addressSchema,
                schemas.numberSchema,
                schemas.jsNumber,
            ]);
            if (defaultBlock !== undefined) {
                assert.isBlockParam('defaultBlock', defaultBlock);
            }
            const self = this as any as ExchangeContract;
            const encodedData = self._strictEncodeArguments('batchFillOrKillOrders((address,address,address,address,uint256,uint256,uint256,uint256,uint256,uint256,bytes,bytes)[],uint256[],bytes[])', [orders,
        takerAssetFillAmounts,
        signatures
        ]);
            const callDataWithDefaults = await BaseContract._applyDefaultsToTxDataAsync(
                {
                    to: self.address,
                    ...callData,
                    data: encodedData,
                },
                self._web3Wrapper.getContractDefaults(),
            );
            const rawCallResult = await self._web3Wrapper.callAsync(callDataWithDefaults, defaultBlock);
            BaseContract._throwIfRevertWithReasonCallResult(rawCallResult);
            const abiEncoder = self._lookupAbiEncoder('batchFillOrKillOrders((address,address,address,address,uint256,uint256,uint256,uint256,uint256,uint256,bytes,bytes)[],uint256[],bytes[])');
            // tslint:disable boolean-naming
            const result = abiEncoder.strictDecodeReturnValue<{makerAssetFilledAmount: BigNumber;takerAssetFilledAmount: BigNumber;makerFeePaid: BigNumber;takerFeePaid: BigNumber}
        >(rawCallResult);
            // tslint:enable boolean-naming
            return result;
        },
        getABIEncodedTransactionData(
                orders: Array<{makerAddress: string;takerAddress: string;feeRecipientAddress: string;senderAddress: string;makerAssetAmount: BigNumber;takerAssetAmount: BigNumber;makerFee: BigNumber;takerFee: BigNumber;expirationTimeSeconds: BigNumber;salt: BigNumber;makerAssetData: string;takerAssetData: string}>,
                takerAssetFillAmounts: BigNumber[],
                signatures: string[],
            ): string {
            assert.isArray('orders', orders);
            assert.isArray('takerAssetFillAmounts', takerAssetFillAmounts);
            assert.isArray('signatures', signatures);
            const self = this as any as ExchangeContract;
            const abiEncodedTransactionData = self._strictEncodeArguments('batchFillOrKillOrders((address,address,address,address,uint256,uint256,uint256,uint256,uint256,uint256,bytes,bytes)[],uint256[],bytes[])', [orders,
        takerAssetFillAmounts,
        signatures
        ]);
            return abiEncodedTransactionData;
        },
    };
    public cancelOrdersUpTo = {
        async sendTransactionAsync(
            targetOrderEpoch: BigNumber,
        txData?: Partial<TxData> | undefined,
        ): Promise<string> {
        assert.isBigNumber('targetOrderEpoch', targetOrderEpoch);
        const self = this as any as ExchangeContract;
        const encodedData = self._strictEncodeArguments('cancelOrdersUpTo(uint256)', [targetOrderEpoch
    ]);
        const txDataWithDefaults = await BaseContract._applyDefaultsToTxDataAsync(
            {
                to: self.address,
                ...txData,
                data: encodedData,
            },
            self._web3Wrapper.getContractDefaults(),
            self.cancelOrdersUpTo.estimateGasAsync.bind(
                self,
                targetOrderEpoch
            ),
        );
        const txHash = await self._web3Wrapper.sendTransactionAsync(txDataWithDefaults);
        return txHash;
        },
        awaitTransactionSuccessAsync(
            targetOrderEpoch: BigNumber,
            txData?: Partial<TxData>,
            pollingIntervalMs?: number,
            timeoutMs?: number,
        ): PromiseWithTransactionHash<TransactionReceiptWithDecodedLogs> {
        assert.isBigNumber('targetOrderEpoch', targetOrderEpoch);
        const self = this as any as ExchangeContract;
        const txHashPromise = self.cancelOrdersUpTo.sendTransactionAsync(targetOrderEpoch
    , txData);
        return new PromiseWithTransactionHash<TransactionReceiptWithDecodedLogs>(
            txHashPromise,
            (async (): Promise<TransactionReceiptWithDecodedLogs> => {
                // When the transaction hash resolves, wait for it to be mined.
                return self._web3Wrapper.awaitTransactionSuccessAsync(
                    await txHashPromise,
                    pollingIntervalMs,
                    timeoutMs,
                );
            })(),
        );
        },
        async estimateGasAsync(
            targetOrderEpoch: BigNumber,
            txData?: Partial<TxData> | undefined,
        ): Promise<number> {
        assert.isBigNumber('targetOrderEpoch', targetOrderEpoch);
        const self = this as any as ExchangeContract;
        const encodedData = self._strictEncodeArguments('cancelOrdersUpTo(uint256)', [targetOrderEpoch
    ]);
        const txDataWithDefaults = await BaseContract._applyDefaultsToTxDataAsync(
            {
                to: self.address,
                ...txData,
                data: encodedData,
            },
            self._web3Wrapper.getContractDefaults(),
        );
        const gas = await self._web3Wrapper.estimateGasAsync(txDataWithDefaults);
        return gas;
        },
        async callAsync(
            targetOrderEpoch: BigNumber,
            callData: Partial<CallData> = {},
            defaultBlock?: BlockParam,
        ): Promise<void
        > {
            assert.isBigNumber('targetOrderEpoch', targetOrderEpoch);
            assert.doesConformToSchema('callData', callData, schemas.callDataSchema, [
                schemas.addressSchema,
                schemas.numberSchema,
                schemas.jsNumber,
            ]);
            if (defaultBlock !== undefined) {
                assert.isBlockParam('defaultBlock', defaultBlock);
            }
            const self = this as any as ExchangeContract;
            const encodedData = self._strictEncodeArguments('cancelOrdersUpTo(uint256)', [targetOrderEpoch
        ]);
            const callDataWithDefaults = await BaseContract._applyDefaultsToTxDataAsync(
                {
                    to: self.address,
                    ...callData,
                    data: encodedData,
                },
                self._web3Wrapper.getContractDefaults(),
            );
            const rawCallResult = await self._web3Wrapper.callAsync(callDataWithDefaults, defaultBlock);
            BaseContract._throwIfRevertWithReasonCallResult(rawCallResult);
            const abiEncoder = self._lookupAbiEncoder('cancelOrdersUpTo(uint256)');
            // tslint:disable boolean-naming
            const result = abiEncoder.strictDecodeReturnValue<void
        >(rawCallResult);
            // tslint:enable boolean-naming
            return result;
        },
        getABIEncodedTransactionData(
                targetOrderEpoch: BigNumber,
            ): string {
            assert.isBigNumber('targetOrderEpoch', targetOrderEpoch);
            const self = this as any as ExchangeContract;
            const abiEncodedTransactionData = self._strictEncodeArguments('cancelOrdersUpTo(uint256)', [targetOrderEpoch
        ]);
            return abiEncodedTransactionData;
        },
    };
    public batchFillOrdersNoThrow = {
        async sendTransactionAsync(
            orders: Array<{makerAddress: string;takerAddress: string;feeRecipientAddress: string;senderAddress: string;makerAssetAmount: BigNumber;takerAssetAmount: BigNumber;makerFee: BigNumber;takerFee: BigNumber;expirationTimeSeconds: BigNumber;salt: BigNumber;makerAssetData: string;takerAssetData: string}>,
            takerAssetFillAmounts: BigNumber[],
            signatures: string[],
        txData?: Partial<TxData> | undefined,
        ): Promise<string> {
        assert.isArray('orders', orders);
        assert.isArray('takerAssetFillAmounts', takerAssetFillAmounts);
        assert.isArray('signatures', signatures);
        const self = this as any as ExchangeContract;
        const encodedData = self._strictEncodeArguments('batchFillOrdersNoThrow((address,address,address,address,uint256,uint256,uint256,uint256,uint256,uint256,bytes,bytes)[],uint256[],bytes[])', [orders,
    takerAssetFillAmounts,
    signatures
    ]);
        const txDataWithDefaults = await BaseContract._applyDefaultsToTxDataAsync(
            {
                to: self.address,
                ...txData,
                data: encodedData,
            },
            self._web3Wrapper.getContractDefaults(),
            self.batchFillOrdersNoThrow.estimateGasAsync.bind(
                self,
                orders,
                takerAssetFillAmounts,
                signatures
            ),
        );
        const txHash = await self._web3Wrapper.sendTransactionAsync(txDataWithDefaults);
        return txHash;
        },
        awaitTransactionSuccessAsync(
            orders: Array<{makerAddress: string;takerAddress: string;feeRecipientAddress: string;senderAddress: string;makerAssetAmount: BigNumber;takerAssetAmount: BigNumber;makerFee: BigNumber;takerFee: BigNumber;expirationTimeSeconds: BigNumber;salt: BigNumber;makerAssetData: string;takerAssetData: string}>,
            takerAssetFillAmounts: BigNumber[],
            signatures: string[],
            txData?: Partial<TxData>,
            pollingIntervalMs?: number,
            timeoutMs?: number,
        ): PromiseWithTransactionHash<TransactionReceiptWithDecodedLogs> {
        assert.isArray('orders', orders);
        assert.isArray('takerAssetFillAmounts', takerAssetFillAmounts);
        assert.isArray('signatures', signatures);
        const self = this as any as ExchangeContract;
        const txHashPromise = self.batchFillOrdersNoThrow.sendTransactionAsync(orders,
    takerAssetFillAmounts,
    signatures
    , txData);
        return new PromiseWithTransactionHash<TransactionReceiptWithDecodedLogs>(
            txHashPromise,
            (async (): Promise<TransactionReceiptWithDecodedLogs> => {
                // When the transaction hash resolves, wait for it to be mined.
                return self._web3Wrapper.awaitTransactionSuccessAsync(
                    await txHashPromise,
                    pollingIntervalMs,
                    timeoutMs,
                );
            })(),
        );
        },
        async estimateGasAsync(
            orders: Array<{makerAddress: string;takerAddress: string;feeRecipientAddress: string;senderAddress: string;makerAssetAmount: BigNumber;takerAssetAmount: BigNumber;makerFee: BigNumber;takerFee: BigNumber;expirationTimeSeconds: BigNumber;salt: BigNumber;makerAssetData: string;takerAssetData: string}>,
            takerAssetFillAmounts: BigNumber[],
            signatures: string[],
            txData?: Partial<TxData> | undefined,
        ): Promise<number> {
        assert.isArray('orders', orders);
        assert.isArray('takerAssetFillAmounts', takerAssetFillAmounts);
        assert.isArray('signatures', signatures);
        const self = this as any as ExchangeContract;
        const encodedData = self._strictEncodeArguments('batchFillOrdersNoThrow((address,address,address,address,uint256,uint256,uint256,uint256,uint256,uint256,bytes,bytes)[],uint256[],bytes[])', [orders,
    takerAssetFillAmounts,
    signatures
    ]);
        const txDataWithDefaults = await BaseContract._applyDefaultsToTxDataAsync(
            {
                to: self.address,
                ...txData,
                data: encodedData,
            },
            self._web3Wrapper.getContractDefaults(),
        );
        const gas = await self._web3Wrapper.estimateGasAsync(txDataWithDefaults);
        return gas;
        },
        async callAsync(
            orders: Array<{makerAddress: string;takerAddress: string;feeRecipientAddress: string;senderAddress: string;makerAssetAmount: BigNumber;takerAssetAmount: BigNumber;makerFee: BigNumber;takerFee: BigNumber;expirationTimeSeconds: BigNumber;salt: BigNumber;makerAssetData: string;takerAssetData: string}>,
            takerAssetFillAmounts: BigNumber[],
            signatures: string[],
            callData: Partial<CallData> = {},
            defaultBlock?: BlockParam,
        ): Promise<{makerAssetFilledAmount: BigNumber;takerAssetFilledAmount: BigNumber;makerFeePaid: BigNumber;takerFeePaid: BigNumber}
        > {
            assert.isArray('orders', orders);
            assert.isArray('takerAssetFillAmounts', takerAssetFillAmounts);
            assert.isArray('signatures', signatures);
            assert.doesConformToSchema('callData', callData, schemas.callDataSchema, [
                schemas.addressSchema,
                schemas.numberSchema,
                schemas.jsNumber,
            ]);
            if (defaultBlock !== undefined) {
                assert.isBlockParam('defaultBlock', defaultBlock);
            }
            const self = this as any as ExchangeContract;
            const encodedData = self._strictEncodeArguments('batchFillOrdersNoThrow((address,address,address,address,uint256,uint256,uint256,uint256,uint256,uint256,bytes,bytes)[],uint256[],bytes[])', [orders,
        takerAssetFillAmounts,
        signatures
        ]);
            const callDataWithDefaults = await BaseContract._applyDefaultsToTxDataAsync(
                {
                    to: self.address,
                    ...callData,
                    data: encodedData,
                },
                self._web3Wrapper.getContractDefaults(),
            );
            const rawCallResult = await self._web3Wrapper.callAsync(callDataWithDefaults, defaultBlock);
            BaseContract._throwIfRevertWithReasonCallResult(rawCallResult);
            const abiEncoder = self._lookupAbiEncoder('batchFillOrdersNoThrow((address,address,address,address,uint256,uint256,uint256,uint256,uint256,uint256,bytes,bytes)[],uint256[],bytes[])');
            // tslint:disable boolean-naming
            const result = abiEncoder.strictDecodeReturnValue<{makerAssetFilledAmount: BigNumber;takerAssetFilledAmount: BigNumber;makerFeePaid: BigNumber;takerFeePaid: BigNumber}
        >(rawCallResult);
            // tslint:enable boolean-naming
            return result;
        },
        getABIEncodedTransactionData(
                orders: Array<{makerAddress: string;takerAddress: string;feeRecipientAddress: string;senderAddress: string;makerAssetAmount: BigNumber;takerAssetAmount: BigNumber;makerFee: BigNumber;takerFee: BigNumber;expirationTimeSeconds: BigNumber;salt: BigNumber;makerAssetData: string;takerAssetData: string}>,
                takerAssetFillAmounts: BigNumber[],
                signatures: string[],
            ): string {
            assert.isArray('orders', orders);
            assert.isArray('takerAssetFillAmounts', takerAssetFillAmounts);
            assert.isArray('signatures', signatures);
            const self = this as any as ExchangeContract;
            const abiEncodedTransactionData = self._strictEncodeArguments('batchFillOrdersNoThrow((address,address,address,address,uint256,uint256,uint256,uint256,uint256,uint256,bytes,bytes)[],uint256[],bytes[])', [orders,
        takerAssetFillAmounts,
        signatures
        ]);
            return abiEncodedTransactionData;
        },
    };
    public getAssetProxy = {
        async callAsync(
            assetProxyId: string,
            callData: Partial<CallData> = {},
            defaultBlock?: BlockParam,
        ): Promise<string
        > {
            assert.isString('assetProxyId', assetProxyId);
            assert.doesConformToSchema('callData', callData, schemas.callDataSchema, [
                schemas.addressSchema,
                schemas.numberSchema,
                schemas.jsNumber,
            ]);
            if (defaultBlock !== undefined) {
                assert.isBlockParam('defaultBlock', defaultBlock);
            }
            const self = this as any as ExchangeContract;
            const encodedData = self._strictEncodeArguments('getAssetProxy(bytes4)', [assetProxyId
        ]);
            const callDataWithDefaults = await BaseContract._applyDefaultsToTxDataAsync(
                {
                    to: self.address,
                    ...callData,
                    data: encodedData,
                },
                self._web3Wrapper.getContractDefaults(),
            );
            const rawCallResult = await self._web3Wrapper.callAsync(callDataWithDefaults, defaultBlock);
            BaseContract._throwIfRevertWithReasonCallResult(rawCallResult);
            const abiEncoder = self._lookupAbiEncoder('getAssetProxy(bytes4)');
            // tslint:disable boolean-naming
            const result = abiEncoder.strictDecodeReturnValue<string
        >(rawCallResult);
            // tslint:enable boolean-naming
            return result;
        },
        getABIEncodedTransactionData(
                assetProxyId: string,
            ): string {
            assert.isString('assetProxyId', assetProxyId);
            const self = this as any as ExchangeContract;
            const abiEncodedTransactionData = self._strictEncodeArguments('getAssetProxy(bytes4)', [assetProxyId
        ]);
            return abiEncodedTransactionData;
        },
    };
    public transactions = {
        async callAsync(
            index_0: string,
            callData: Partial<CallData> = {},
            defaultBlock?: BlockParam,
        ): Promise<boolean
        > {
            assert.isString('index_0', index_0);
            assert.doesConformToSchema('callData', callData, schemas.callDataSchema, [
                schemas.addressSchema,
                schemas.numberSchema,
                schemas.jsNumber,
            ]);
            if (defaultBlock !== undefined) {
                assert.isBlockParam('defaultBlock', defaultBlock);
            }
            const self = this as any as ExchangeContract;
            const encodedData = self._strictEncodeArguments('transactions(bytes32)', [index_0
        ]);
            const callDataWithDefaults = await BaseContract._applyDefaultsToTxDataAsync(
                {
                    to: self.address,
                    ...callData,
                    data: encodedData,
                },
                self._web3Wrapper.getContractDefaults(),
            );
            const rawCallResult = await self._web3Wrapper.callAsync(callDataWithDefaults, defaultBlock);
            BaseContract._throwIfRevertWithReasonCallResult(rawCallResult);
            const abiEncoder = self._lookupAbiEncoder('transactions(bytes32)');
            // tslint:disable boolean-naming
            const result = abiEncoder.strictDecodeReturnValue<boolean
        >(rawCallResult);
            // tslint:enable boolean-naming
            return result;
        },
        getABIEncodedTransactionData(
                index_0: string,
            ): string {
            assert.isString('index_0', index_0);
            const self = this as any as ExchangeContract;
            const abiEncodedTransactionData = self._strictEncodeArguments('transactions(bytes32)', [index_0
        ]);
            return abiEncodedTransactionData;
        },
    };
    public fillOrKillOrder = {
        async sendTransactionAsync(
            order: {makerAddress: string;takerAddress: string;feeRecipientAddress: string;senderAddress: string;makerAssetAmount: BigNumber;takerAssetAmount: BigNumber;makerFee: BigNumber;takerFee: BigNumber;expirationTimeSeconds: BigNumber;salt: BigNumber;makerAssetData: string;takerAssetData: string},
            takerAssetFillAmount: BigNumber,
            signature: string,
        txData?: Partial<TxData> | undefined,
        ): Promise<string> {
        
        assert.isBigNumber('takerAssetFillAmount', takerAssetFillAmount);
        assert.isString('signature', signature);
        const self = this as any as ExchangeContract;
        const encodedData = self._strictEncodeArguments('fillOrKillOrder((address,address,address,address,uint256,uint256,uint256,uint256,uint256,uint256,bytes,bytes),uint256,bytes)', [order,
    takerAssetFillAmount,
    signature
    ]);
        const txDataWithDefaults = await BaseContract._applyDefaultsToTxDataAsync(
            {
                to: self.address,
                ...txData,
                data: encodedData,
            },
            self._web3Wrapper.getContractDefaults(),
            self.fillOrKillOrder.estimateGasAsync.bind(
                self,
                order,
                takerAssetFillAmount,
                signature
            ),
        );
        const txHash = await self._web3Wrapper.sendTransactionAsync(txDataWithDefaults);
        return txHash;
        },
        awaitTransactionSuccessAsync(
            order: {makerAddress: string;takerAddress: string;feeRecipientAddress: string;senderAddress: string;makerAssetAmount: BigNumber;takerAssetAmount: BigNumber;makerFee: BigNumber;takerFee: BigNumber;expirationTimeSeconds: BigNumber;salt: BigNumber;makerAssetData: string;takerAssetData: string},
            takerAssetFillAmount: BigNumber,
            signature: string,
            txData?: Partial<TxData>,
            pollingIntervalMs?: number,
            timeoutMs?: number,
        ): PromiseWithTransactionHash<TransactionReceiptWithDecodedLogs> {
        
        assert.isBigNumber('takerAssetFillAmount', takerAssetFillAmount);
        assert.isString('signature', signature);
        const self = this as any as ExchangeContract;
        const txHashPromise = self.fillOrKillOrder.sendTransactionAsync(order,
    takerAssetFillAmount,
    signature
    , txData);
        return new PromiseWithTransactionHash<TransactionReceiptWithDecodedLogs>(
            txHashPromise,
            (async (): Promise<TransactionReceiptWithDecodedLogs> => {
                // When the transaction hash resolves, wait for it to be mined.
                return self._web3Wrapper.awaitTransactionSuccessAsync(
                    await txHashPromise,
                    pollingIntervalMs,
                    timeoutMs,
                );
            })(),
        );
        },
        async estimateGasAsync(
            order: {makerAddress: string;takerAddress: string;feeRecipientAddress: string;senderAddress: string;makerAssetAmount: BigNumber;takerAssetAmount: BigNumber;makerFee: BigNumber;takerFee: BigNumber;expirationTimeSeconds: BigNumber;salt: BigNumber;makerAssetData: string;takerAssetData: string},
            takerAssetFillAmount: BigNumber,
            signature: string,
            txData?: Partial<TxData> | undefined,
        ): Promise<number> {
        
        assert.isBigNumber('takerAssetFillAmount', takerAssetFillAmount);
        assert.isString('signature', signature);
        const self = this as any as ExchangeContract;
        const encodedData = self._strictEncodeArguments('fillOrKillOrder((address,address,address,address,uint256,uint256,uint256,uint256,uint256,uint256,bytes,bytes),uint256,bytes)', [order,
    takerAssetFillAmount,
    signature
    ]);
        const txDataWithDefaults = await BaseContract._applyDefaultsToTxDataAsync(
            {
                to: self.address,
                ...txData,
                data: encodedData,
            },
            self._web3Wrapper.getContractDefaults(),
        );
        const gas = await self._web3Wrapper.estimateGasAsync(txDataWithDefaults);
        return gas;
        },
<<<<<<< HEAD
        getABIEncodedTransactionData(
            order: {makerAddress: string;takerAddress: string;feeRecipientAddress: string;senderAddress: string;makerAssetAmount: BigNumber;takerAssetAmount: BigNumber;makerFee: BigNumber;takerFee: BigNumber;expirationTimeSeconds: BigNumber;salt: BigNumber;makerAssetData: string;takerAssetData: string},
            takerAssetFillAmount: BigNumber,
            signature: string,
        ): string {
        
        assert.isBigNumber('takerAssetFillAmount', takerAssetFillAmount);
        assert.isString('signature', signature);
        const self = this as any as ExchangeContract;
        const abiEncodedTransactionData = self._strictEncodeArguments('fillOrKillOrder((address,address,address,address,uint256,uint256,uint256,uint256,uint256,uint256,bytes,bytes),uint256,bytes)', [order,
    takerAssetFillAmount,
    signature
    ]);
        return abiEncodedTransactionData;
        },
=======
>>>>>>> 545fcef7
        async callAsync(
            order: {makerAddress: string;takerAddress: string;feeRecipientAddress: string;senderAddress: string;makerAssetAmount: BigNumber;takerAssetAmount: BigNumber;makerFee: BigNumber;takerFee: BigNumber;expirationTimeSeconds: BigNumber;salt: BigNumber;makerAssetData: string;takerAssetData: string},
            takerAssetFillAmount: BigNumber,
            signature: string,
            callData: Partial<CallData> = {},
            defaultBlock?: BlockParam,
        ): Promise<{makerAssetFilledAmount: BigNumber;takerAssetFilledAmount: BigNumber;makerFeePaid: BigNumber;takerFeePaid: BigNumber}
        > {
            
            assert.isBigNumber('takerAssetFillAmount', takerAssetFillAmount);
            assert.isString('signature', signature);
            assert.doesConformToSchema('callData', callData, schemas.callDataSchema, [
                schemas.addressSchema,
                schemas.numberSchema,
                schemas.jsNumber,
            ]);
            if (defaultBlock !== undefined) {
                assert.isBlockParam('defaultBlock', defaultBlock);
            }
            const self = this as any as ExchangeContract;
            const encodedData = self._strictEncodeArguments('fillOrKillOrder((address,address,address,address,uint256,uint256,uint256,uint256,uint256,uint256,bytes,bytes),uint256,bytes)', [order,
        takerAssetFillAmount,
        signature
        ]);
            const callDataWithDefaults = await BaseContract._applyDefaultsToTxDataAsync(
                {
                    to: self.address,
                    ...callData,
                    data: encodedData,
                },
                self._web3Wrapper.getContractDefaults(),
            );
            const rawCallResult = await self._web3Wrapper.callAsync(callDataWithDefaults, defaultBlock);
            BaseContract._throwIfRevertWithReasonCallResult(rawCallResult);
            const abiEncoder = self._lookupAbiEncoder('fillOrKillOrder((address,address,address,address,uint256,uint256,uint256,uint256,uint256,uint256,bytes,bytes),uint256,bytes)');
            // tslint:disable boolean-naming
            const result = abiEncoder.strictDecodeReturnValue<{makerAssetFilledAmount: BigNumber;takerAssetFilledAmount: BigNumber;makerFeePaid: BigNumber;takerFeePaid: BigNumber}
        >(rawCallResult);
            // tslint:enable boolean-naming
            return result;
        },
        getABIEncodedTransactionData(
                order: {makerAddress: string;takerAddress: string;feeRecipientAddress: string;senderAddress: string;makerAssetAmount: BigNumber;takerAssetAmount: BigNumber;makerFee: BigNumber;takerFee: BigNumber;expirationTimeSeconds: BigNumber;salt: BigNumber;makerAssetData: string;takerAssetData: string},
                takerAssetFillAmount: BigNumber,
                signature: string,
            ): string {
            
            assert.isBigNumber('takerAssetFillAmount', takerAssetFillAmount);
            assert.isString('signature', signature);
            const self = this as any as ExchangeContract;
            const abiEncodedTransactionData = self._strictEncodeArguments('fillOrKillOrder((address,address,address,address,uint256,uint256,uint256,uint256,uint256,uint256,bytes,bytes),uint256,bytes)', [order,
        takerAssetFillAmount,
        signature
        ]);
            return abiEncodedTransactionData;
        },
    };
    public setSignatureValidatorApproval = {
        async sendTransactionAsync(
            validatorAddress: string,
            approval: boolean,
        txData?: Partial<TxData> | undefined,
        ): Promise<string> {
        assert.isString('validatorAddress', validatorAddress);
        assert.isBoolean('approval', approval);
        const self = this as any as ExchangeContract;
        const encodedData = self._strictEncodeArguments('setSignatureValidatorApproval(address,bool)', [validatorAddress,
    approval
    ]);
        const txDataWithDefaults = await BaseContract._applyDefaultsToTxDataAsync(
            {
                to: self.address,
                ...txData,
                data: encodedData,
            },
            self._web3Wrapper.getContractDefaults(),
            self.setSignatureValidatorApproval.estimateGasAsync.bind(
                self,
                validatorAddress,
                approval
            ),
        );
        const txHash = await self._web3Wrapper.sendTransactionAsync(txDataWithDefaults);
        return txHash;
        },
        awaitTransactionSuccessAsync(
            validatorAddress: string,
            approval: boolean,
            txData?: Partial<TxData>,
            pollingIntervalMs?: number,
            timeoutMs?: number,
        ): PromiseWithTransactionHash<TransactionReceiptWithDecodedLogs> {
        assert.isString('validatorAddress', validatorAddress);
        assert.isBoolean('approval', approval);
        const self = this as any as ExchangeContract;
        const txHashPromise = self.setSignatureValidatorApproval.sendTransactionAsync(validatorAddress,
    approval
    , txData);
        return new PromiseWithTransactionHash<TransactionReceiptWithDecodedLogs>(
            txHashPromise,
            (async (): Promise<TransactionReceiptWithDecodedLogs> => {
                // When the transaction hash resolves, wait for it to be mined.
                return self._web3Wrapper.awaitTransactionSuccessAsync(
                    await txHashPromise,
                    pollingIntervalMs,
                    timeoutMs,
                );
            })(),
        );
        },
        async estimateGasAsync(
            validatorAddress: string,
            approval: boolean,
            txData?: Partial<TxData> | undefined,
        ): Promise<number> {
        assert.isString('validatorAddress', validatorAddress);
        assert.isBoolean('approval', approval);
        const self = this as any as ExchangeContract;
        const encodedData = self._strictEncodeArguments('setSignatureValidatorApproval(address,bool)', [validatorAddress,
    approval
    ]);
        const txDataWithDefaults = await BaseContract._applyDefaultsToTxDataAsync(
            {
                to: self.address,
                ...txData,
                data: encodedData,
            },
            self._web3Wrapper.getContractDefaults(),
        );
        const gas = await self._web3Wrapper.estimateGasAsync(txDataWithDefaults);
        return gas;
        },
        async callAsync(
            validatorAddress: string,
            approval: boolean,
            callData: Partial<CallData> = {},
            defaultBlock?: BlockParam,
        ): Promise<void
        > {
            assert.isString('validatorAddress', validatorAddress);
            assert.isBoolean('approval', approval);
            assert.doesConformToSchema('callData', callData, schemas.callDataSchema, [
                schemas.addressSchema,
                schemas.numberSchema,
                schemas.jsNumber,
            ]);
            if (defaultBlock !== undefined) {
                assert.isBlockParam('defaultBlock', defaultBlock);
            }
            const self = this as any as ExchangeContract;
            const encodedData = self._strictEncodeArguments('setSignatureValidatorApproval(address,bool)', [validatorAddress,
        approval
        ]);
            const callDataWithDefaults = await BaseContract._applyDefaultsToTxDataAsync(
                {
                    to: self.address,
                    ...callData,
                    data: encodedData,
                },
                self._web3Wrapper.getContractDefaults(),
            );
            const rawCallResult = await self._web3Wrapper.callAsync(callDataWithDefaults, defaultBlock);
            BaseContract._throwIfRevertWithReasonCallResult(rawCallResult);
            const abiEncoder = self._lookupAbiEncoder('setSignatureValidatorApproval(address,bool)');
            // tslint:disable boolean-naming
            const result = abiEncoder.strictDecodeReturnValue<void
        >(rawCallResult);
            // tslint:enable boolean-naming
            return result;
        },
        getABIEncodedTransactionData(
                validatorAddress: string,
                approval: boolean,
            ): string {
            assert.isString('validatorAddress', validatorAddress);
            assert.isBoolean('approval', approval);
            const self = this as any as ExchangeContract;
            const abiEncodedTransactionData = self._strictEncodeArguments('setSignatureValidatorApproval(address,bool)', [validatorAddress,
        approval
        ]);
            return abiEncodedTransactionData;
        },
    };
    public allowedValidators = {
        async callAsync(
            index_0: string,
            index_1: string,
            callData: Partial<CallData> = {},
            defaultBlock?: BlockParam,
        ): Promise<boolean
        > {
            assert.isString('index_0', index_0);
            assert.isString('index_1', index_1);
            assert.doesConformToSchema('callData', callData, schemas.callDataSchema, [
                schemas.addressSchema,
                schemas.numberSchema,
                schemas.jsNumber,
            ]);
            if (defaultBlock !== undefined) {
                assert.isBlockParam('defaultBlock', defaultBlock);
            }
            const self = this as any as ExchangeContract;
            const encodedData = self._strictEncodeArguments('allowedValidators(address,address)', [index_0,
        index_1
        ]);
            const callDataWithDefaults = await BaseContract._applyDefaultsToTxDataAsync(
                {
                    to: self.address,
                    ...callData,
                    data: encodedData,
                },
                self._web3Wrapper.getContractDefaults(),
            );
            const rawCallResult = await self._web3Wrapper.callAsync(callDataWithDefaults, defaultBlock);
            BaseContract._throwIfRevertWithReasonCallResult(rawCallResult);
            const abiEncoder = self._lookupAbiEncoder('allowedValidators(address,address)');
            // tslint:disable boolean-naming
            const result = abiEncoder.strictDecodeReturnValue<boolean
        >(rawCallResult);
            // tslint:enable boolean-naming
            return result;
        },
        getABIEncodedTransactionData(
                index_0: string,
                index_1: string,
            ): string {
            assert.isString('index_0', index_0);
            assert.isString('index_1', index_1);
            const self = this as any as ExchangeContract;
            const abiEncodedTransactionData = self._strictEncodeArguments('allowedValidators(address,address)', [index_0,
        index_1
        ]);
            return abiEncodedTransactionData;
        },
    };
    public marketSellOrders = {
        async sendTransactionAsync(
            orders: Array<{makerAddress: string;takerAddress: string;feeRecipientAddress: string;senderAddress: string;makerAssetAmount: BigNumber;takerAssetAmount: BigNumber;makerFee: BigNumber;takerFee: BigNumber;expirationTimeSeconds: BigNumber;salt: BigNumber;makerAssetData: string;takerAssetData: string}>,
            takerAssetFillAmount: BigNumber,
            signatures: string[],
        txData?: Partial<TxData> | undefined,
        ): Promise<string> {
        assert.isArray('orders', orders);
        assert.isBigNumber('takerAssetFillAmount', takerAssetFillAmount);
        assert.isArray('signatures', signatures);
        const self = this as any as ExchangeContract;
        const encodedData = self._strictEncodeArguments('marketSellOrders((address,address,address,address,uint256,uint256,uint256,uint256,uint256,uint256,bytes,bytes)[],uint256,bytes[])', [orders,
    takerAssetFillAmount,
    signatures
    ]);
        const txDataWithDefaults = await BaseContract._applyDefaultsToTxDataAsync(
            {
                to: self.address,
                ...txData,
                data: encodedData,
            },
            self._web3Wrapper.getContractDefaults(),
            self.marketSellOrders.estimateGasAsync.bind(
                self,
                orders,
                takerAssetFillAmount,
                signatures
            ),
        );
        const txHash = await self._web3Wrapper.sendTransactionAsync(txDataWithDefaults);
        return txHash;
        },
        awaitTransactionSuccessAsync(
            orders: Array<{makerAddress: string;takerAddress: string;feeRecipientAddress: string;senderAddress: string;makerAssetAmount: BigNumber;takerAssetAmount: BigNumber;makerFee: BigNumber;takerFee: BigNumber;expirationTimeSeconds: BigNumber;salt: BigNumber;makerAssetData: string;takerAssetData: string}>,
            takerAssetFillAmount: BigNumber,
            signatures: string[],
            txData?: Partial<TxData>,
            pollingIntervalMs?: number,
            timeoutMs?: number,
        ): PromiseWithTransactionHash<TransactionReceiptWithDecodedLogs> {
        assert.isArray('orders', orders);
        assert.isBigNumber('takerAssetFillAmount', takerAssetFillAmount);
        assert.isArray('signatures', signatures);
        const self = this as any as ExchangeContract;
        const txHashPromise = self.marketSellOrders.sendTransactionAsync(orders,
    takerAssetFillAmount,
    signatures
    , txData);
        return new PromiseWithTransactionHash<TransactionReceiptWithDecodedLogs>(
            txHashPromise,
            (async (): Promise<TransactionReceiptWithDecodedLogs> => {
                // When the transaction hash resolves, wait for it to be mined.
                return self._web3Wrapper.awaitTransactionSuccessAsync(
                    await txHashPromise,
                    pollingIntervalMs,
                    timeoutMs,
                );
            })(),
        );
        },
        async estimateGasAsync(
            orders: Array<{makerAddress: string;takerAddress: string;feeRecipientAddress: string;senderAddress: string;makerAssetAmount: BigNumber;takerAssetAmount: BigNumber;makerFee: BigNumber;takerFee: BigNumber;expirationTimeSeconds: BigNumber;salt: BigNumber;makerAssetData: string;takerAssetData: string}>,
            takerAssetFillAmount: BigNumber,
            signatures: string[],
            txData?: Partial<TxData> | undefined,
        ): Promise<number> {
        assert.isArray('orders', orders);
        assert.isBigNumber('takerAssetFillAmount', takerAssetFillAmount);
        assert.isArray('signatures', signatures);
        const self = this as any as ExchangeContract;
        const encodedData = self._strictEncodeArguments('marketSellOrders((address,address,address,address,uint256,uint256,uint256,uint256,uint256,uint256,bytes,bytes)[],uint256,bytes[])', [orders,
    takerAssetFillAmount,
    signatures
    ]);
        const txDataWithDefaults = await BaseContract._applyDefaultsToTxDataAsync(
            {
                to: self.address,
                ...txData,
                data: encodedData,
            },
            self._web3Wrapper.getContractDefaults(),
        );
        const gas = await self._web3Wrapper.estimateGasAsync(txDataWithDefaults);
        return gas;
        },
        async callAsync(
            orders: Array<{makerAddress: string;takerAddress: string;feeRecipientAddress: string;senderAddress: string;makerAssetAmount: BigNumber;takerAssetAmount: BigNumber;makerFee: BigNumber;takerFee: BigNumber;expirationTimeSeconds: BigNumber;salt: BigNumber;makerAssetData: string;takerAssetData: string}>,
            takerAssetFillAmount: BigNumber,
            signatures: string[],
            callData: Partial<CallData> = {},
            defaultBlock?: BlockParam,
        ): Promise<{makerAssetFilledAmount: BigNumber;takerAssetFilledAmount: BigNumber;makerFeePaid: BigNumber;takerFeePaid: BigNumber}
        > {
            assert.isArray('orders', orders);
            assert.isBigNumber('takerAssetFillAmount', takerAssetFillAmount);
            assert.isArray('signatures', signatures);
            assert.doesConformToSchema('callData', callData, schemas.callDataSchema, [
                schemas.addressSchema,
                schemas.numberSchema,
                schemas.jsNumber,
            ]);
            if (defaultBlock !== undefined) {
                assert.isBlockParam('defaultBlock', defaultBlock);
            }
            const self = this as any as ExchangeContract;
            const encodedData = self._strictEncodeArguments('marketSellOrders((address,address,address,address,uint256,uint256,uint256,uint256,uint256,uint256,bytes,bytes)[],uint256,bytes[])', [orders,
        takerAssetFillAmount,
        signatures
        ]);
            const callDataWithDefaults = await BaseContract._applyDefaultsToTxDataAsync(
                {
                    to: self.address,
                    ...callData,
                    data: encodedData,
                },
                self._web3Wrapper.getContractDefaults(),
            );
            const rawCallResult = await self._web3Wrapper.callAsync(callDataWithDefaults, defaultBlock);
            BaseContract._throwIfRevertWithReasonCallResult(rawCallResult);
            const abiEncoder = self._lookupAbiEncoder('marketSellOrders((address,address,address,address,uint256,uint256,uint256,uint256,uint256,uint256,bytes,bytes)[],uint256,bytes[])');
            // tslint:disable boolean-naming
            const result = abiEncoder.strictDecodeReturnValue<{makerAssetFilledAmount: BigNumber;takerAssetFilledAmount: BigNumber;makerFeePaid: BigNumber;takerFeePaid: BigNumber}
        >(rawCallResult);
            // tslint:enable boolean-naming
            return result;
        },
        getABIEncodedTransactionData(
                orders: Array<{makerAddress: string;takerAddress: string;feeRecipientAddress: string;senderAddress: string;makerAssetAmount: BigNumber;takerAssetAmount: BigNumber;makerFee: BigNumber;takerFee: BigNumber;expirationTimeSeconds: BigNumber;salt: BigNumber;makerAssetData: string;takerAssetData: string}>,
                takerAssetFillAmount: BigNumber,
                signatures: string[],
            ): string {
            assert.isArray('orders', orders);
            assert.isBigNumber('takerAssetFillAmount', takerAssetFillAmount);
            assert.isArray('signatures', signatures);
            const self = this as any as ExchangeContract;
            const abiEncodedTransactionData = self._strictEncodeArguments('marketSellOrders((address,address,address,address,uint256,uint256,uint256,uint256,uint256,uint256,bytes,bytes)[],uint256,bytes[])', [orders,
        takerAssetFillAmount,
        signatures
        ]);
            return abiEncodedTransactionData;
        },
    };
    public getOrdersInfo = {
        async callAsync(
            orders: Array<{makerAddress: string;takerAddress: string;feeRecipientAddress: string;senderAddress: string;makerAssetAmount: BigNumber;takerAssetAmount: BigNumber;makerFee: BigNumber;takerFee: BigNumber;expirationTimeSeconds: BigNumber;salt: BigNumber;makerAssetData: string;takerAssetData: string}>,
            callData: Partial<CallData> = {},
            defaultBlock?: BlockParam,
        ): Promise<Array<{orderStatus: number;orderHash: string;orderTakerAssetFilledAmount: BigNumber}>
        > {
            assert.isArray('orders', orders);
            assert.doesConformToSchema('callData', callData, schemas.callDataSchema, [
                schemas.addressSchema,
                schemas.numberSchema,
                schemas.jsNumber,
            ]);
            if (defaultBlock !== undefined) {
                assert.isBlockParam('defaultBlock', defaultBlock);
            }
            const self = this as any as ExchangeContract;
            const encodedData = self._strictEncodeArguments('getOrdersInfo((address,address,address,address,uint256,uint256,uint256,uint256,uint256,uint256,bytes,bytes)[])', [orders
        ]);
            const callDataWithDefaults = await BaseContract._applyDefaultsToTxDataAsync(
                {
                    to: self.address,
                    ...callData,
                    data: encodedData,
                },
                self._web3Wrapper.getContractDefaults(),
            );
            const rawCallResult = await self._web3Wrapper.callAsync(callDataWithDefaults, defaultBlock);
            BaseContract._throwIfRevertWithReasonCallResult(rawCallResult);
            const abiEncoder = self._lookupAbiEncoder('getOrdersInfo((address,address,address,address,uint256,uint256,uint256,uint256,uint256,uint256,bytes,bytes)[])');
            // tslint:disable boolean-naming
            const result = abiEncoder.strictDecodeReturnValue<Array<{orderStatus: number;orderHash: string;orderTakerAssetFilledAmount: BigNumber}>
        >(rawCallResult);
            // tslint:enable boolean-naming
            return result;
        },
        getABIEncodedTransactionData(
                orders: Array<{makerAddress: string;takerAddress: string;feeRecipientAddress: string;senderAddress: string;makerAssetAmount: BigNumber;takerAssetAmount: BigNumber;makerFee: BigNumber;takerFee: BigNumber;expirationTimeSeconds: BigNumber;salt: BigNumber;makerAssetData: string;takerAssetData: string}>,
            ): string {
            assert.isArray('orders', orders);
            const self = this as any as ExchangeContract;
            const abiEncodedTransactionData = self._strictEncodeArguments('getOrdersInfo((address,address,address,address,uint256,uint256,uint256,uint256,uint256,uint256,bytes,bytes)[])', [orders
        ]);
            return abiEncodedTransactionData;
        },
    };
    public preSigned = {
        async callAsync(
            index_0: string,
            index_1: string,
            callData: Partial<CallData> = {},
            defaultBlock?: BlockParam,
        ): Promise<boolean
        > {
            assert.isString('index_0', index_0);
            assert.isString('index_1', index_1);
            assert.doesConformToSchema('callData', callData, schemas.callDataSchema, [
                schemas.addressSchema,
                schemas.numberSchema,
                schemas.jsNumber,
            ]);
            if (defaultBlock !== undefined) {
                assert.isBlockParam('defaultBlock', defaultBlock);
            }
            const self = this as any as ExchangeContract;
            const encodedData = self._strictEncodeArguments('preSigned(bytes32,address)', [index_0,
        index_1
        ]);
            const callDataWithDefaults = await BaseContract._applyDefaultsToTxDataAsync(
                {
                    to: self.address,
                    ...callData,
                    data: encodedData,
                },
                self._web3Wrapper.getContractDefaults(),
            );
            const rawCallResult = await self._web3Wrapper.callAsync(callDataWithDefaults, defaultBlock);
            BaseContract._throwIfRevertWithReasonCallResult(rawCallResult);
            const abiEncoder = self._lookupAbiEncoder('preSigned(bytes32,address)');
            // tslint:disable boolean-naming
            const result = abiEncoder.strictDecodeReturnValue<boolean
        >(rawCallResult);
            // tslint:enable boolean-naming
            return result;
        },
        getABIEncodedTransactionData(
                index_0: string,
                index_1: string,
            ): string {
            assert.isString('index_0', index_0);
            assert.isString('index_1', index_1);
            const self = this as any as ExchangeContract;
            const abiEncodedTransactionData = self._strictEncodeArguments('preSigned(bytes32,address)', [index_0,
        index_1
        ]);
            return abiEncodedTransactionData;
        },
    };
    public owner = {
        async callAsync(
            callData: Partial<CallData> = {},
            defaultBlock?: BlockParam,
        ): Promise<string
        > {
            assert.doesConformToSchema('callData', callData, schemas.callDataSchema, [
                schemas.addressSchema,
                schemas.numberSchema,
                schemas.jsNumber,
            ]);
            if (defaultBlock !== undefined) {
                assert.isBlockParam('defaultBlock', defaultBlock);
            }
            const self = this as any as ExchangeContract;
            const encodedData = self._strictEncodeArguments('owner()', []);
            const callDataWithDefaults = await BaseContract._applyDefaultsToTxDataAsync(
                {
                    to: self.address,
                    ...callData,
                    data: encodedData,
                },
                self._web3Wrapper.getContractDefaults(),
            );
            const rawCallResult = await self._web3Wrapper.callAsync(callDataWithDefaults, defaultBlock);
            BaseContract._throwIfRevertWithReasonCallResult(rawCallResult);
            const abiEncoder = self._lookupAbiEncoder('owner()');
            // tslint:disable boolean-naming
            const result = abiEncoder.strictDecodeReturnValue<string
        >(rawCallResult);
            // tslint:enable boolean-naming
            return result;
        },
        getABIEncodedTransactionData(
            ): string {
            const self = this as any as ExchangeContract;
            const abiEncodedTransactionData = self._strictEncodeArguments('owner()', []);
            return abiEncodedTransactionData;
        },
    };
    public isValidSignature = {
        async callAsync(
            hash: string,
            signerAddress: string,
            signature: string,
            callData: Partial<CallData> = {},
            defaultBlock?: BlockParam,
        ): Promise<boolean
        > {
            assert.isString('hash', hash);
            assert.isString('signerAddress', signerAddress);
            assert.isString('signature', signature);
            assert.doesConformToSchema('callData', callData, schemas.callDataSchema, [
                schemas.addressSchema,
                schemas.numberSchema,
                schemas.jsNumber,
            ]);
            if (defaultBlock !== undefined) {
                assert.isBlockParam('defaultBlock', defaultBlock);
            }
            const self = this as any as ExchangeContract;
            const encodedData = self._strictEncodeArguments('isValidSignature(bytes32,address,bytes)', [hash,
        signerAddress,
        signature
        ]);
            const callDataWithDefaults = await BaseContract._applyDefaultsToTxDataAsync(
                {
                    to: self.address,
                    ...callData,
                    data: encodedData,
                },
                self._web3Wrapper.getContractDefaults(),
            );
            const rawCallResult = await self._web3Wrapper.callAsync(callDataWithDefaults, defaultBlock);
            BaseContract._throwIfRevertWithReasonCallResult(rawCallResult);
            const abiEncoder = self._lookupAbiEncoder('isValidSignature(bytes32,address,bytes)');
            // tslint:disable boolean-naming
            const result = abiEncoder.strictDecodeReturnValue<boolean
        >(rawCallResult);
            // tslint:enable boolean-naming
            return result;
        },
        getABIEncodedTransactionData(
                hash: string,
                signerAddress: string,
                signature: string,
            ): string {
            assert.isString('hash', hash);
            assert.isString('signerAddress', signerAddress);
            assert.isString('signature', signature);
            const self = this as any as ExchangeContract;
            const abiEncodedTransactionData = self._strictEncodeArguments('isValidSignature(bytes32,address,bytes)', [hash,
        signerAddress,
        signature
        ]);
            return abiEncodedTransactionData;
        },
    };
    public marketBuyOrdersNoThrow = {
        async sendTransactionAsync(
            orders: Array<{makerAddress: string;takerAddress: string;feeRecipientAddress: string;senderAddress: string;makerAssetAmount: BigNumber;takerAssetAmount: BigNumber;makerFee: BigNumber;takerFee: BigNumber;expirationTimeSeconds: BigNumber;salt: BigNumber;makerAssetData: string;takerAssetData: string}>,
            makerAssetFillAmount: BigNumber,
            signatures: string[],
        txData?: Partial<TxData> | undefined,
        ): Promise<string> {
        assert.isArray('orders', orders);
        assert.isBigNumber('makerAssetFillAmount', makerAssetFillAmount);
        assert.isArray('signatures', signatures);
        const self = this as any as ExchangeContract;
        const encodedData = self._strictEncodeArguments('marketBuyOrdersNoThrow((address,address,address,address,uint256,uint256,uint256,uint256,uint256,uint256,bytes,bytes)[],uint256,bytes[])', [orders,
    makerAssetFillAmount,
    signatures
    ]);
        const txDataWithDefaults = await BaseContract._applyDefaultsToTxDataAsync(
            {
                to: self.address,
                ...txData,
                data: encodedData,
            },
            self._web3Wrapper.getContractDefaults(),
            self.marketBuyOrdersNoThrow.estimateGasAsync.bind(
                self,
                orders,
                makerAssetFillAmount,
                signatures
            ),
        );
        const txHash = await self._web3Wrapper.sendTransactionAsync(txDataWithDefaults);
        return txHash;
        },
        awaitTransactionSuccessAsync(
            orders: Array<{makerAddress: string;takerAddress: string;feeRecipientAddress: string;senderAddress: string;makerAssetAmount: BigNumber;takerAssetAmount: BigNumber;makerFee: BigNumber;takerFee: BigNumber;expirationTimeSeconds: BigNumber;salt: BigNumber;makerAssetData: string;takerAssetData: string}>,
            makerAssetFillAmount: BigNumber,
            signatures: string[],
            txData?: Partial<TxData>,
            pollingIntervalMs?: number,
            timeoutMs?: number,
        ): PromiseWithTransactionHash<TransactionReceiptWithDecodedLogs> {
        assert.isArray('orders', orders);
        assert.isBigNumber('makerAssetFillAmount', makerAssetFillAmount);
        assert.isArray('signatures', signatures);
        const self = this as any as ExchangeContract;
        const txHashPromise = self.marketBuyOrdersNoThrow.sendTransactionAsync(orders,
    makerAssetFillAmount,
    signatures
    , txData);
        return new PromiseWithTransactionHash<TransactionReceiptWithDecodedLogs>(
            txHashPromise,
            (async (): Promise<TransactionReceiptWithDecodedLogs> => {
                // When the transaction hash resolves, wait for it to be mined.
                return self._web3Wrapper.awaitTransactionSuccessAsync(
                    await txHashPromise,
                    pollingIntervalMs,
                    timeoutMs,
                );
            })(),
        );
        },
        async estimateGasAsync(
            orders: Array<{makerAddress: string;takerAddress: string;feeRecipientAddress: string;senderAddress: string;makerAssetAmount: BigNumber;takerAssetAmount: BigNumber;makerFee: BigNumber;takerFee: BigNumber;expirationTimeSeconds: BigNumber;salt: BigNumber;makerAssetData: string;takerAssetData: string}>,
            makerAssetFillAmount: BigNumber,
            signatures: string[],
            txData?: Partial<TxData> | undefined,
        ): Promise<number> {
        assert.isArray('orders', orders);
        assert.isBigNumber('makerAssetFillAmount', makerAssetFillAmount);
        assert.isArray('signatures', signatures);
        const self = this as any as ExchangeContract;
        const encodedData = self._strictEncodeArguments('marketBuyOrdersNoThrow((address,address,address,address,uint256,uint256,uint256,uint256,uint256,uint256,bytes,bytes)[],uint256,bytes[])', [orders,
    makerAssetFillAmount,
    signatures
    ]);
        const txDataWithDefaults = await BaseContract._applyDefaultsToTxDataAsync(
            {
                to: self.address,
                ...txData,
                data: encodedData,
            },
            self._web3Wrapper.getContractDefaults(),
        );
        const gas = await self._web3Wrapper.estimateGasAsync(txDataWithDefaults);
        return gas;
        },
        async callAsync(
            orders: Array<{makerAddress: string;takerAddress: string;feeRecipientAddress: string;senderAddress: string;makerAssetAmount: BigNumber;takerAssetAmount: BigNumber;makerFee: BigNumber;takerFee: BigNumber;expirationTimeSeconds: BigNumber;salt: BigNumber;makerAssetData: string;takerAssetData: string}>,
            makerAssetFillAmount: BigNumber,
            signatures: string[],
            callData: Partial<CallData> = {},
            defaultBlock?: BlockParam,
        ): Promise<{makerAssetFilledAmount: BigNumber;takerAssetFilledAmount: BigNumber;makerFeePaid: BigNumber;takerFeePaid: BigNumber}
        > {
            assert.isArray('orders', orders);
            assert.isBigNumber('makerAssetFillAmount', makerAssetFillAmount);
            assert.isArray('signatures', signatures);
            assert.doesConformToSchema('callData', callData, schemas.callDataSchema, [
                schemas.addressSchema,
                schemas.numberSchema,
                schemas.jsNumber,
            ]);
            if (defaultBlock !== undefined) {
                assert.isBlockParam('defaultBlock', defaultBlock);
            }
            const self = this as any as ExchangeContract;
            const encodedData = self._strictEncodeArguments('marketBuyOrdersNoThrow((address,address,address,address,uint256,uint256,uint256,uint256,uint256,uint256,bytes,bytes)[],uint256,bytes[])', [orders,
        makerAssetFillAmount,
        signatures
        ]);
            const callDataWithDefaults = await BaseContract._applyDefaultsToTxDataAsync(
                {
                    to: self.address,
                    ...callData,
                    data: encodedData,
                },
                self._web3Wrapper.getContractDefaults(),
            );
            const rawCallResult = await self._web3Wrapper.callAsync(callDataWithDefaults, defaultBlock);
            BaseContract._throwIfRevertWithReasonCallResult(rawCallResult);
            const abiEncoder = self._lookupAbiEncoder('marketBuyOrdersNoThrow((address,address,address,address,uint256,uint256,uint256,uint256,uint256,uint256,bytes,bytes)[],uint256,bytes[])');
            // tslint:disable boolean-naming
            const result = abiEncoder.strictDecodeReturnValue<{makerAssetFilledAmount: BigNumber;takerAssetFilledAmount: BigNumber;makerFeePaid: BigNumber;takerFeePaid: BigNumber}
        >(rawCallResult);
            // tslint:enable boolean-naming
            return result;
        },
        getABIEncodedTransactionData(
                orders: Array<{makerAddress: string;takerAddress: string;feeRecipientAddress: string;senderAddress: string;makerAssetAmount: BigNumber;takerAssetAmount: BigNumber;makerFee: BigNumber;takerFee: BigNumber;expirationTimeSeconds: BigNumber;salt: BigNumber;makerAssetData: string;takerAssetData: string}>,
                makerAssetFillAmount: BigNumber,
                signatures: string[],
            ): string {
            assert.isArray('orders', orders);
            assert.isBigNumber('makerAssetFillAmount', makerAssetFillAmount);
            assert.isArray('signatures', signatures);
            const self = this as any as ExchangeContract;
            const abiEncodedTransactionData = self._strictEncodeArguments('marketBuyOrdersNoThrow((address,address,address,address,uint256,uint256,uint256,uint256,uint256,uint256,bytes,bytes)[],uint256,bytes[])', [orders,
        makerAssetFillAmount,
        signatures
        ]);
            return abiEncodedTransactionData;
        },
    };
    public fillOrder = {
        async sendTransactionAsync(
            order: {makerAddress: string;takerAddress: string;feeRecipientAddress: string;senderAddress: string;makerAssetAmount: BigNumber;takerAssetAmount: BigNumber;makerFee: BigNumber;takerFee: BigNumber;expirationTimeSeconds: BigNumber;salt: BigNumber;makerAssetData: string;takerAssetData: string},
            takerAssetFillAmount: BigNumber,
            signature: string,
        txData?: Partial<TxData> | undefined,
        ): Promise<string> {
        
        assert.isBigNumber('takerAssetFillAmount', takerAssetFillAmount);
        assert.isString('signature', signature);
        const self = this as any as ExchangeContract;
        const encodedData = self._strictEncodeArguments('fillOrder((address,address,address,address,uint256,uint256,uint256,uint256,uint256,uint256,bytes,bytes),uint256,bytes)', [order,
    takerAssetFillAmount,
    signature
    ]);
        const txDataWithDefaults = await BaseContract._applyDefaultsToTxDataAsync(
            {
                to: self.address,
                ...txData,
                data: encodedData,
            },
            self._web3Wrapper.getContractDefaults(),
            self.fillOrder.estimateGasAsync.bind(
                self,
                order,
                takerAssetFillAmount,
                signature
            ),
        );
        const txHash = await self._web3Wrapper.sendTransactionAsync(txDataWithDefaults);
        return txHash;
        },
        awaitTransactionSuccessAsync(
            order: {makerAddress: string;takerAddress: string;feeRecipientAddress: string;senderAddress: string;makerAssetAmount: BigNumber;takerAssetAmount: BigNumber;makerFee: BigNumber;takerFee: BigNumber;expirationTimeSeconds: BigNumber;salt: BigNumber;makerAssetData: string;takerAssetData: string},
            takerAssetFillAmount: BigNumber,
            signature: string,
            txData?: Partial<TxData>,
            pollingIntervalMs?: number,
            timeoutMs?: number,
        ): PromiseWithTransactionHash<TransactionReceiptWithDecodedLogs> {
        
        assert.isBigNumber('takerAssetFillAmount', takerAssetFillAmount);
        assert.isString('signature', signature);
        const self = this as any as ExchangeContract;
        const txHashPromise = self.fillOrder.sendTransactionAsync(order,
    takerAssetFillAmount,
    signature
    , txData);
        return new PromiseWithTransactionHash<TransactionReceiptWithDecodedLogs>(
            txHashPromise,
            (async (): Promise<TransactionReceiptWithDecodedLogs> => {
                // When the transaction hash resolves, wait for it to be mined.
                return self._web3Wrapper.awaitTransactionSuccessAsync(
                    await txHashPromise,
                    pollingIntervalMs,
                    timeoutMs,
                );
            })(),
        );
        },
        async estimateGasAsync(
            order: {makerAddress: string;takerAddress: string;feeRecipientAddress: string;senderAddress: string;makerAssetAmount: BigNumber;takerAssetAmount: BigNumber;makerFee: BigNumber;takerFee: BigNumber;expirationTimeSeconds: BigNumber;salt: BigNumber;makerAssetData: string;takerAssetData: string},
            takerAssetFillAmount: BigNumber,
            signature: string,
            txData?: Partial<TxData> | undefined,
        ): Promise<number> {
        
        assert.isBigNumber('takerAssetFillAmount', takerAssetFillAmount);
        assert.isString('signature', signature);
        const self = this as any as ExchangeContract;
        const encodedData = self._strictEncodeArguments('fillOrder((address,address,address,address,uint256,uint256,uint256,uint256,uint256,uint256,bytes,bytes),uint256,bytes)', [order,
    takerAssetFillAmount,
    signature
    ]);
        const txDataWithDefaults = await BaseContract._applyDefaultsToTxDataAsync(
            {
                to: self.address,
                ...txData,
                data: encodedData,
            },
            self._web3Wrapper.getContractDefaults(),
        );
        const gas = await self._web3Wrapper.estimateGasAsync(txDataWithDefaults);
        return gas;
        },
<<<<<<< HEAD
        getABIEncodedTransactionData(
            order: {makerAddress: string;takerAddress: string;feeRecipientAddress: string;senderAddress: string;makerAssetAmount: BigNumber;takerAssetAmount: BigNumber;makerFee: BigNumber;takerFee: BigNumber;expirationTimeSeconds: BigNumber;salt: BigNumber;makerAssetData: string;takerAssetData: string},
            takerAssetFillAmount: BigNumber,
            signature: string,
        ): string {
        
        assert.isBigNumber('takerAssetFillAmount', takerAssetFillAmount);
        assert.isString('signature', signature);
        const self = this as any as ExchangeContract;
        const abiEncodedTransactionData = self._strictEncodeArguments('fillOrder((address,address,address,address,uint256,uint256,uint256,uint256,uint256,uint256,bytes,bytes),uint256,bytes)', [order,
    takerAssetFillAmount,
    signature
    ]);
        return abiEncodedTransactionData;
        },
=======
>>>>>>> 545fcef7
        async callAsync(
            order: {makerAddress: string;takerAddress: string;feeRecipientAddress: string;senderAddress: string;makerAssetAmount: BigNumber;takerAssetAmount: BigNumber;makerFee: BigNumber;takerFee: BigNumber;expirationTimeSeconds: BigNumber;salt: BigNumber;makerAssetData: string;takerAssetData: string},
            takerAssetFillAmount: BigNumber,
            signature: string,
            callData: Partial<CallData> = {},
            defaultBlock?: BlockParam,
        ): Promise<{makerAssetFilledAmount: BigNumber;takerAssetFilledAmount: BigNumber;makerFeePaid: BigNumber;takerFeePaid: BigNumber}
        > {
            
            assert.isBigNumber('takerAssetFillAmount', takerAssetFillAmount);
            assert.isString('signature', signature);
            assert.doesConformToSchema('callData', callData, schemas.callDataSchema, [
                schemas.addressSchema,
                schemas.numberSchema,
                schemas.jsNumber,
            ]);
            if (defaultBlock !== undefined) {
                assert.isBlockParam('defaultBlock', defaultBlock);
            }
            const self = this as any as ExchangeContract;
            const encodedData = self._strictEncodeArguments('fillOrder((address,address,address,address,uint256,uint256,uint256,uint256,uint256,uint256,bytes,bytes),uint256,bytes)', [order,
        takerAssetFillAmount,
        signature
        ]);
            const callDataWithDefaults = await BaseContract._applyDefaultsToTxDataAsync(
                {
                    to: self.address,
                    ...callData,
                    data: encodedData,
                },
                self._web3Wrapper.getContractDefaults(),
            );
            const rawCallResult = await self._web3Wrapper.callAsync(callDataWithDefaults, defaultBlock);
            BaseContract._throwIfRevertWithReasonCallResult(rawCallResult);
            const abiEncoder = self._lookupAbiEncoder('fillOrder((address,address,address,address,uint256,uint256,uint256,uint256,uint256,uint256,bytes,bytes),uint256,bytes)');
            // tslint:disable boolean-naming
            const result = abiEncoder.strictDecodeReturnValue<{makerAssetFilledAmount: BigNumber;takerAssetFilledAmount: BigNumber;makerFeePaid: BigNumber;takerFeePaid: BigNumber}
        >(rawCallResult);
            // tslint:enable boolean-naming
            return result;
        },
        getABIEncodedTransactionData(
                order: {makerAddress: string;takerAddress: string;feeRecipientAddress: string;senderAddress: string;makerAssetAmount: BigNumber;takerAssetAmount: BigNumber;makerFee: BigNumber;takerFee: BigNumber;expirationTimeSeconds: BigNumber;salt: BigNumber;makerAssetData: string;takerAssetData: string},
                takerAssetFillAmount: BigNumber,
                signature: string,
            ): string {
            
            assert.isBigNumber('takerAssetFillAmount', takerAssetFillAmount);
            assert.isString('signature', signature);
            const self = this as any as ExchangeContract;
            const abiEncodedTransactionData = self._strictEncodeArguments('fillOrder((address,address,address,address,uint256,uint256,uint256,uint256,uint256,uint256,bytes,bytes),uint256,bytes)', [order,
        takerAssetFillAmount,
        signature
        ]);
            return abiEncodedTransactionData;
        },
    };
    public executeTransaction = {
        async sendTransactionAsync(
            salt: BigNumber,
            signerAddress: string,
            data: string,
            signature: string,
        txData?: Partial<TxData> | undefined,
        ): Promise<string> {
        assert.isBigNumber('salt', salt);
        assert.isString('signerAddress', signerAddress);
        assert.isString('data', data);
        assert.isString('signature', signature);
        const self = this as any as ExchangeContract;
        const encodedData = self._strictEncodeArguments('executeTransaction(uint256,address,bytes,bytes)', [salt,
    signerAddress,
    data,
    signature
    ]);
        const txDataWithDefaults = await BaseContract._applyDefaultsToTxDataAsync(
            {
                to: self.address,
                ...txData,
                data: encodedData,
            },
            self._web3Wrapper.getContractDefaults(),
            self.executeTransaction.estimateGasAsync.bind(
                self,
                salt,
                signerAddress,
                data,
                signature
            ),
        );
        const txHash = await self._web3Wrapper.sendTransactionAsync(txDataWithDefaults);
        return txHash;
        },
        awaitTransactionSuccessAsync(
            salt: BigNumber,
            signerAddress: string,
            data: string,
            signature: string,
            txData?: Partial<TxData>,
            pollingIntervalMs?: number,
            timeoutMs?: number,
        ): PromiseWithTransactionHash<TransactionReceiptWithDecodedLogs> {
        assert.isBigNumber('salt', salt);
        assert.isString('signerAddress', signerAddress);
        assert.isString('data', data);
        assert.isString('signature', signature);
        const self = this as any as ExchangeContract;
        const txHashPromise = self.executeTransaction.sendTransactionAsync(salt,
    signerAddress,
    data,
    signature
    , txData);
        return new PromiseWithTransactionHash<TransactionReceiptWithDecodedLogs>(
            txHashPromise,
            (async (): Promise<TransactionReceiptWithDecodedLogs> => {
                // When the transaction hash resolves, wait for it to be mined.
                return self._web3Wrapper.awaitTransactionSuccessAsync(
                    await txHashPromise,
                    pollingIntervalMs,
                    timeoutMs,
                );
            })(),
        );
        },
        async estimateGasAsync(
            salt: BigNumber,
            signerAddress: string,
            data: string,
            signature: string,
            txData?: Partial<TxData> | undefined,
        ): Promise<number> {
        assert.isBigNumber('salt', salt);
        assert.isString('signerAddress', signerAddress);
        assert.isString('data', data);
        assert.isString('signature', signature);
        const self = this as any as ExchangeContract;
        const encodedData = self._strictEncodeArguments('executeTransaction(uint256,address,bytes,bytes)', [salt,
    signerAddress,
    data,
    signature
    ]);
        const txDataWithDefaults = await BaseContract._applyDefaultsToTxDataAsync(
            {
                to: self.address,
                ...txData,
                data: encodedData,
            },
            self._web3Wrapper.getContractDefaults(),
        );
        const gas = await self._web3Wrapper.estimateGasAsync(txDataWithDefaults);
        return gas;
        },
        async callAsync(
            salt: BigNumber,
            signerAddress: string,
            data: string,
            signature: string,
            callData: Partial<CallData> = {},
            defaultBlock?: BlockParam,
        ): Promise<void
        > {
            assert.isBigNumber('salt', salt);
            assert.isString('signerAddress', signerAddress);
            assert.isString('data', data);
            assert.isString('signature', signature);
            assert.doesConformToSchema('callData', callData, schemas.callDataSchema, [
                schemas.addressSchema,
                schemas.numberSchema,
                schemas.jsNumber,
            ]);
            if (defaultBlock !== undefined) {
                assert.isBlockParam('defaultBlock', defaultBlock);
            }
            const self = this as any as ExchangeContract;
            const encodedData = self._strictEncodeArguments('executeTransaction(uint256,address,bytes,bytes)', [salt,
        signerAddress,
        data,
        signature
        ]);
            const callDataWithDefaults = await BaseContract._applyDefaultsToTxDataAsync(
                {
                    to: self.address,
                    ...callData,
                    data: encodedData,
                },
                self._web3Wrapper.getContractDefaults(),
            );
            const rawCallResult = await self._web3Wrapper.callAsync(callDataWithDefaults, defaultBlock);
            BaseContract._throwIfRevertWithReasonCallResult(rawCallResult);
            const abiEncoder = self._lookupAbiEncoder('executeTransaction(uint256,address,bytes,bytes)');
            // tslint:disable boolean-naming
            const result = abiEncoder.strictDecodeReturnValue<void
        >(rawCallResult);
            // tslint:enable boolean-naming
            return result;
        },
        getABIEncodedTransactionData(
                salt: BigNumber,
                signerAddress: string,
                data: string,
                signature: string,
            ): string {
            assert.isBigNumber('salt', salt);
            assert.isString('signerAddress', signerAddress);
            assert.isString('data', data);
            assert.isString('signature', signature);
            const self = this as any as ExchangeContract;
            const abiEncodedTransactionData = self._strictEncodeArguments('executeTransaction(uint256,address,bytes,bytes)', [salt,
        signerAddress,
        data,
        signature
        ]);
            return abiEncodedTransactionData;
        },
    };
    public registerAssetProxy = {
        async sendTransactionAsync(
            assetProxy: string,
        txData?: Partial<TxData> | undefined,
        ): Promise<string> {
        assert.isString('assetProxy', assetProxy);
        const self = this as any as ExchangeContract;
        const encodedData = self._strictEncodeArguments('registerAssetProxy(address)', [assetProxy
    ]);
        const txDataWithDefaults = await BaseContract._applyDefaultsToTxDataAsync(
            {
                to: self.address,
                ...txData,
                data: encodedData,
            },
            self._web3Wrapper.getContractDefaults(),
            self.registerAssetProxy.estimateGasAsync.bind(
                self,
                assetProxy
            ),
        );
        const txHash = await self._web3Wrapper.sendTransactionAsync(txDataWithDefaults);
        return txHash;
        },
        awaitTransactionSuccessAsync(
            assetProxy: string,
            txData?: Partial<TxData>,
            pollingIntervalMs?: number,
            timeoutMs?: number,
        ): PromiseWithTransactionHash<TransactionReceiptWithDecodedLogs> {
        assert.isString('assetProxy', assetProxy);
        const self = this as any as ExchangeContract;
        const txHashPromise = self.registerAssetProxy.sendTransactionAsync(assetProxy
    , txData);
        return new PromiseWithTransactionHash<TransactionReceiptWithDecodedLogs>(
            txHashPromise,
            (async (): Promise<TransactionReceiptWithDecodedLogs> => {
                // When the transaction hash resolves, wait for it to be mined.
                return self._web3Wrapper.awaitTransactionSuccessAsync(
                    await txHashPromise,
                    pollingIntervalMs,
                    timeoutMs,
                );
            })(),
        );
        },
        async estimateGasAsync(
            assetProxy: string,
            txData?: Partial<TxData> | undefined,
        ): Promise<number> {
        assert.isString('assetProxy', assetProxy);
        const self = this as any as ExchangeContract;
        const encodedData = self._strictEncodeArguments('registerAssetProxy(address)', [assetProxy
    ]);
        const txDataWithDefaults = await BaseContract._applyDefaultsToTxDataAsync(
            {
                to: self.address,
                ...txData,
                data: encodedData,
            },
            self._web3Wrapper.getContractDefaults(),
        );
        const gas = await self._web3Wrapper.estimateGasAsync(txDataWithDefaults);
        return gas;
        },
        async callAsync(
            assetProxy: string,
            callData: Partial<CallData> = {},
            defaultBlock?: BlockParam,
        ): Promise<void
        > {
            assert.isString('assetProxy', assetProxy);
            assert.doesConformToSchema('callData', callData, schemas.callDataSchema, [
                schemas.addressSchema,
                schemas.numberSchema,
                schemas.jsNumber,
            ]);
            if (defaultBlock !== undefined) {
                assert.isBlockParam('defaultBlock', defaultBlock);
            }
            const self = this as any as ExchangeContract;
            const encodedData = self._strictEncodeArguments('registerAssetProxy(address)', [assetProxy
        ]);
            const callDataWithDefaults = await BaseContract._applyDefaultsToTxDataAsync(
                {
                    to: self.address,
                    ...callData,
                    data: encodedData,
                },
                self._web3Wrapper.getContractDefaults(),
            );
            const rawCallResult = await self._web3Wrapper.callAsync(callDataWithDefaults, defaultBlock);
            BaseContract._throwIfRevertWithReasonCallResult(rawCallResult);
            const abiEncoder = self._lookupAbiEncoder('registerAssetProxy(address)');
            // tslint:disable boolean-naming
            const result = abiEncoder.strictDecodeReturnValue<void
        >(rawCallResult);
            // tslint:enable boolean-naming
            return result;
        },
        getABIEncodedTransactionData(
                assetProxy: string,
            ): string {
            assert.isString('assetProxy', assetProxy);
            const self = this as any as ExchangeContract;
            const abiEncodedTransactionData = self._strictEncodeArguments('registerAssetProxy(address)', [assetProxy
        ]);
            return abiEncodedTransactionData;
        },
    };
    public getOrderInfo = {
        async callAsync(
            order: {makerAddress: string;takerAddress: string;feeRecipientAddress: string;senderAddress: string;makerAssetAmount: BigNumber;takerAssetAmount: BigNumber;makerFee: BigNumber;takerFee: BigNumber;expirationTimeSeconds: BigNumber;salt: BigNumber;makerAssetData: string;takerAssetData: string},
            callData: Partial<CallData> = {},
            defaultBlock?: BlockParam,
        ): Promise<{orderStatus: number;orderHash: string;orderTakerAssetFilledAmount: BigNumber}
        > {
            
            assert.doesConformToSchema('callData', callData, schemas.callDataSchema, [
                schemas.addressSchema,
                schemas.numberSchema,
                schemas.jsNumber,
            ]);
            if (defaultBlock !== undefined) {
                assert.isBlockParam('defaultBlock', defaultBlock);
            }
            const self = this as any as ExchangeContract;
            const encodedData = self._strictEncodeArguments('getOrderInfo((address,address,address,address,uint256,uint256,uint256,uint256,uint256,uint256,bytes,bytes))', [order
        ]);
            const callDataWithDefaults = await BaseContract._applyDefaultsToTxDataAsync(
                {
                    to: self.address,
                    ...callData,
                    data: encodedData,
                },
                self._web3Wrapper.getContractDefaults(),
            );
            const rawCallResult = await self._web3Wrapper.callAsync(callDataWithDefaults, defaultBlock);
            BaseContract._throwIfRevertWithReasonCallResult(rawCallResult);
            const abiEncoder = self._lookupAbiEncoder('getOrderInfo((address,address,address,address,uint256,uint256,uint256,uint256,uint256,uint256,bytes,bytes))');
            // tslint:disable boolean-naming
            const result = abiEncoder.strictDecodeReturnValue<{orderStatus: number;orderHash: string;orderTakerAssetFilledAmount: BigNumber}
        >(rawCallResult);
            // tslint:enable boolean-naming
            return result;
        },
        getABIEncodedTransactionData(
                order: {makerAddress: string;takerAddress: string;feeRecipientAddress: string;senderAddress: string;makerAssetAmount: BigNumber;takerAssetAmount: BigNumber;makerFee: BigNumber;takerFee: BigNumber;expirationTimeSeconds: BigNumber;salt: BigNumber;makerAssetData: string;takerAssetData: string},
            ): string {
            
            const self = this as any as ExchangeContract;
            const abiEncodedTransactionData = self._strictEncodeArguments('getOrderInfo((address,address,address,address,uint256,uint256,uint256,uint256,uint256,uint256,bytes,bytes))', [order
        ]);
            return abiEncodedTransactionData;
        },
    };
    public cancelOrder = {
        async sendTransactionAsync(
            order: {makerAddress: string;takerAddress: string;feeRecipientAddress: string;senderAddress: string;makerAssetAmount: BigNumber;takerAssetAmount: BigNumber;makerFee: BigNumber;takerFee: BigNumber;expirationTimeSeconds: BigNumber;salt: BigNumber;makerAssetData: string;takerAssetData: string},
        txData?: Partial<TxData> | undefined,
        ): Promise<string> {
        
        const self = this as any as ExchangeContract;
        const encodedData = self._strictEncodeArguments('cancelOrder((address,address,address,address,uint256,uint256,uint256,uint256,uint256,uint256,bytes,bytes))', [order
    ]);
        const txDataWithDefaults = await BaseContract._applyDefaultsToTxDataAsync(
            {
                to: self.address,
                ...txData,
                data: encodedData,
            },
            self._web3Wrapper.getContractDefaults(),
            self.cancelOrder.estimateGasAsync.bind(
                self,
                order
            ),
        );
        const txHash = await self._web3Wrapper.sendTransactionAsync(txDataWithDefaults);
        return txHash;
        },
        awaitTransactionSuccessAsync(
            order: {makerAddress: string;takerAddress: string;feeRecipientAddress: string;senderAddress: string;makerAssetAmount: BigNumber;takerAssetAmount: BigNumber;makerFee: BigNumber;takerFee: BigNumber;expirationTimeSeconds: BigNumber;salt: BigNumber;makerAssetData: string;takerAssetData: string},
            txData?: Partial<TxData>,
            pollingIntervalMs?: number,
            timeoutMs?: number,
        ): PromiseWithTransactionHash<TransactionReceiptWithDecodedLogs> {
        
        const self = this as any as ExchangeContract;
        const txHashPromise = self.cancelOrder.sendTransactionAsync(order
    , txData);
        return new PromiseWithTransactionHash<TransactionReceiptWithDecodedLogs>(
            txHashPromise,
            (async (): Promise<TransactionReceiptWithDecodedLogs> => {
                // When the transaction hash resolves, wait for it to be mined.
                return self._web3Wrapper.awaitTransactionSuccessAsync(
                    await txHashPromise,
                    pollingIntervalMs,
                    timeoutMs,
                );
            })(),
        );
        },
        async estimateGasAsync(
            order: {makerAddress: string;takerAddress: string;feeRecipientAddress: string;senderAddress: string;makerAssetAmount: BigNumber;takerAssetAmount: BigNumber;makerFee: BigNumber;takerFee: BigNumber;expirationTimeSeconds: BigNumber;salt: BigNumber;makerAssetData: string;takerAssetData: string},
            txData?: Partial<TxData> | undefined,
        ): Promise<number> {
        
        const self = this as any as ExchangeContract;
        const encodedData = self._strictEncodeArguments('cancelOrder((address,address,address,address,uint256,uint256,uint256,uint256,uint256,uint256,bytes,bytes))', [order
    ]);
        const txDataWithDefaults = await BaseContract._applyDefaultsToTxDataAsync(
            {
                to: self.address,
                ...txData,
                data: encodedData,
            },
            self._web3Wrapper.getContractDefaults(),
        );
        const gas = await self._web3Wrapper.estimateGasAsync(txDataWithDefaults);
        return gas;
        },
<<<<<<< HEAD
        getABIEncodedTransactionData(
            order: {makerAddress: string;takerAddress: string;feeRecipientAddress: string;senderAddress: string;makerAssetAmount: BigNumber;takerAssetAmount: BigNumber;makerFee: BigNumber;takerFee: BigNumber;expirationTimeSeconds: BigNumber;salt: BigNumber;makerAssetData: string;takerAssetData: string},
        ): string {
        
        const self = this as any as ExchangeContract;
        const abiEncodedTransactionData = self._strictEncodeArguments('cancelOrder((address,address,address,address,uint256,uint256,uint256,uint256,uint256,uint256,bytes,bytes))', [order
    ]);
        return abiEncodedTransactionData;
        },
=======
>>>>>>> 545fcef7
        async callAsync(
            order: {makerAddress: string;takerAddress: string;feeRecipientAddress: string;senderAddress: string;makerAssetAmount: BigNumber;takerAssetAmount: BigNumber;makerFee: BigNumber;takerFee: BigNumber;expirationTimeSeconds: BigNumber;salt: BigNumber;makerAssetData: string;takerAssetData: string},
            callData: Partial<CallData> = {},
            defaultBlock?: BlockParam,
        ): Promise<void
        > {
            
            assert.doesConformToSchema('callData', callData, schemas.callDataSchema, [
                schemas.addressSchema,
                schemas.numberSchema,
                schemas.jsNumber,
            ]);
            if (defaultBlock !== undefined) {
                assert.isBlockParam('defaultBlock', defaultBlock);
            }
            const self = this as any as ExchangeContract;
            const encodedData = self._strictEncodeArguments('cancelOrder((address,address,address,address,uint256,uint256,uint256,uint256,uint256,uint256,bytes,bytes))', [order
        ]);
            const callDataWithDefaults = await BaseContract._applyDefaultsToTxDataAsync(
                {
                    to: self.address,
                    ...callData,
                    data: encodedData,
                },
                self._web3Wrapper.getContractDefaults(),
            );
            const rawCallResult = await self._web3Wrapper.callAsync(callDataWithDefaults, defaultBlock);
            BaseContract._throwIfRevertWithReasonCallResult(rawCallResult);
            const abiEncoder = self._lookupAbiEncoder('cancelOrder((address,address,address,address,uint256,uint256,uint256,uint256,uint256,uint256,bytes,bytes))');
            // tslint:disable boolean-naming
            const result = abiEncoder.strictDecodeReturnValue<void
        >(rawCallResult);
            // tslint:enable boolean-naming
            return result;
        },
        getABIEncodedTransactionData(
                order: {makerAddress: string;takerAddress: string;feeRecipientAddress: string;senderAddress: string;makerAssetAmount: BigNumber;takerAssetAmount: BigNumber;makerFee: BigNumber;takerFee: BigNumber;expirationTimeSeconds: BigNumber;salt: BigNumber;makerAssetData: string;takerAssetData: string},
            ): string {
            
            const self = this as any as ExchangeContract;
            const abiEncodedTransactionData = self._strictEncodeArguments('cancelOrder((address,address,address,address,uint256,uint256,uint256,uint256,uint256,uint256,bytes,bytes))', [order
        ]);
            return abiEncodedTransactionData;
        },
    };
    public orderEpoch = {
        async callAsync(
            index_0: string,
            index_1: string,
            callData: Partial<CallData> = {},
            defaultBlock?: BlockParam,
        ): Promise<BigNumber
        > {
            assert.isString('index_0', index_0);
            assert.isString('index_1', index_1);
            assert.doesConformToSchema('callData', callData, schemas.callDataSchema, [
                schemas.addressSchema,
                schemas.numberSchema,
                schemas.jsNumber,
            ]);
            if (defaultBlock !== undefined) {
                assert.isBlockParam('defaultBlock', defaultBlock);
            }
            const self = this as any as ExchangeContract;
            const encodedData = self._strictEncodeArguments('orderEpoch(address,address)', [index_0,
        index_1
        ]);
            const callDataWithDefaults = await BaseContract._applyDefaultsToTxDataAsync(
                {
                    to: self.address,
                    ...callData,
                    data: encodedData,
                },
                self._web3Wrapper.getContractDefaults(),
            );
            const rawCallResult = await self._web3Wrapper.callAsync(callDataWithDefaults, defaultBlock);
            BaseContract._throwIfRevertWithReasonCallResult(rawCallResult);
            const abiEncoder = self._lookupAbiEncoder('orderEpoch(address,address)');
            // tslint:disable boolean-naming
            const result = abiEncoder.strictDecodeReturnValue<BigNumber
        >(rawCallResult);
            // tslint:enable boolean-naming
            return result;
        },
        getABIEncodedTransactionData(
                index_0: string,
                index_1: string,
            ): string {
            assert.isString('index_0', index_0);
            assert.isString('index_1', index_1);
            const self = this as any as ExchangeContract;
            const abiEncodedTransactionData = self._strictEncodeArguments('orderEpoch(address,address)', [index_0,
        index_1
        ]);
            return abiEncodedTransactionData;
        },
    };
    public ZRX_ASSET_DATA = {
        async callAsync(
            callData: Partial<CallData> = {},
            defaultBlock?: BlockParam,
        ): Promise<string
        > {
            assert.doesConformToSchema('callData', callData, schemas.callDataSchema, [
                schemas.addressSchema,
                schemas.numberSchema,
                schemas.jsNumber,
            ]);
            if (defaultBlock !== undefined) {
                assert.isBlockParam('defaultBlock', defaultBlock);
            }
            const self = this as any as ExchangeContract;
            const encodedData = self._strictEncodeArguments('ZRX_ASSET_DATA()', []);
            const callDataWithDefaults = await BaseContract._applyDefaultsToTxDataAsync(
                {
                    to: self.address,
                    ...callData,
                    data: encodedData,
                },
                self._web3Wrapper.getContractDefaults(),
            );
            const rawCallResult = await self._web3Wrapper.callAsync(callDataWithDefaults, defaultBlock);
            BaseContract._throwIfRevertWithReasonCallResult(rawCallResult);
            const abiEncoder = self._lookupAbiEncoder('ZRX_ASSET_DATA()');
            // tslint:disable boolean-naming
            const result = abiEncoder.strictDecodeReturnValue<string
        >(rawCallResult);
            // tslint:enable boolean-naming
            return result;
        },
        getABIEncodedTransactionData(
            ): string {
            const self = this as any as ExchangeContract;
            const abiEncodedTransactionData = self._strictEncodeArguments('ZRX_ASSET_DATA()', []);
            return abiEncodedTransactionData;
        },
    };
    public marketSellOrdersNoThrow = {
        async sendTransactionAsync(
            orders: Array<{makerAddress: string;takerAddress: string;feeRecipientAddress: string;senderAddress: string;makerAssetAmount: BigNumber;takerAssetAmount: BigNumber;makerFee: BigNumber;takerFee: BigNumber;expirationTimeSeconds: BigNumber;salt: BigNumber;makerAssetData: string;takerAssetData: string}>,
            takerAssetFillAmount: BigNumber,
            signatures: string[],
        txData?: Partial<TxData> | undefined,
        ): Promise<string> {
        assert.isArray('orders', orders);
        assert.isBigNumber('takerAssetFillAmount', takerAssetFillAmount);
        assert.isArray('signatures', signatures);
        const self = this as any as ExchangeContract;
        const encodedData = self._strictEncodeArguments('marketSellOrdersNoThrow((address,address,address,address,uint256,uint256,uint256,uint256,uint256,uint256,bytes,bytes)[],uint256,bytes[])', [orders,
    takerAssetFillAmount,
    signatures
    ]);
        const txDataWithDefaults = await BaseContract._applyDefaultsToTxDataAsync(
            {
                to: self.address,
                ...txData,
                data: encodedData,
            },
            self._web3Wrapper.getContractDefaults(),
            self.marketSellOrdersNoThrow.estimateGasAsync.bind(
                self,
                orders,
                takerAssetFillAmount,
                signatures
            ),
        );
        const txHash = await self._web3Wrapper.sendTransactionAsync(txDataWithDefaults);
        return txHash;
        },
        awaitTransactionSuccessAsync(
            orders: Array<{makerAddress: string;takerAddress: string;feeRecipientAddress: string;senderAddress: string;makerAssetAmount: BigNumber;takerAssetAmount: BigNumber;makerFee: BigNumber;takerFee: BigNumber;expirationTimeSeconds: BigNumber;salt: BigNumber;makerAssetData: string;takerAssetData: string}>,
            takerAssetFillAmount: BigNumber,
            signatures: string[],
            txData?: Partial<TxData>,
            pollingIntervalMs?: number,
            timeoutMs?: number,
        ): PromiseWithTransactionHash<TransactionReceiptWithDecodedLogs> {
        assert.isArray('orders', orders);
        assert.isBigNumber('takerAssetFillAmount', takerAssetFillAmount);
        assert.isArray('signatures', signatures);
        const self = this as any as ExchangeContract;
        const txHashPromise = self.marketSellOrdersNoThrow.sendTransactionAsync(orders,
    takerAssetFillAmount,
    signatures
    , txData);
        return new PromiseWithTransactionHash<TransactionReceiptWithDecodedLogs>(
            txHashPromise,
            (async (): Promise<TransactionReceiptWithDecodedLogs> => {
                // When the transaction hash resolves, wait for it to be mined.
                return self._web3Wrapper.awaitTransactionSuccessAsync(
                    await txHashPromise,
                    pollingIntervalMs,
                    timeoutMs,
                );
            })(),
        );
        },
        async estimateGasAsync(
            orders: Array<{makerAddress: string;takerAddress: string;feeRecipientAddress: string;senderAddress: string;makerAssetAmount: BigNumber;takerAssetAmount: BigNumber;makerFee: BigNumber;takerFee: BigNumber;expirationTimeSeconds: BigNumber;salt: BigNumber;makerAssetData: string;takerAssetData: string}>,
            takerAssetFillAmount: BigNumber,
            signatures: string[],
            txData?: Partial<TxData> | undefined,
        ): Promise<number> {
        assert.isArray('orders', orders);
        assert.isBigNumber('takerAssetFillAmount', takerAssetFillAmount);
        assert.isArray('signatures', signatures);
        const self = this as any as ExchangeContract;
        const encodedData = self._strictEncodeArguments('marketSellOrdersNoThrow((address,address,address,address,uint256,uint256,uint256,uint256,uint256,uint256,bytes,bytes)[],uint256,bytes[])', [orders,
    takerAssetFillAmount,
    signatures
    ]);
        const txDataWithDefaults = await BaseContract._applyDefaultsToTxDataAsync(
            {
                to: self.address,
                ...txData,
                data: encodedData,
            },
            self._web3Wrapper.getContractDefaults(),
        );
        const gas = await self._web3Wrapper.estimateGasAsync(txDataWithDefaults);
        return gas;
        },
        async callAsync(
            orders: Array<{makerAddress: string;takerAddress: string;feeRecipientAddress: string;senderAddress: string;makerAssetAmount: BigNumber;takerAssetAmount: BigNumber;makerFee: BigNumber;takerFee: BigNumber;expirationTimeSeconds: BigNumber;salt: BigNumber;makerAssetData: string;takerAssetData: string}>,
            takerAssetFillAmount: BigNumber,
            signatures: string[],
            callData: Partial<CallData> = {},
            defaultBlock?: BlockParam,
        ): Promise<{makerAssetFilledAmount: BigNumber;takerAssetFilledAmount: BigNumber;makerFeePaid: BigNumber;takerFeePaid: BigNumber}
        > {
            assert.isArray('orders', orders);
            assert.isBigNumber('takerAssetFillAmount', takerAssetFillAmount);
            assert.isArray('signatures', signatures);
            assert.doesConformToSchema('callData', callData, schemas.callDataSchema, [
                schemas.addressSchema,
                schemas.numberSchema,
                schemas.jsNumber,
            ]);
            if (defaultBlock !== undefined) {
                assert.isBlockParam('defaultBlock', defaultBlock);
            }
            const self = this as any as ExchangeContract;
            const encodedData = self._strictEncodeArguments('marketSellOrdersNoThrow((address,address,address,address,uint256,uint256,uint256,uint256,uint256,uint256,bytes,bytes)[],uint256,bytes[])', [orders,
        takerAssetFillAmount,
        signatures
        ]);
            const callDataWithDefaults = await BaseContract._applyDefaultsToTxDataAsync(
                {
                    to: self.address,
                    ...callData,
                    data: encodedData,
                },
                self._web3Wrapper.getContractDefaults(),
            );
            const rawCallResult = await self._web3Wrapper.callAsync(callDataWithDefaults, defaultBlock);
            BaseContract._throwIfRevertWithReasonCallResult(rawCallResult);
            const abiEncoder = self._lookupAbiEncoder('marketSellOrdersNoThrow((address,address,address,address,uint256,uint256,uint256,uint256,uint256,uint256,bytes,bytes)[],uint256,bytes[])');
            // tslint:disable boolean-naming
            const result = abiEncoder.strictDecodeReturnValue<{makerAssetFilledAmount: BigNumber;takerAssetFilledAmount: BigNumber;makerFeePaid: BigNumber;takerFeePaid: BigNumber}
        >(rawCallResult);
            // tslint:enable boolean-naming
            return result;
        },
        getABIEncodedTransactionData(
                orders: Array<{makerAddress: string;takerAddress: string;feeRecipientAddress: string;senderAddress: string;makerAssetAmount: BigNumber;takerAssetAmount: BigNumber;makerFee: BigNumber;takerFee: BigNumber;expirationTimeSeconds: BigNumber;salt: BigNumber;makerAssetData: string;takerAssetData: string}>,
                takerAssetFillAmount: BigNumber,
                signatures: string[],
            ): string {
            assert.isArray('orders', orders);
            assert.isBigNumber('takerAssetFillAmount', takerAssetFillAmount);
            assert.isArray('signatures', signatures);
            const self = this as any as ExchangeContract;
            const abiEncodedTransactionData = self._strictEncodeArguments('marketSellOrdersNoThrow((address,address,address,address,uint256,uint256,uint256,uint256,uint256,uint256,bytes,bytes)[],uint256,bytes[])', [orders,
        takerAssetFillAmount,
        signatures
        ]);
            return abiEncodedTransactionData;
        },
    };
    public EIP712_DOMAIN_HASH = {
        async callAsync(
            callData: Partial<CallData> = {},
            defaultBlock?: BlockParam,
        ): Promise<string
        > {
            assert.doesConformToSchema('callData', callData, schemas.callDataSchema, [
                schemas.addressSchema,
                schemas.numberSchema,
                schemas.jsNumber,
            ]);
            if (defaultBlock !== undefined) {
                assert.isBlockParam('defaultBlock', defaultBlock);
            }
            const self = this as any as ExchangeContract;
            const encodedData = self._strictEncodeArguments('EIP712_DOMAIN_HASH()', []);
            const callDataWithDefaults = await BaseContract._applyDefaultsToTxDataAsync(
                {
                    to: self.address,
                    ...callData,
                    data: encodedData,
                },
                self._web3Wrapper.getContractDefaults(),
            );
            const rawCallResult = await self._web3Wrapper.callAsync(callDataWithDefaults, defaultBlock);
            BaseContract._throwIfRevertWithReasonCallResult(rawCallResult);
            const abiEncoder = self._lookupAbiEncoder('EIP712_DOMAIN_HASH()');
            // tslint:disable boolean-naming
            const result = abiEncoder.strictDecodeReturnValue<string
        >(rawCallResult);
            // tslint:enable boolean-naming
            return result;
        },
        getABIEncodedTransactionData(
            ): string {
            const self = this as any as ExchangeContract;
            const abiEncodedTransactionData = self._strictEncodeArguments('EIP712_DOMAIN_HASH()', []);
            return abiEncodedTransactionData;
        },
    };
    public marketBuyOrders = {
        async sendTransactionAsync(
            orders: Array<{makerAddress: string;takerAddress: string;feeRecipientAddress: string;senderAddress: string;makerAssetAmount: BigNumber;takerAssetAmount: BigNumber;makerFee: BigNumber;takerFee: BigNumber;expirationTimeSeconds: BigNumber;salt: BigNumber;makerAssetData: string;takerAssetData: string}>,
            makerAssetFillAmount: BigNumber,
            signatures: string[],
        txData?: Partial<TxData> | undefined,
        ): Promise<string> {
        assert.isArray('orders', orders);
        assert.isBigNumber('makerAssetFillAmount', makerAssetFillAmount);
        assert.isArray('signatures', signatures);
        const self = this as any as ExchangeContract;
        const encodedData = self._strictEncodeArguments('marketBuyOrders((address,address,address,address,uint256,uint256,uint256,uint256,uint256,uint256,bytes,bytes)[],uint256,bytes[])', [orders,
    makerAssetFillAmount,
    signatures
    ]);
        const txDataWithDefaults = await BaseContract._applyDefaultsToTxDataAsync(
            {
                to: self.address,
                ...txData,
                data: encodedData,
            },
            self._web3Wrapper.getContractDefaults(),
            self.marketBuyOrders.estimateGasAsync.bind(
                self,
                orders,
                makerAssetFillAmount,
                signatures
            ),
        );
        const txHash = await self._web3Wrapper.sendTransactionAsync(txDataWithDefaults);
        return txHash;
        },
        awaitTransactionSuccessAsync(
            orders: Array<{makerAddress: string;takerAddress: string;feeRecipientAddress: string;senderAddress: string;makerAssetAmount: BigNumber;takerAssetAmount: BigNumber;makerFee: BigNumber;takerFee: BigNumber;expirationTimeSeconds: BigNumber;salt: BigNumber;makerAssetData: string;takerAssetData: string}>,
            makerAssetFillAmount: BigNumber,
            signatures: string[],
            txData?: Partial<TxData>,
            pollingIntervalMs?: number,
            timeoutMs?: number,
        ): PromiseWithTransactionHash<TransactionReceiptWithDecodedLogs> {
        assert.isArray('orders', orders);
        assert.isBigNumber('makerAssetFillAmount', makerAssetFillAmount);
        assert.isArray('signatures', signatures);
        const self = this as any as ExchangeContract;
        const txHashPromise = self.marketBuyOrders.sendTransactionAsync(orders,
    makerAssetFillAmount,
    signatures
    , txData);
        return new PromiseWithTransactionHash<TransactionReceiptWithDecodedLogs>(
            txHashPromise,
            (async (): Promise<TransactionReceiptWithDecodedLogs> => {
                // When the transaction hash resolves, wait for it to be mined.
                return self._web3Wrapper.awaitTransactionSuccessAsync(
                    await txHashPromise,
                    pollingIntervalMs,
                    timeoutMs,
                );
            })(),
        );
        },
        async estimateGasAsync(
            orders: Array<{makerAddress: string;takerAddress: string;feeRecipientAddress: string;senderAddress: string;makerAssetAmount: BigNumber;takerAssetAmount: BigNumber;makerFee: BigNumber;takerFee: BigNumber;expirationTimeSeconds: BigNumber;salt: BigNumber;makerAssetData: string;takerAssetData: string}>,
            makerAssetFillAmount: BigNumber,
            signatures: string[],
            txData?: Partial<TxData> | undefined,
        ): Promise<number> {
        assert.isArray('orders', orders);
        assert.isBigNumber('makerAssetFillAmount', makerAssetFillAmount);
        assert.isArray('signatures', signatures);
        const self = this as any as ExchangeContract;
        const encodedData = self._strictEncodeArguments('marketBuyOrders((address,address,address,address,uint256,uint256,uint256,uint256,uint256,uint256,bytes,bytes)[],uint256,bytes[])', [orders,
    makerAssetFillAmount,
    signatures
    ]);
        const txDataWithDefaults = await BaseContract._applyDefaultsToTxDataAsync(
            {
                to: self.address,
                ...txData,
                data: encodedData,
            },
            self._web3Wrapper.getContractDefaults(),
        );
        const gas = await self._web3Wrapper.estimateGasAsync(txDataWithDefaults);
        return gas;
        },
        async callAsync(
            orders: Array<{makerAddress: string;takerAddress: string;feeRecipientAddress: string;senderAddress: string;makerAssetAmount: BigNumber;takerAssetAmount: BigNumber;makerFee: BigNumber;takerFee: BigNumber;expirationTimeSeconds: BigNumber;salt: BigNumber;makerAssetData: string;takerAssetData: string}>,
            makerAssetFillAmount: BigNumber,
            signatures: string[],
            callData: Partial<CallData> = {},
            defaultBlock?: BlockParam,
        ): Promise<{makerAssetFilledAmount: BigNumber;takerAssetFilledAmount: BigNumber;makerFeePaid: BigNumber;takerFeePaid: BigNumber}
        > {
            assert.isArray('orders', orders);
            assert.isBigNumber('makerAssetFillAmount', makerAssetFillAmount);
            assert.isArray('signatures', signatures);
            assert.doesConformToSchema('callData', callData, schemas.callDataSchema, [
                schemas.addressSchema,
                schemas.numberSchema,
                schemas.jsNumber,
            ]);
            if (defaultBlock !== undefined) {
                assert.isBlockParam('defaultBlock', defaultBlock);
            }
            const self = this as any as ExchangeContract;
            const encodedData = self._strictEncodeArguments('marketBuyOrders((address,address,address,address,uint256,uint256,uint256,uint256,uint256,uint256,bytes,bytes)[],uint256,bytes[])', [orders,
        makerAssetFillAmount,
        signatures
        ]);
            const callDataWithDefaults = await BaseContract._applyDefaultsToTxDataAsync(
                {
                    to: self.address,
                    ...callData,
                    data: encodedData,
                },
                self._web3Wrapper.getContractDefaults(),
            );
            const rawCallResult = await self._web3Wrapper.callAsync(callDataWithDefaults, defaultBlock);
            BaseContract._throwIfRevertWithReasonCallResult(rawCallResult);
            const abiEncoder = self._lookupAbiEncoder('marketBuyOrders((address,address,address,address,uint256,uint256,uint256,uint256,uint256,uint256,bytes,bytes)[],uint256,bytes[])');
            // tslint:disable boolean-naming
            const result = abiEncoder.strictDecodeReturnValue<{makerAssetFilledAmount: BigNumber;takerAssetFilledAmount: BigNumber;makerFeePaid: BigNumber;takerFeePaid: BigNumber}
        >(rawCallResult);
            // tslint:enable boolean-naming
            return result;
        },
        getABIEncodedTransactionData(
                orders: Array<{makerAddress: string;takerAddress: string;feeRecipientAddress: string;senderAddress: string;makerAssetAmount: BigNumber;takerAssetAmount: BigNumber;makerFee: BigNumber;takerFee: BigNumber;expirationTimeSeconds: BigNumber;salt: BigNumber;makerAssetData: string;takerAssetData: string}>,
                makerAssetFillAmount: BigNumber,
                signatures: string[],
            ): string {
            assert.isArray('orders', orders);
            assert.isBigNumber('makerAssetFillAmount', makerAssetFillAmount);
            assert.isArray('signatures', signatures);
            const self = this as any as ExchangeContract;
            const abiEncodedTransactionData = self._strictEncodeArguments('marketBuyOrders((address,address,address,address,uint256,uint256,uint256,uint256,uint256,uint256,bytes,bytes)[],uint256,bytes[])', [orders,
        makerAssetFillAmount,
        signatures
        ]);
            return abiEncodedTransactionData;
        },
    };
    public currentContextAddress = {
        async callAsync(
            callData: Partial<CallData> = {},
            defaultBlock?: BlockParam,
        ): Promise<string
        > {
            assert.doesConformToSchema('callData', callData, schemas.callDataSchema, [
                schemas.addressSchema,
                schemas.numberSchema,
                schemas.jsNumber,
            ]);
            if (defaultBlock !== undefined) {
                assert.isBlockParam('defaultBlock', defaultBlock);
            }
            const self = this as any as ExchangeContract;
            const encodedData = self._strictEncodeArguments('currentContextAddress()', []);
            const callDataWithDefaults = await BaseContract._applyDefaultsToTxDataAsync(
                {
                    to: self.address,
                    ...callData,
                    data: encodedData,
                },
                self._web3Wrapper.getContractDefaults(),
            );
            const rawCallResult = await self._web3Wrapper.callAsync(callDataWithDefaults, defaultBlock);
            BaseContract._throwIfRevertWithReasonCallResult(rawCallResult);
            const abiEncoder = self._lookupAbiEncoder('currentContextAddress()');
            // tslint:disable boolean-naming
            const result = abiEncoder.strictDecodeReturnValue<string
        >(rawCallResult);
            // tslint:enable boolean-naming
            return result;
        },
        getABIEncodedTransactionData(
            ): string {
            const self = this as any as ExchangeContract;
            const abiEncodedTransactionData = self._strictEncodeArguments('currentContextAddress()', []);
            return abiEncodedTransactionData;
        },
    };
    public transferOwnership = {
        async sendTransactionAsync(
            newOwner: string,
        txData?: Partial<TxData> | undefined,
        ): Promise<string> {
        assert.isString('newOwner', newOwner);
        const self = this as any as ExchangeContract;
        const encodedData = self._strictEncodeArguments('transferOwnership(address)', [newOwner
    ]);
        const txDataWithDefaults = await BaseContract._applyDefaultsToTxDataAsync(
            {
                to: self.address,
                ...txData,
                data: encodedData,
            },
            self._web3Wrapper.getContractDefaults(),
            self.transferOwnership.estimateGasAsync.bind(
                self,
                newOwner
            ),
        );
        const txHash = await self._web3Wrapper.sendTransactionAsync(txDataWithDefaults);
        return txHash;
        },
        awaitTransactionSuccessAsync(
            newOwner: string,
            txData?: Partial<TxData>,
            pollingIntervalMs?: number,
            timeoutMs?: number,
        ): PromiseWithTransactionHash<TransactionReceiptWithDecodedLogs> {
        assert.isString('newOwner', newOwner);
        const self = this as any as ExchangeContract;
        const txHashPromise = self.transferOwnership.sendTransactionAsync(newOwner
    , txData);
        return new PromiseWithTransactionHash<TransactionReceiptWithDecodedLogs>(
            txHashPromise,
            (async (): Promise<TransactionReceiptWithDecodedLogs> => {
                // When the transaction hash resolves, wait for it to be mined.
                return self._web3Wrapper.awaitTransactionSuccessAsync(
                    await txHashPromise,
                    pollingIntervalMs,
                    timeoutMs,
                );
            })(),
        );
        },
        async estimateGasAsync(
            newOwner: string,
            txData?: Partial<TxData> | undefined,
        ): Promise<number> {
        assert.isString('newOwner', newOwner);
        const self = this as any as ExchangeContract;
        const encodedData = self._strictEncodeArguments('transferOwnership(address)', [newOwner
    ]);
        const txDataWithDefaults = await BaseContract._applyDefaultsToTxDataAsync(
            {
                to: self.address,
                ...txData,
                data: encodedData,
            },
            self._web3Wrapper.getContractDefaults(),
        );
        const gas = await self._web3Wrapper.estimateGasAsync(txDataWithDefaults);
        return gas;
        },
        async callAsync(
            newOwner: string,
            callData: Partial<CallData> = {},
            defaultBlock?: BlockParam,
        ): Promise<void
        > {
            assert.isString('newOwner', newOwner);
            assert.doesConformToSchema('callData', callData, schemas.callDataSchema, [
                schemas.addressSchema,
                schemas.numberSchema,
                schemas.jsNumber,
            ]);
            if (defaultBlock !== undefined) {
                assert.isBlockParam('defaultBlock', defaultBlock);
            }
            const self = this as any as ExchangeContract;
            const encodedData = self._strictEncodeArguments('transferOwnership(address)', [newOwner
        ]);
            const callDataWithDefaults = await BaseContract._applyDefaultsToTxDataAsync(
                {
                    to: self.address,
                    ...callData,
                    data: encodedData,
                },
                self._web3Wrapper.getContractDefaults(),
            );
            const rawCallResult = await self._web3Wrapper.callAsync(callDataWithDefaults, defaultBlock);
            BaseContract._throwIfRevertWithReasonCallResult(rawCallResult);
            const abiEncoder = self._lookupAbiEncoder('transferOwnership(address)');
            // tslint:disable boolean-naming
            const result = abiEncoder.strictDecodeReturnValue<void
        >(rawCallResult);
            // tslint:enable boolean-naming
            return result;
        },
        getABIEncodedTransactionData(
                newOwner: string,
            ): string {
            assert.isString('newOwner', newOwner);
            const self = this as any as ExchangeContract;
            const abiEncodedTransactionData = self._strictEncodeArguments('transferOwnership(address)', [newOwner
        ]);
            return abiEncodedTransactionData;
        },
    };
    public VERSION = {
        async callAsync(
            callData: Partial<CallData> = {},
            defaultBlock?: BlockParam,
        ): Promise<string
        > {
            assert.doesConformToSchema('callData', callData, schemas.callDataSchema, [
                schemas.addressSchema,
                schemas.numberSchema,
                schemas.jsNumber,
            ]);
            if (defaultBlock !== undefined) {
                assert.isBlockParam('defaultBlock', defaultBlock);
            }
            const self = this as any as ExchangeContract;
            const encodedData = self._strictEncodeArguments('VERSION()', []);
            const callDataWithDefaults = await BaseContract._applyDefaultsToTxDataAsync(
                {
                    to: self.address,
                    ...callData,
                    data: encodedData,
                },
                self._web3Wrapper.getContractDefaults(),
            );
            const rawCallResult = await self._web3Wrapper.callAsync(callDataWithDefaults, defaultBlock);
            BaseContract._throwIfRevertWithReasonCallResult(rawCallResult);
            const abiEncoder = self._lookupAbiEncoder('VERSION()');
            // tslint:disable boolean-naming
            const result = abiEncoder.strictDecodeReturnValue<string
        >(rawCallResult);
            // tslint:enable boolean-naming
            return result;
        },
        getABIEncodedTransactionData(
            ): string {
            const self = this as any as ExchangeContract;
            const abiEncodedTransactionData = self._strictEncodeArguments('VERSION()', []);
            return abiEncodedTransactionData;
        },
    };
    public static async deployFrom0xArtifactAsync(
        artifact: ContractArtifact | SimpleContractArtifact,
        supportedProvider: SupportedProvider,
        txDefaults: Partial<TxData>,
            _zrxAssetData: string,
    ): Promise<ExchangeContract> {
        assert.doesConformToSchema('txDefaults', txDefaults, schemas.txDataSchema, [
            schemas.addressSchema,
            schemas.numberSchema,
            schemas.jsNumber,
        ]);
        if (artifact.compilerOutput === undefined) {
            throw new Error('Compiler output not found in the artifact file');
        }
        const provider = providerUtils.standardizeOrThrow(supportedProvider);
        const bytecode = artifact.compilerOutput.evm.bytecode.object;
        const abi = artifact.compilerOutput.abi;
        return ExchangeContract.deployAsync(bytecode, abi, provider, txDefaults, _zrxAssetData
);
    }
    public static async deployAsync(
        bytecode: string,
        abi: ContractAbi,
        supportedProvider: SupportedProvider,
        txDefaults: Partial<TxData>,
            _zrxAssetData: string,
    ): Promise<ExchangeContract> {
        assert.isHexString('bytecode', bytecode);
        assert.doesConformToSchema('txDefaults', txDefaults, schemas.txDataSchema, [
            schemas.addressSchema,
            schemas.numberSchema,
            schemas.jsNumber,
        ]);
        const provider = providerUtils.standardizeOrThrow(supportedProvider);
        const constructorAbi = BaseContract._lookupConstructorAbi(abi);
        [_zrxAssetData
] = BaseContract._formatABIDataItemList(
            constructorAbi.inputs,
            [_zrxAssetData
],
            BaseContract._bigNumberToString,
        );
        const iface = new ethers.utils.Interface(abi);
        const deployInfo = iface.deployFunction;
        const txData = deployInfo.encode(bytecode, [_zrxAssetData
]);
        const web3Wrapper = new Web3Wrapper(provider);
        const txDataWithDefaults = await BaseContract._applyDefaultsToTxDataAsync(
            {data: txData},
            txDefaults,
            web3Wrapper.estimateGasAsync.bind(web3Wrapper),
        );
        const txHash = await web3Wrapper.sendTransactionAsync(txDataWithDefaults);
        logUtils.log(`transactionHash: ${txHash}`);
        const txReceipt = await web3Wrapper.awaitTransactionSuccessAsync(txHash);
        logUtils.log(`Exchange successfully deployed at ${txReceipt.contractAddress}`);
        const contractInstance = new ExchangeContract(txReceipt.contractAddress as string, provider, txDefaults);
        contractInstance.constructorArgs = [_zrxAssetData
];
        return contractInstance;
    }
    constructor(address: string, supportedProvider: SupportedProvider, txDefaults?: Partial<TxData>) {
        super('Exchange', ExchangeContract.ABI(), address, supportedProvider, txDefaults);
        classUtils.bindAll(this, ['_abiEncoderByFunctionSignature', 'address', '_web3Wrapper']);
    }
    // Returns the contract ABI
    public static ABI(): ContractAbi {

        // HACK (xianny): handlebars cannot directly pass an array
        return JSON.parse(`[{"constant":true,"inputs":[{"name":"index_0","type":"bytes32"}],"name":"filled","outputs":[{"name":"","type":"uint256"}],"payable":false,"stateMutability":"view","type":"function"},{"constant":false,"inputs":[{"components":[{"name":"makerAddress","type":"address"},{"name":"takerAddress","type":"address"},{"name":"feeRecipientAddress","type":"address"},{"name":"senderAddress","type":"address"},{"name":"makerAssetAmount","type":"uint256"},{"name":"takerAssetAmount","type":"uint256"},{"name":"makerFee","type":"uint256"},{"name":"takerFee","type":"uint256"},{"name":"expirationTimeSeconds","type":"uint256"},{"name":"salt","type":"uint256"},{"name":"makerAssetData","type":"bytes"},{"name":"takerAssetData","type":"bytes"}],"name":"orders","type":"tuple[]"},{"name":"takerAssetFillAmounts","type":"uint256[]"},{"name":"signatures","type":"bytes[]"}],"name":"batchFillOrders","outputs":[{"components":[{"name":"makerAssetFilledAmount","type":"uint256"},{"name":"takerAssetFilledAmount","type":"uint256"},{"name":"makerFeePaid","type":"uint256"},{"name":"takerFeePaid","type":"uint256"}],"name":"totalFillResults","type":"tuple"}],"payable":false,"stateMutability":"nonpayable","type":"function"},{"constant":true,"inputs":[{"name":"index_0","type":"bytes32"}],"name":"cancelled","outputs":[{"name":"","type":"bool"}],"payable":false,"stateMutability":"view","type":"function"},{"constant":false,"inputs":[{"name":"hash","type":"bytes32"},{"name":"signerAddress","type":"address"},{"name":"signature","type":"bytes"}],"name":"preSign","outputs":[],"payable":false,"stateMutability":"nonpayable","type":"function"},{"constant":false,"inputs":[{"components":[{"name":"makerAddress","type":"address"},{"name":"takerAddress","type":"address"},{"name":"feeRecipientAddress","type":"address"},{"name":"senderAddress","type":"address"},{"name":"makerAssetAmount","type":"uint256"},{"name":"takerAssetAmount","type":"uint256"},{"name":"makerFee","type":"uint256"},{"name":"takerFee","type":"uint256"},{"name":"expirationTimeSeconds","type":"uint256"},{"name":"salt","type":"uint256"},{"name":"makerAssetData","type":"bytes"},{"name":"takerAssetData","type":"bytes"}],"name":"leftOrder","type":"tuple"},{"components":[{"name":"makerAddress","type":"address"},{"name":"takerAddress","type":"address"},{"name":"feeRecipientAddress","type":"address"},{"name":"senderAddress","type":"address"},{"name":"makerAssetAmount","type":"uint256"},{"name":"takerAssetAmount","type":"uint256"},{"name":"makerFee","type":"uint256"},{"name":"takerFee","type":"uint256"},{"name":"expirationTimeSeconds","type":"uint256"},{"name":"salt","type":"uint256"},{"name":"makerAssetData","type":"bytes"},{"name":"takerAssetData","type":"bytes"}],"name":"rightOrder","type":"tuple"},{"name":"leftSignature","type":"bytes"},{"name":"rightSignature","type":"bytes"}],"name":"matchOrders","outputs":[{"components":[{"components":[{"name":"makerAssetFilledAmount","type":"uint256"},{"name":"takerAssetFilledAmount","type":"uint256"},{"name":"makerFeePaid","type":"uint256"},{"name":"takerFeePaid","type":"uint256"}],"name":"left","type":"tuple"},{"components":[{"name":"makerAssetFilledAmount","type":"uint256"},{"name":"takerAssetFilledAmount","type":"uint256"},{"name":"makerFeePaid","type":"uint256"},{"name":"takerFeePaid","type":"uint256"}],"name":"right","type":"tuple"},{"name":"leftMakerAssetSpreadAmount","type":"uint256"}],"name":"matchedFillResults","type":"tuple"}],"payable":false,"stateMutability":"nonpayable","type":"function"},{"constant":false,"inputs":[{"components":[{"name":"makerAddress","type":"address"},{"name":"takerAddress","type":"address"},{"name":"feeRecipientAddress","type":"address"},{"name":"senderAddress","type":"address"},{"name":"makerAssetAmount","type":"uint256"},{"name":"takerAssetAmount","type":"uint256"},{"name":"makerFee","type":"uint256"},{"name":"takerFee","type":"uint256"},{"name":"expirationTimeSeconds","type":"uint256"},{"name":"salt","type":"uint256"},{"name":"makerAssetData","type":"bytes"},{"name":"takerAssetData","type":"bytes"}],"name":"order","type":"tuple"},{"name":"takerAssetFillAmount","type":"uint256"},{"name":"signature","type":"bytes"}],"name":"fillOrderNoThrow","outputs":[{"components":[{"name":"makerAssetFilledAmount","type":"uint256"},{"name":"takerAssetFilledAmount","type":"uint256"},{"name":"makerFeePaid","type":"uint256"},{"name":"takerFeePaid","type":"uint256"}],"name":"fillResults","type":"tuple"}],"payable":false,"stateMutability":"nonpayable","type":"function"},{"constant":true,"inputs":[{"name":"index_0","type":"bytes4"}],"name":"assetProxies","outputs":[{"name":"","type":"address"}],"payable":false,"stateMutability":"view","type":"function"},{"constant":false,"inputs":[{"components":[{"name":"makerAddress","type":"address"},{"name":"takerAddress","type":"address"},{"name":"feeRecipientAddress","type":"address"},{"name":"senderAddress","type":"address"},{"name":"makerAssetAmount","type":"uint256"},{"name":"takerAssetAmount","type":"uint256"},{"name":"makerFee","type":"uint256"},{"name":"takerFee","type":"uint256"},{"name":"expirationTimeSeconds","type":"uint256"},{"name":"salt","type":"uint256"},{"name":"makerAssetData","type":"bytes"},{"name":"takerAssetData","type":"bytes"}],"name":"orders","type":"tuple[]"}],"name":"batchCancelOrders","outputs":[],"payable":false,"stateMutability":"nonpayable","type":"function"},{"constant":false,"inputs":[{"components":[{"name":"makerAddress","type":"address"},{"name":"takerAddress","type":"address"},{"name":"feeRecipientAddress","type":"address"},{"name":"senderAddress","type":"address"},{"name":"makerAssetAmount","type":"uint256"},{"name":"takerAssetAmount","type":"uint256"},{"name":"makerFee","type":"uint256"},{"name":"takerFee","type":"uint256"},{"name":"expirationTimeSeconds","type":"uint256"},{"name":"salt","type":"uint256"},{"name":"makerAssetData","type":"bytes"},{"name":"takerAssetData","type":"bytes"}],"name":"orders","type":"tuple[]"},{"name":"takerAssetFillAmounts","type":"uint256[]"},{"name":"signatures","type":"bytes[]"}],"name":"batchFillOrKillOrders","outputs":[{"components":[{"name":"makerAssetFilledAmount","type":"uint256"},{"name":"takerAssetFilledAmount","type":"uint256"},{"name":"makerFeePaid","type":"uint256"},{"name":"takerFeePaid","type":"uint256"}],"name":"totalFillResults","type":"tuple"}],"payable":false,"stateMutability":"nonpayable","type":"function"},{"constant":false,"inputs":[{"name":"targetOrderEpoch","type":"uint256"}],"name":"cancelOrdersUpTo","outputs":[],"payable":false,"stateMutability":"nonpayable","type":"function"},{"constant":false,"inputs":[{"components":[{"name":"makerAddress","type":"address"},{"name":"takerAddress","type":"address"},{"name":"feeRecipientAddress","type":"address"},{"name":"senderAddress","type":"address"},{"name":"makerAssetAmount","type":"uint256"},{"name":"takerAssetAmount","type":"uint256"},{"name":"makerFee","type":"uint256"},{"name":"takerFee","type":"uint256"},{"name":"expirationTimeSeconds","type":"uint256"},{"name":"salt","type":"uint256"},{"name":"makerAssetData","type":"bytes"},{"name":"takerAssetData","type":"bytes"}],"name":"orders","type":"tuple[]"},{"name":"takerAssetFillAmounts","type":"uint256[]"},{"name":"signatures","type":"bytes[]"}],"name":"batchFillOrdersNoThrow","outputs":[{"components":[{"name":"makerAssetFilledAmount","type":"uint256"},{"name":"takerAssetFilledAmount","type":"uint256"},{"name":"makerFeePaid","type":"uint256"},{"name":"takerFeePaid","type":"uint256"}],"name":"totalFillResults","type":"tuple"}],"payable":false,"stateMutability":"nonpayable","type":"function"},{"constant":true,"inputs":[{"name":"assetProxyId","type":"bytes4"}],"name":"getAssetProxy","outputs":[{"name":"","type":"address"}],"payable":false,"stateMutability":"view","type":"function"},{"constant":true,"inputs":[{"name":"index_0","type":"bytes32"}],"name":"transactions","outputs":[{"name":"","type":"bool"}],"payable":false,"stateMutability":"view","type":"function"},{"constant":false,"inputs":[{"components":[{"name":"makerAddress","type":"address"},{"name":"takerAddress","type":"address"},{"name":"feeRecipientAddress","type":"address"},{"name":"senderAddress","type":"address"},{"name":"makerAssetAmount","type":"uint256"},{"name":"takerAssetAmount","type":"uint256"},{"name":"makerFee","type":"uint256"},{"name":"takerFee","type":"uint256"},{"name":"expirationTimeSeconds","type":"uint256"},{"name":"salt","type":"uint256"},{"name":"makerAssetData","type":"bytes"},{"name":"takerAssetData","type":"bytes"}],"name":"order","type":"tuple"},{"name":"takerAssetFillAmount","type":"uint256"},{"name":"signature","type":"bytes"}],"name":"fillOrKillOrder","outputs":[{"components":[{"name":"makerAssetFilledAmount","type":"uint256"},{"name":"takerAssetFilledAmount","type":"uint256"},{"name":"makerFeePaid","type":"uint256"},{"name":"takerFeePaid","type":"uint256"}],"name":"fillResults","type":"tuple"}],"payable":false,"stateMutability":"nonpayable","type":"function"},{"constant":false,"inputs":[{"name":"validatorAddress","type":"address"},{"name":"approval","type":"bool"}],"name":"setSignatureValidatorApproval","outputs":[],"payable":false,"stateMutability":"nonpayable","type":"function"},{"constant":true,"inputs":[{"name":"index_0","type":"address"},{"name":"index_1","type":"address"}],"name":"allowedValidators","outputs":[{"name":"","type":"bool"}],"payable":false,"stateMutability":"view","type":"function"},{"constant":false,"inputs":[{"components":[{"name":"makerAddress","type":"address"},{"name":"takerAddress","type":"address"},{"name":"feeRecipientAddress","type":"address"},{"name":"senderAddress","type":"address"},{"name":"makerAssetAmount","type":"uint256"},{"name":"takerAssetAmount","type":"uint256"},{"name":"makerFee","type":"uint256"},{"name":"takerFee","type":"uint256"},{"name":"expirationTimeSeconds","type":"uint256"},{"name":"salt","type":"uint256"},{"name":"makerAssetData","type":"bytes"},{"name":"takerAssetData","type":"bytes"}],"name":"orders","type":"tuple[]"},{"name":"takerAssetFillAmount","type":"uint256"},{"name":"signatures","type":"bytes[]"}],"name":"marketSellOrders","outputs":[{"components":[{"name":"makerAssetFilledAmount","type":"uint256"},{"name":"takerAssetFilledAmount","type":"uint256"},{"name":"makerFeePaid","type":"uint256"},{"name":"takerFeePaid","type":"uint256"}],"name":"totalFillResults","type":"tuple"}],"payable":false,"stateMutability":"nonpayable","type":"function"},{"constant":true,"inputs":[{"components":[{"name":"makerAddress","type":"address"},{"name":"takerAddress","type":"address"},{"name":"feeRecipientAddress","type":"address"},{"name":"senderAddress","type":"address"},{"name":"makerAssetAmount","type":"uint256"},{"name":"takerAssetAmount","type":"uint256"},{"name":"makerFee","type":"uint256"},{"name":"takerFee","type":"uint256"},{"name":"expirationTimeSeconds","type":"uint256"},{"name":"salt","type":"uint256"},{"name":"makerAssetData","type":"bytes"},{"name":"takerAssetData","type":"bytes"}],"name":"orders","type":"tuple[]"}],"name":"getOrdersInfo","outputs":[{"components":[{"name":"orderStatus","type":"uint8"},{"name":"orderHash","type":"bytes32"},{"name":"orderTakerAssetFilledAmount","type":"uint256"}],"name":"","type":"tuple[]"}],"payable":false,"stateMutability":"view","type":"function"},{"constant":true,"inputs":[{"name":"index_0","type":"bytes32"},{"name":"index_1","type":"address"}],"name":"preSigned","outputs":[{"name":"","type":"bool"}],"payable":false,"stateMutability":"view","type":"function"},{"constant":true,"inputs":[],"name":"owner","outputs":[{"name":"","type":"address"}],"payable":false,"stateMutability":"view","type":"function"},{"constant":true,"inputs":[{"name":"hash","type":"bytes32"},{"name":"signerAddress","type":"address"},{"name":"signature","type":"bytes"}],"name":"isValidSignature","outputs":[{"name":"isValid","type":"bool"}],"payable":false,"stateMutability":"view","type":"function"},{"constant":false,"inputs":[{"components":[{"name":"makerAddress","type":"address"},{"name":"takerAddress","type":"address"},{"name":"feeRecipientAddress","type":"address"},{"name":"senderAddress","type":"address"},{"name":"makerAssetAmount","type":"uint256"},{"name":"takerAssetAmount","type":"uint256"},{"name":"makerFee","type":"uint256"},{"name":"takerFee","type":"uint256"},{"name":"expirationTimeSeconds","type":"uint256"},{"name":"salt","type":"uint256"},{"name":"makerAssetData","type":"bytes"},{"name":"takerAssetData","type":"bytes"}],"name":"orders","type":"tuple[]"},{"name":"makerAssetFillAmount","type":"uint256"},{"name":"signatures","type":"bytes[]"}],"name":"marketBuyOrdersNoThrow","outputs":[{"components":[{"name":"makerAssetFilledAmount","type":"uint256"},{"name":"takerAssetFilledAmount","type":"uint256"},{"name":"makerFeePaid","type":"uint256"},{"name":"takerFeePaid","type":"uint256"}],"name":"totalFillResults","type":"tuple"}],"payable":false,"stateMutability":"nonpayable","type":"function"},{"constant":false,"inputs":[{"components":[{"name":"makerAddress","type":"address"},{"name":"takerAddress","type":"address"},{"name":"feeRecipientAddress","type":"address"},{"name":"senderAddress","type":"address"},{"name":"makerAssetAmount","type":"uint256"},{"name":"takerAssetAmount","type":"uint256"},{"name":"makerFee","type":"uint256"},{"name":"takerFee","type":"uint256"},{"name":"expirationTimeSeconds","type":"uint256"},{"name":"salt","type":"uint256"},{"name":"makerAssetData","type":"bytes"},{"name":"takerAssetData","type":"bytes"}],"name":"order","type":"tuple"},{"name":"takerAssetFillAmount","type":"uint256"},{"name":"signature","type":"bytes"}],"name":"fillOrder","outputs":[{"components":[{"name":"makerAssetFilledAmount","type":"uint256"},{"name":"takerAssetFilledAmount","type":"uint256"},{"name":"makerFeePaid","type":"uint256"},{"name":"takerFeePaid","type":"uint256"}],"name":"fillResults","type":"tuple"}],"payable":false,"stateMutability":"nonpayable","type":"function"},{"constant":false,"inputs":[{"name":"salt","type":"uint256"},{"name":"signerAddress","type":"address"},{"name":"data","type":"bytes"},{"name":"signature","type":"bytes"}],"name":"executeTransaction","outputs":[],"payable":false,"stateMutability":"nonpayable","type":"function"},{"constant":false,"inputs":[{"name":"assetProxy","type":"address"}],"name":"registerAssetProxy","outputs":[],"payable":false,"stateMutability":"nonpayable","type":"function"},{"constant":true,"inputs":[{"components":[{"name":"makerAddress","type":"address"},{"name":"takerAddress","type":"address"},{"name":"feeRecipientAddress","type":"address"},{"name":"senderAddress","type":"address"},{"name":"makerAssetAmount","type":"uint256"},{"name":"takerAssetAmount","type":"uint256"},{"name":"makerFee","type":"uint256"},{"name":"takerFee","type":"uint256"},{"name":"expirationTimeSeconds","type":"uint256"},{"name":"salt","type":"uint256"},{"name":"makerAssetData","type":"bytes"},{"name":"takerAssetData","type":"bytes"}],"name":"order","type":"tuple"}],"name":"getOrderInfo","outputs":[{"components":[{"name":"orderStatus","type":"uint8"},{"name":"orderHash","type":"bytes32"},{"name":"orderTakerAssetFilledAmount","type":"uint256"}],"name":"orderInfo","type":"tuple"}],"payable":false,"stateMutability":"view","type":"function"},{"constant":false,"inputs":[{"components":[{"name":"makerAddress","type":"address"},{"name":"takerAddress","type":"address"},{"name":"feeRecipientAddress","type":"address"},{"name":"senderAddress","type":"address"},{"name":"makerAssetAmount","type":"uint256"},{"name":"takerAssetAmount","type":"uint256"},{"name":"makerFee","type":"uint256"},{"name":"takerFee","type":"uint256"},{"name":"expirationTimeSeconds","type":"uint256"},{"name":"salt","type":"uint256"},{"name":"makerAssetData","type":"bytes"},{"name":"takerAssetData","type":"bytes"}],"name":"order","type":"tuple"}],"name":"cancelOrder","outputs":[],"payable":false,"stateMutability":"nonpayable","type":"function"},{"constant":true,"inputs":[{"name":"index_0","type":"address"},{"name":"index_1","type":"address"}],"name":"orderEpoch","outputs":[{"name":"","type":"uint256"}],"payable":false,"stateMutability":"view","type":"function"},{"constant":true,"inputs":[],"name":"ZRX_ASSET_DATA","outputs":[{"name":"","type":"bytes"}],"payable":false,"stateMutability":"view","type":"function"},{"constant":false,"inputs":[{"components":[{"name":"makerAddress","type":"address"},{"name":"takerAddress","type":"address"},{"name":"feeRecipientAddress","type":"address"},{"name":"senderAddress","type":"address"},{"name":"makerAssetAmount","type":"uint256"},{"name":"takerAssetAmount","type":"uint256"},{"name":"makerFee","type":"uint256"},{"name":"takerFee","type":"uint256"},{"name":"expirationTimeSeconds","type":"uint256"},{"name":"salt","type":"uint256"},{"name":"makerAssetData","type":"bytes"},{"name":"takerAssetData","type":"bytes"}],"name":"orders","type":"tuple[]"},{"name":"takerAssetFillAmount","type":"uint256"},{"name":"signatures","type":"bytes[]"}],"name":"marketSellOrdersNoThrow","outputs":[{"components":[{"name":"makerAssetFilledAmount","type":"uint256"},{"name":"takerAssetFilledAmount","type":"uint256"},{"name":"makerFeePaid","type":"uint256"},{"name":"takerFeePaid","type":"uint256"}],"name":"totalFillResults","type":"tuple"}],"payable":false,"stateMutability":"nonpayable","type":"function"},{"constant":true,"inputs":[],"name":"EIP712_DOMAIN_HASH","outputs":[{"name":"","type":"bytes32"}],"payable":false,"stateMutability":"view","type":"function"},{"constant":false,"inputs":[{"components":[{"name":"makerAddress","type":"address"},{"name":"takerAddress","type":"address"},{"name":"feeRecipientAddress","type":"address"},{"name":"senderAddress","type":"address"},{"name":"makerAssetAmount","type":"uint256"},{"name":"takerAssetAmount","type":"uint256"},{"name":"makerFee","type":"uint256"},{"name":"takerFee","type":"uint256"},{"name":"expirationTimeSeconds","type":"uint256"},{"name":"salt","type":"uint256"},{"name":"makerAssetData","type":"bytes"},{"name":"takerAssetData","type":"bytes"}],"name":"orders","type":"tuple[]"},{"name":"makerAssetFillAmount","type":"uint256"},{"name":"signatures","type":"bytes[]"}],"name":"marketBuyOrders","outputs":[{"components":[{"name":"makerAssetFilledAmount","type":"uint256"},{"name":"takerAssetFilledAmount","type":"uint256"},{"name":"makerFeePaid","type":"uint256"},{"name":"takerFeePaid","type":"uint256"}],"name":"totalFillResults","type":"tuple"}],"payable":false,"stateMutability":"nonpayable","type":"function"},{"constant":true,"inputs":[],"name":"currentContextAddress","outputs":[{"name":"","type":"address"}],"payable":false,"stateMutability":"view","type":"function"},{"constant":false,"inputs":[{"name":"newOwner","type":"address"}],"name":"transferOwnership","outputs":[],"payable":false,"stateMutability":"nonpayable","type":"function"},{"constant":true,"inputs":[],"name":"VERSION","outputs":[{"name":"","type":"string"}],"payable":false,"stateMutability":"view","type":"function"},{"inputs":[{"name":"_zrxAssetData","type":"bytes"}],"payable":false,"stateMutability":"nonpayable","type":"constructor"},{"anonymous":false,"inputs":[{"indexed":true,"name":"signerAddress","type":"address"},{"indexed":true,"name":"validatorAddress","type":"address"},{"indexed":false,"name":"approved","type":"bool"}],"name":"SignatureValidatorApproval","type":"event"},{"anonymous":false,"inputs":[{"indexed":true,"name":"makerAddress","type":"address"},{"indexed":true,"name":"feeRecipientAddress","type":"address"},{"indexed":false,"name":"takerAddress","type":"address"},{"indexed":false,"name":"senderAddress","type":"address"},{"indexed":false,"name":"makerAssetFilledAmount","type":"uint256"},{"indexed":false,"name":"takerAssetFilledAmount","type":"uint256"},{"indexed":false,"name":"makerFeePaid","type":"uint256"},{"indexed":false,"name":"takerFeePaid","type":"uint256"},{"indexed":true,"name":"orderHash","type":"bytes32"},{"indexed":false,"name":"makerAssetData","type":"bytes"},{"indexed":false,"name":"takerAssetData","type":"bytes"}],"name":"Fill","type":"event"},{"anonymous":false,"inputs":[{"indexed":true,"name":"makerAddress","type":"address"},{"indexed":true,"name":"feeRecipientAddress","type":"address"},{"indexed":false,"name":"senderAddress","type":"address"},{"indexed":true,"name":"orderHash","type":"bytes32"},{"indexed":false,"name":"makerAssetData","type":"bytes"},{"indexed":false,"name":"takerAssetData","type":"bytes"}],"name":"Cancel","type":"event"},{"anonymous":false,"inputs":[{"indexed":true,"name":"makerAddress","type":"address"},{"indexed":true,"name":"senderAddress","type":"address"},{"indexed":false,"name":"orderEpoch","type":"uint256"}],"name":"CancelUpTo","type":"event"},{"anonymous":false,"inputs":[{"indexed":false,"name":"id","type":"bytes4"},{"indexed":false,"name":"assetProxy","type":"address"}],"name":"AssetProxyRegistered","type":"event"}]`);
    }
} 

// tslint:disable:max-file-line-count
// tslint:enable:no-unbound-method no-parameter-reassignment no-consecutive-blank-lines ordered-imports align
// tslint:enable:trailing-comma whitespace no-trailing-whitespace<|MERGE_RESOLUTION|>--- conflicted
+++ resolved
@@ -554,27 +554,6 @@
         const gas = await self._web3Wrapper.estimateGasAsync(txDataWithDefaults);
         return gas;
         },
-<<<<<<< HEAD
-        getABIEncodedTransactionData(
-            leftOrder: {makerAddress: string;takerAddress: string;feeRecipientAddress: string;senderAddress: string;makerAssetAmount: BigNumber;takerAssetAmount: BigNumber;makerFee: BigNumber;takerFee: BigNumber;expirationTimeSeconds: BigNumber;salt: BigNumber;makerAssetData: string;takerAssetData: string},
-            rightOrder: {makerAddress: string;takerAddress: string;feeRecipientAddress: string;senderAddress: string;makerAssetAmount: BigNumber;takerAssetAmount: BigNumber;makerFee: BigNumber;takerFee: BigNumber;expirationTimeSeconds: BigNumber;salt: BigNumber;makerAssetData: string;takerAssetData: string},
-            leftSignature: string,
-            rightSignature: string,
-        ): string {
-        
-        
-        assert.isString('leftSignature', leftSignature);
-        assert.isString('rightSignature', rightSignature);
-        const self = this as any as ExchangeContract;
-        const abiEncodedTransactionData = self._strictEncodeArguments('matchOrders((address,address,address,address,uint256,uint256,uint256,uint256,uint256,uint256,bytes,bytes),(address,address,address,address,uint256,uint256,uint256,uint256,uint256,uint256,bytes,bytes),bytes,bytes)', [leftOrder,
-    rightOrder,
-    leftSignature,
-    rightSignature
-    ]);
-        return abiEncodedTransactionData;
-        },
-=======
->>>>>>> 545fcef7
         async callAsync(
             leftOrder: {makerAddress: string;takerAddress: string;feeRecipientAddress: string;senderAddress: string;makerAssetAmount: BigNumber;takerAssetAmount: BigNumber;makerFee: BigNumber;takerFee: BigNumber;expirationTimeSeconds: BigNumber;salt: BigNumber;makerAssetData: string;takerAssetData: string},
             rightOrder: {makerAddress: string;takerAddress: string;feeRecipientAddress: string;senderAddress: string;makerAssetAmount: BigNumber;takerAssetAmount: BigNumber;makerFee: BigNumber;takerFee: BigNumber;expirationTimeSeconds: BigNumber;salt: BigNumber;makerAssetData: string;takerAssetData: string},
@@ -723,24 +702,6 @@
         const gas = await self._web3Wrapper.estimateGasAsync(txDataWithDefaults);
         return gas;
         },
-<<<<<<< HEAD
-        getABIEncodedTransactionData(
-            order: {makerAddress: string;takerAddress: string;feeRecipientAddress: string;senderAddress: string;makerAssetAmount: BigNumber;takerAssetAmount: BigNumber;makerFee: BigNumber;takerFee: BigNumber;expirationTimeSeconds: BigNumber;salt: BigNumber;makerAssetData: string;takerAssetData: string},
-            takerAssetFillAmount: BigNumber,
-            signature: string,
-        ): string {
-        
-        assert.isBigNumber('takerAssetFillAmount', takerAssetFillAmount);
-        assert.isString('signature', signature);
-        const self = this as any as ExchangeContract;
-        const abiEncodedTransactionData = self._strictEncodeArguments('fillOrderNoThrow((address,address,address,address,uint256,uint256,uint256,uint256,uint256,uint256,bytes,bytes),uint256,bytes)', [order,
-    takerAssetFillAmount,
-    signature
-    ]);
-        return abiEncodedTransactionData;
-        },
-=======
->>>>>>> 545fcef7
         async callAsync(
             order: {makerAddress: string;takerAddress: string;feeRecipientAddress: string;senderAddress: string;makerAssetAmount: BigNumber;takerAssetAmount: BigNumber;makerFee: BigNumber;takerFee: BigNumber;expirationTimeSeconds: BigNumber;salt: BigNumber;makerAssetData: string;takerAssetData: string},
             takerAssetFillAmount: BigNumber,
@@ -1525,24 +1486,6 @@
         const gas = await self._web3Wrapper.estimateGasAsync(txDataWithDefaults);
         return gas;
         },
-<<<<<<< HEAD
-        getABIEncodedTransactionData(
-            order: {makerAddress: string;takerAddress: string;feeRecipientAddress: string;senderAddress: string;makerAssetAmount: BigNumber;takerAssetAmount: BigNumber;makerFee: BigNumber;takerFee: BigNumber;expirationTimeSeconds: BigNumber;salt: BigNumber;makerAssetData: string;takerAssetData: string},
-            takerAssetFillAmount: BigNumber,
-            signature: string,
-        ): string {
-        
-        assert.isBigNumber('takerAssetFillAmount', takerAssetFillAmount);
-        assert.isString('signature', signature);
-        const self = this as any as ExchangeContract;
-        const abiEncodedTransactionData = self._strictEncodeArguments('fillOrKillOrder((address,address,address,address,uint256,uint256,uint256,uint256,uint256,uint256,bytes,bytes),uint256,bytes)', [order,
-    takerAssetFillAmount,
-    signature
-    ]);
-        return abiEncodedTransactionData;
-        },
-=======
->>>>>>> 545fcef7
         async callAsync(
             order: {makerAddress: string;takerAddress: string;feeRecipientAddress: string;senderAddress: string;makerAssetAmount: BigNumber;takerAssetAmount: BigNumber;makerFee: BigNumber;takerFee: BigNumber;expirationTimeSeconds: BigNumber;salt: BigNumber;makerAssetData: string;takerAssetData: string},
             takerAssetFillAmount: BigNumber,
@@ -2343,24 +2286,6 @@
         const gas = await self._web3Wrapper.estimateGasAsync(txDataWithDefaults);
         return gas;
         },
-<<<<<<< HEAD
-        getABIEncodedTransactionData(
-            order: {makerAddress: string;takerAddress: string;feeRecipientAddress: string;senderAddress: string;makerAssetAmount: BigNumber;takerAssetAmount: BigNumber;makerFee: BigNumber;takerFee: BigNumber;expirationTimeSeconds: BigNumber;salt: BigNumber;makerAssetData: string;takerAssetData: string},
-            takerAssetFillAmount: BigNumber,
-            signature: string,
-        ): string {
-        
-        assert.isBigNumber('takerAssetFillAmount', takerAssetFillAmount);
-        assert.isString('signature', signature);
-        const self = this as any as ExchangeContract;
-        const abiEncodedTransactionData = self._strictEncodeArguments('fillOrder((address,address,address,address,uint256,uint256,uint256,uint256,uint256,uint256,bytes,bytes),uint256,bytes)', [order,
-    takerAssetFillAmount,
-    signature
-    ]);
-        return abiEncodedTransactionData;
-        },
-=======
->>>>>>> 545fcef7
         async callAsync(
             order: {makerAddress: string;takerAddress: string;feeRecipientAddress: string;senderAddress: string;makerAssetAmount: BigNumber;takerAssetAmount: BigNumber;makerFee: BigNumber;takerFee: BigNumber;expirationTimeSeconds: BigNumber;salt: BigNumber;makerAssetData: string;takerAssetData: string},
             takerAssetFillAmount: BigNumber,
@@ -2797,18 +2722,6 @@
         const gas = await self._web3Wrapper.estimateGasAsync(txDataWithDefaults);
         return gas;
         },
-<<<<<<< HEAD
-        getABIEncodedTransactionData(
-            order: {makerAddress: string;takerAddress: string;feeRecipientAddress: string;senderAddress: string;makerAssetAmount: BigNumber;takerAssetAmount: BigNumber;makerFee: BigNumber;takerFee: BigNumber;expirationTimeSeconds: BigNumber;salt: BigNumber;makerAssetData: string;takerAssetData: string},
-        ): string {
-        
-        const self = this as any as ExchangeContract;
-        const abiEncodedTransactionData = self._strictEncodeArguments('cancelOrder((address,address,address,address,uint256,uint256,uint256,uint256,uint256,uint256,bytes,bytes))', [order
-    ]);
-        return abiEncodedTransactionData;
-        },
-=======
->>>>>>> 545fcef7
         async callAsync(
             order: {makerAddress: string;takerAddress: string;feeRecipientAddress: string;senderAddress: string;makerAssetAmount: BigNumber;takerAssetAmount: BigNumber;makerFee: BigNumber;takerFee: BigNumber;expirationTimeSeconds: BigNumber;salt: BigNumber;makerAssetData: string;takerAssetData: string},
             callData: Partial<CallData> = {},
