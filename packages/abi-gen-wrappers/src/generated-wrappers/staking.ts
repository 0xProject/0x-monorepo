--- conflicted
+++ resolved
@@ -255,2532 +255,6 @@
     }
 
     /**
-<<<<<<< HEAD
-     * Allows caller to join a staking pool as a maker.
-     */
-    public joinStakingPoolAsMaker = {
-        /**
-         * Sends an Ethereum transaction executing this method with the supplied parameters. This is a read/write
-         * Ethereum operation and will cost gas.
-         * @param poolId Unique id of pool.
-         * @param txData Additional data for transaction
-         * @returns The hash of the transaction
-         */
-        async sendTransactionAsync(
-            poolId: string,
-            txData?: Partial<TxData> | undefined,
-            opts: SendTransactionOpts = { shouldValidate: true },
-        ): Promise<string> {
-            assert.isString('poolId', poolId);
-            const self = (this as any) as StakingContract;
-            const encodedData = self._strictEncodeArguments('joinStakingPoolAsMaker(bytes32)', [poolId]);
-            const txDataWithDefaults = await BaseContract._applyDefaultsToTxDataAsync(
-                {
-                    to: self.address,
-                    ...txData,
-                    data: encodedData,
-                },
-                self._web3Wrapper.getContractDefaults(),
-            );
-            if (txDataWithDefaults.from !== undefined) {
-                txDataWithDefaults.from = txDataWithDefaults.from.toLowerCase();
-            }
-
-            if (opts.shouldValidate !== false) {
-                await self.joinStakingPoolAsMaker.callAsync(poolId, txDataWithDefaults);
-            }
-
-            const txHash = await self._web3Wrapper.sendTransactionAsync(txDataWithDefaults);
-            return txHash;
-        },
-        /**
-         * Sends an Ethereum transaction and waits until the transaction has been successfully mined without reverting.
-         * If the transaction was mined, but reverted, an error is thrown.
-         * @param poolId Unique id of pool.
-         * @param txData Additional data for transaction
-         * @param pollingIntervalMs Interval at which to poll for success
-         * @returns A promise that resolves when the transaction is successful
-         */
-        awaitTransactionSuccessAsync(
-            poolId: string,
-            txData?: Partial<TxData>,
-            opts: AwaitTransactionSuccessOpts = { shouldValidate: true },
-        ): PromiseWithTransactionHash<TransactionReceiptWithDecodedLogs> {
-            assert.isString('poolId', poolId);
-            const self = (this as any) as StakingContract;
-            const txHashPromise = self.joinStakingPoolAsMaker.sendTransactionAsync(poolId, txData, opts);
-            return new PromiseWithTransactionHash<TransactionReceiptWithDecodedLogs>(
-                txHashPromise,
-                (async (): Promise<TransactionReceiptWithDecodedLogs> => {
-                    // When the transaction hash resolves, wait for it to be mined.
-                    return self._web3Wrapper.awaitTransactionSuccessAsync(
-                        await txHashPromise,
-                        opts.pollingIntervalMs,
-                        opts.timeoutMs,
-                    );
-                })(),
-            );
-        },
-        /**
-         * Estimates the gas cost of sending an Ethereum transaction calling this method with these arguments.
-         * @param poolId Unique id of pool.
-         * @param txData Additional data for transaction
-         * @returns The hash of the transaction
-         */
-        async estimateGasAsync(poolId: string, txData?: Partial<TxData> | undefined): Promise<number> {
-            assert.isString('poolId', poolId);
-            const self = (this as any) as StakingContract;
-            const encodedData = self._strictEncodeArguments('joinStakingPoolAsMaker(bytes32)', [poolId]);
-            const txDataWithDefaults = await BaseContract._applyDefaultsToTxDataAsync(
-                {
-                    to: self.address,
-                    ...txData,
-                    data: encodedData,
-                },
-                self._web3Wrapper.getContractDefaults(),
-            );
-            if (txDataWithDefaults.from !== undefined) {
-                txDataWithDefaults.from = txDataWithDefaults.from.toLowerCase();
-            }
-
-            const gas = await self._web3Wrapper.estimateGasAsync(txDataWithDefaults);
-            return gas;
-        },
-        /**
-         * Sends a read-only call to the contract method. Returns the result that would happen if one were to send an
-         * Ethereum transaction to this method, given the current state of the blockchain. Calls do not cost gas
-         * since they don't modify state.
-         * @param poolId Unique id of pool.
-         */
-        async callAsync(poolId: string, callData: Partial<CallData> = {}, defaultBlock?: BlockParam): Promise<void> {
-            assert.isString('poolId', poolId);
-            assert.doesConformToSchema('callData', callData, schemas.callDataSchema, [
-                schemas.addressSchema,
-                schemas.numberSchema,
-                schemas.jsNumber,
-            ]);
-            if (defaultBlock !== undefined) {
-                assert.isBlockParam('defaultBlock', defaultBlock);
-            }
-            const self = (this as any) as StakingContract;
-            const encodedData = self._strictEncodeArguments('joinStakingPoolAsMaker(bytes32)', [poolId]);
-            const callDataWithDefaults = await BaseContract._applyDefaultsToTxDataAsync(
-                {
-                    to: self.address,
-                    ...callData,
-                    data: encodedData,
-                },
-                self._web3Wrapper.getContractDefaults(),
-            );
-            callDataWithDefaults.from = callDataWithDefaults.from
-                ? callDataWithDefaults.from.toLowerCase()
-                : callDataWithDefaults.from;
-            let rawCallResult;
-            try {
-                rawCallResult = await self._web3Wrapper.callAsync(callDataWithDefaults, defaultBlock);
-            } catch (err) {
-                BaseContract._throwIfThrownErrorIsRevertError(err);
-                throw err;
-            }
-            BaseContract._throwIfCallResultIsRevertError(rawCallResult);
-            const abiEncoder = self._lookupAbiEncoder('joinStakingPoolAsMaker(bytes32)');
-            // tslint:disable boolean-naming
-            const result = abiEncoder.strictDecodeReturnValue<void>(rawCallResult);
-            // tslint:enable boolean-naming
-            return result;
-        },
-        /**
-         * Returns the ABI encoded transaction data needed to send an Ethereum transaction calling this method. Before
-         * sending the Ethereum tx, this encoded tx data can first be sent to a separate signing service or can be used
-         * to create a 0x transaction (see protocol spec for more details).
-         * @param poolId Unique id of pool.
-         * @returns The ABI encoded transaction data as a string
-         */
-        getABIEncodedTransactionData(poolId: string): string {
-            assert.isString('poolId', poolId);
-            const self = (this as any) as StakingContract;
-            const abiEncodedTransactionData = self._strictEncodeArguments('joinStakingPoolAsMaker(bytes32)', [poolId]);
-            return abiEncodedTransactionData;
-        },
-        /**
-         * Returns the 4 byte function selector as a hex string.
-         */
-        getSelector(): string {
-            const self = (this as any) as StakingContract;
-            const abiEncoder = self._lookupAbiEncoder('joinStakingPoolAsMaker(bytes32)');
-            return abiEncoder.getSelector();
-        },
-    };
-    public lastPoolId = {
-        /**
-         * Sends a read-only call to the contract method. Returns the result that would happen if one were to send an
-         * Ethereum transaction to this method, given the current state of the blockchain. Calls do not cost gas
-         * since they don't modify state.
-         */
-        async callAsync(callData: Partial<CallData> = {}, defaultBlock?: BlockParam): Promise<string> {
-            assert.doesConformToSchema('callData', callData, schemas.callDataSchema, [
-                schemas.addressSchema,
-                schemas.numberSchema,
-                schemas.jsNumber,
-            ]);
-            if (defaultBlock !== undefined) {
-                assert.isBlockParam('defaultBlock', defaultBlock);
-            }
-            const self = (this as any) as StakingContract;
-            const encodedData = self._strictEncodeArguments('lastPoolId()', []);
-            const callDataWithDefaults = await BaseContract._applyDefaultsToTxDataAsync(
-                {
-                    to: self.address,
-                    ...callData,
-                    data: encodedData,
-                },
-                self._web3Wrapper.getContractDefaults(),
-            );
-            callDataWithDefaults.from = callDataWithDefaults.from
-                ? callDataWithDefaults.from.toLowerCase()
-                : callDataWithDefaults.from;
-            let rawCallResult;
-            try {
-                rawCallResult = await self._web3Wrapper.callAsync(callDataWithDefaults, defaultBlock);
-            } catch (err) {
-                BaseContract._throwIfThrownErrorIsRevertError(err);
-                throw err;
-            }
-            BaseContract._throwIfCallResultIsRevertError(rawCallResult);
-            const abiEncoder = self._lookupAbiEncoder('lastPoolId()');
-            // tslint:disable boolean-naming
-            const result = abiEncoder.strictDecodeReturnValue<string>(rawCallResult);
-            // tslint:enable boolean-naming
-            return result;
-        },
-    };
-    public minimumPoolStake = {
-        /**
-         * Sends a read-only call to the contract method. Returns the result that would happen if one were to send an
-         * Ethereum transaction to this method, given the current state of the blockchain. Calls do not cost gas
-         * since they don't modify state.
-         */
-        async callAsync(callData: Partial<CallData> = {}, defaultBlock?: BlockParam): Promise<BigNumber> {
-            assert.doesConformToSchema('callData', callData, schemas.callDataSchema, [
-                schemas.addressSchema,
-                schemas.numberSchema,
-                schemas.jsNumber,
-            ]);
-            if (defaultBlock !== undefined) {
-                assert.isBlockParam('defaultBlock', defaultBlock);
-            }
-            const self = (this as any) as StakingContract;
-            const encodedData = self._strictEncodeArguments('minimumPoolStake()', []);
-            const callDataWithDefaults = await BaseContract._applyDefaultsToTxDataAsync(
-                {
-                    to: self.address,
-                    ...callData,
-                    data: encodedData,
-                },
-                self._web3Wrapper.getContractDefaults(),
-            );
-            callDataWithDefaults.from = callDataWithDefaults.from
-                ? callDataWithDefaults.from.toLowerCase()
-                : callDataWithDefaults.from;
-            let rawCallResult;
-            try {
-                rawCallResult = await self._web3Wrapper.callAsync(callDataWithDefaults, defaultBlock);
-            } catch (err) {
-                BaseContract._throwIfThrownErrorIsRevertError(err);
-                throw err;
-            }
-            BaseContract._throwIfCallResultIsRevertError(rawCallResult);
-            const abiEncoder = self._lookupAbiEncoder('minimumPoolStake()');
-            // tslint:disable boolean-naming
-            const result = abiEncoder.strictDecodeReturnValue<BigNumber>(rawCallResult);
-            // tslint:enable boolean-naming
-            return result;
-        },
-    };
-    /**
-     * Moves stake between statuses: 'undelegated' or 'delegated'.
-     * Delegated stake can also be moved between pools.
-     * This change comes into effect next epoch.
-     */
-    public moveStake = {
-        /**
-         * Sends an Ethereum transaction executing this method with the supplied parameters. This is a read/write
-         * Ethereum operation and will cost gas.
-         * @param from status to move stake out of.
-         * @param to status to move stake into.
-         * @param amount of stake to move.
-         * @param txData Additional data for transaction
-         * @returns The hash of the transaction
-         */
-        async sendTransactionAsync(
-            from: { status: number | BigNumber; poolId: string },
-            to: { status: number | BigNumber; poolId: string },
-            amount: BigNumber,
-            txData?: Partial<TxData> | undefined,
-            opts: SendTransactionOpts = { shouldValidate: true },
-        ): Promise<string> {
-            assert.isBigNumber('amount', amount);
-            const self = (this as any) as StakingContract;
-            const encodedData = self._strictEncodeArguments('moveStake((uint8,bytes32),(uint8,bytes32),uint256)', [
-                from,
-                to,
-                amount,
-            ]);
-            const txDataWithDefaults = await BaseContract._applyDefaultsToTxDataAsync(
-                {
-                    to: self.address,
-                    ...txData,
-                    data: encodedData,
-                },
-                self._web3Wrapper.getContractDefaults(),
-            );
-            if (txDataWithDefaults.from !== undefined) {
-                txDataWithDefaults.from = txDataWithDefaults.from.toLowerCase();
-            }
-
-            if (opts.shouldValidate !== false) {
-                await self.moveStake.callAsync(from, to, amount, txDataWithDefaults);
-            }
-
-            const txHash = await self._web3Wrapper.sendTransactionAsync(txDataWithDefaults);
-            return txHash;
-        },
-        /**
-         * Sends an Ethereum transaction and waits until the transaction has been successfully mined without reverting.
-         * If the transaction was mined, but reverted, an error is thrown.
-         * @param from status to move stake out of.
-         * @param to status to move stake into.
-         * @param amount of stake to move.
-         * @param txData Additional data for transaction
-         * @param pollingIntervalMs Interval at which to poll for success
-         * @returns A promise that resolves when the transaction is successful
-         */
-        awaitTransactionSuccessAsync(
-            from: { status: number | BigNumber; poolId: string },
-            to: { status: number | BigNumber; poolId: string },
-            amount: BigNumber,
-            txData?: Partial<TxData>,
-            opts: AwaitTransactionSuccessOpts = { shouldValidate: true },
-        ): PromiseWithTransactionHash<TransactionReceiptWithDecodedLogs> {
-            assert.isBigNumber('amount', amount);
-            const self = (this as any) as StakingContract;
-            const txHashPromise = self.moveStake.sendTransactionAsync(from, to, amount, txData, opts);
-            return new PromiseWithTransactionHash<TransactionReceiptWithDecodedLogs>(
-                txHashPromise,
-                (async (): Promise<TransactionReceiptWithDecodedLogs> => {
-                    // When the transaction hash resolves, wait for it to be mined.
-                    return self._web3Wrapper.awaitTransactionSuccessAsync(
-                        await txHashPromise,
-                        opts.pollingIntervalMs,
-                        opts.timeoutMs,
-                    );
-                })(),
-            );
-        },
-        /**
-         * Estimates the gas cost of sending an Ethereum transaction calling this method with these arguments.
-         * @param from status to move stake out of.
-         * @param to status to move stake into.
-         * @param amount of stake to move.
-         * @param txData Additional data for transaction
-         * @returns The hash of the transaction
-         */
-        async estimateGasAsync(
-            from: { status: number | BigNumber; poolId: string },
-            to: { status: number | BigNumber; poolId: string },
-            amount: BigNumber,
-            txData?: Partial<TxData> | undefined,
-        ): Promise<number> {
-            assert.isBigNumber('amount', amount);
-            const self = (this as any) as StakingContract;
-            const encodedData = self._strictEncodeArguments('moveStake((uint8,bytes32),(uint8,bytes32),uint256)', [
-                from,
-                to,
-                amount,
-            ]);
-            const txDataWithDefaults = await BaseContract._applyDefaultsToTxDataAsync(
-                {
-                    to: self.address,
-                    ...txData,
-                    data: encodedData,
-                },
-                self._web3Wrapper.getContractDefaults(),
-            );
-            if (txDataWithDefaults.from !== undefined) {
-                txDataWithDefaults.from = txDataWithDefaults.from.toLowerCase();
-            }
-
-            const gas = await self._web3Wrapper.estimateGasAsync(txDataWithDefaults);
-            return gas;
-        },
-        /**
-         * Sends a read-only call to the contract method. Returns the result that would happen if one were to send an
-         * Ethereum transaction to this method, given the current state of the blockchain. Calls do not cost gas
-         * since they don't modify state.
-         * @param from status to move stake out of.
-         * @param to status to move stake into.
-         * @param amount of stake to move.
-         */
-        async callAsync(
-            from: { status: number | BigNumber; poolId: string },
-            to: { status: number | BigNumber; poolId: string },
-            amount: BigNumber,
-            callData: Partial<CallData> = {},
-            defaultBlock?: BlockParam,
-        ): Promise<void> {
-            assert.isBigNumber('amount', amount);
-            assert.doesConformToSchema('callData', callData, schemas.callDataSchema, [
-                schemas.addressSchema,
-                schemas.numberSchema,
-                schemas.jsNumber,
-            ]);
-            if (defaultBlock !== undefined) {
-                assert.isBlockParam('defaultBlock', defaultBlock);
-            }
-            const self = (this as any) as StakingContract;
-            const encodedData = self._strictEncodeArguments('moveStake((uint8,bytes32),(uint8,bytes32),uint256)', [
-                from,
-                to,
-                amount,
-            ]);
-            const callDataWithDefaults = await BaseContract._applyDefaultsToTxDataAsync(
-                {
-                    to: self.address,
-                    ...callData,
-                    data: encodedData,
-                },
-                self._web3Wrapper.getContractDefaults(),
-            );
-            callDataWithDefaults.from = callDataWithDefaults.from
-                ? callDataWithDefaults.from.toLowerCase()
-                : callDataWithDefaults.from;
-            let rawCallResult;
-            try {
-                rawCallResult = await self._web3Wrapper.callAsync(callDataWithDefaults, defaultBlock);
-            } catch (err) {
-                BaseContract._throwIfThrownErrorIsRevertError(err);
-                throw err;
-            }
-            BaseContract._throwIfCallResultIsRevertError(rawCallResult);
-            const abiEncoder = self._lookupAbiEncoder('moveStake((uint8,bytes32),(uint8,bytes32),uint256)');
-            // tslint:disable boolean-naming
-            const result = abiEncoder.strictDecodeReturnValue<void>(rawCallResult);
-            // tslint:enable boolean-naming
-            return result;
-        },
-        /**
-         * Returns the ABI encoded transaction data needed to send an Ethereum transaction calling this method. Before
-         * sending the Ethereum tx, this encoded tx data can first be sent to a separate signing service or can be used
-         * to create a 0x transaction (see protocol spec for more details).
-         * @param from status to move stake out of.
-         * @param to status to move stake into.
-         * @param amount of stake to move.
-         * @returns The ABI encoded transaction data as a string
-         */
-        getABIEncodedTransactionData(
-            from: { status: number | BigNumber; poolId: string },
-            to: { status: number | BigNumber; poolId: string },
-            amount: BigNumber,
-        ): string {
-            assert.isBigNumber('amount', amount);
-            const self = (this as any) as StakingContract;
-            const abiEncodedTransactionData = self._strictEncodeArguments(
-                'moveStake((uint8,bytes32),(uint8,bytes32),uint256)',
-                [from, to, amount],
-            );
-            return abiEncodedTransactionData;
-        },
-        /**
-         * Returns the 4 byte function selector as a hex string.
-         */
-        getSelector(): string {
-            const self = (this as any) as StakingContract;
-            const abiEncoder = self._lookupAbiEncoder('moveStake((uint8,bytes32),(uint8,bytes32),uint256)');
-            return abiEncoder.getSelector();
-        },
-    };
-    public owner = {
-        /**
-         * Sends a read-only call to the contract method. Returns the result that would happen if one were to send an
-         * Ethereum transaction to this method, given the current state of the blockchain. Calls do not cost gas
-         * since they don't modify state.
-         */
-        async callAsync(callData: Partial<CallData> = {}, defaultBlock?: BlockParam): Promise<string> {
-            assert.doesConformToSchema('callData', callData, schemas.callDataSchema, [
-                schemas.addressSchema,
-                schemas.numberSchema,
-                schemas.jsNumber,
-            ]);
-            if (defaultBlock !== undefined) {
-                assert.isBlockParam('defaultBlock', defaultBlock);
-            }
-            const self = (this as any) as StakingContract;
-            const encodedData = self._strictEncodeArguments('owner()', []);
-            const callDataWithDefaults = await BaseContract._applyDefaultsToTxDataAsync(
-                {
-                    to: self.address,
-                    ...callData,
-                    data: encodedData,
-                },
-                self._web3Wrapper.getContractDefaults(),
-            );
-            callDataWithDefaults.from = callDataWithDefaults.from
-                ? callDataWithDefaults.from.toLowerCase()
-                : callDataWithDefaults.from;
-            let rawCallResult;
-            try {
-                rawCallResult = await self._web3Wrapper.callAsync(callDataWithDefaults, defaultBlock);
-            } catch (err) {
-                BaseContract._throwIfThrownErrorIsRevertError(err);
-                throw err;
-            }
-            BaseContract._throwIfCallResultIsRevertError(rawCallResult);
-            const abiEncoder = self._lookupAbiEncoder('owner()');
-            // tslint:disable boolean-naming
-            const result = abiEncoder.strictDecodeReturnValue<string>(rawCallResult);
-            // tslint:enable boolean-naming
-            return result;
-        },
-    };
-    /**
-     * Pays a protocol fee in ETH or WETH.
-     * Only a known 0x exchange can call this method. See
-     * (MixinExchangeManager).
-     */
-    public payProtocolFee = {
-        /**
-         * Sends an Ethereum transaction executing this method with the supplied parameters. This is a read/write
-         * Ethereum operation and will cost gas.
-         * @param makerAddress The address of the order's maker.
-         * @param payerAddress The address of the protocol fee payer.
-         * @param protocolFee The protocol fee amount. This is either passed as ETH or
-         *     transferred as WETH.
-         * @param txData Additional data for transaction
-         * @returns The hash of the transaction
-         */
-        async sendTransactionAsync(
-            makerAddress: string,
-            payerAddress: string,
-            protocolFee: BigNumber,
-            txData?: Partial<TxData> | undefined,
-            opts: SendTransactionOpts = { shouldValidate: true },
-        ): Promise<string> {
-            assert.isString('makerAddress', makerAddress);
-            assert.isString('payerAddress', payerAddress);
-            assert.isBigNumber('protocolFee', protocolFee);
-            const self = (this as any) as StakingContract;
-            const encodedData = self._strictEncodeArguments('payProtocolFee(address,address,uint256)', [
-                makerAddress.toLowerCase(),
-                payerAddress.toLowerCase(),
-                protocolFee,
-            ]);
-            const txDataWithDefaults = await BaseContract._applyDefaultsToTxDataAsync(
-                {
-                    to: self.address,
-                    ...txData,
-                    data: encodedData,
-                },
-                self._web3Wrapper.getContractDefaults(),
-            );
-            if (txDataWithDefaults.from !== undefined) {
-                txDataWithDefaults.from = txDataWithDefaults.from.toLowerCase();
-            }
-
-            if (opts.shouldValidate !== false) {
-                await self.payProtocolFee.callAsync(makerAddress, payerAddress, protocolFee, txDataWithDefaults);
-            }
-
-            const txHash = await self._web3Wrapper.sendTransactionAsync(txDataWithDefaults);
-            return txHash;
-        },
-        /**
-         * Sends an Ethereum transaction and waits until the transaction has been successfully mined without reverting.
-         * If the transaction was mined, but reverted, an error is thrown.
-         * @param makerAddress The address of the order's maker.
-         * @param payerAddress The address of the protocol fee payer.
-         * @param protocolFee The protocol fee amount. This is either passed as ETH or
-         *     transferred as WETH.
-         * @param txData Additional data for transaction
-         * @param pollingIntervalMs Interval at which to poll for success
-         * @returns A promise that resolves when the transaction is successful
-         */
-        awaitTransactionSuccessAsync(
-            makerAddress: string,
-            payerAddress: string,
-            protocolFee: BigNumber,
-            txData?: Partial<TxData>,
-            opts: AwaitTransactionSuccessOpts = { shouldValidate: true },
-        ): PromiseWithTransactionHash<TransactionReceiptWithDecodedLogs> {
-            assert.isString('makerAddress', makerAddress);
-            assert.isString('payerAddress', payerAddress);
-            assert.isBigNumber('protocolFee', protocolFee);
-            const self = (this as any) as StakingContract;
-            const txHashPromise = self.payProtocolFee.sendTransactionAsync(
-                makerAddress.toLowerCase(),
-                payerAddress.toLowerCase(),
-                protocolFee,
-                txData,
-                opts,
-            );
-            return new PromiseWithTransactionHash<TransactionReceiptWithDecodedLogs>(
-                txHashPromise,
-                (async (): Promise<TransactionReceiptWithDecodedLogs> => {
-                    // When the transaction hash resolves, wait for it to be mined.
-                    return self._web3Wrapper.awaitTransactionSuccessAsync(
-                        await txHashPromise,
-                        opts.pollingIntervalMs,
-                        opts.timeoutMs,
-                    );
-                })(),
-            );
-        },
-        /**
-         * Estimates the gas cost of sending an Ethereum transaction calling this method with these arguments.
-         * @param makerAddress The address of the order's maker.
-         * @param payerAddress The address of the protocol fee payer.
-         * @param protocolFee The protocol fee amount. This is either passed as ETH or
-         *     transferred as WETH.
-         * @param txData Additional data for transaction
-         * @returns The hash of the transaction
-         */
-        async estimateGasAsync(
-            makerAddress: string,
-            payerAddress: string,
-            protocolFee: BigNumber,
-            txData?: Partial<TxData> | undefined,
-        ): Promise<number> {
-            assert.isString('makerAddress', makerAddress);
-            assert.isString('payerAddress', payerAddress);
-            assert.isBigNumber('protocolFee', protocolFee);
-            const self = (this as any) as StakingContract;
-            const encodedData = self._strictEncodeArguments('payProtocolFee(address,address,uint256)', [
-                makerAddress.toLowerCase(),
-                payerAddress.toLowerCase(),
-                protocolFee,
-            ]);
-            const txDataWithDefaults = await BaseContract._applyDefaultsToTxDataAsync(
-                {
-                    to: self.address,
-                    ...txData,
-                    data: encodedData,
-                },
-                self._web3Wrapper.getContractDefaults(),
-            );
-            if (txDataWithDefaults.from !== undefined) {
-                txDataWithDefaults.from = txDataWithDefaults.from.toLowerCase();
-            }
-
-            const gas = await self._web3Wrapper.estimateGasAsync(txDataWithDefaults);
-            return gas;
-        },
-        /**
-         * Sends a read-only call to the contract method. Returns the result that would happen if one were to send an
-         * Ethereum transaction to this method, given the current state of the blockchain. Calls do not cost gas
-         * since they don't modify state.
-         * @param makerAddress The address of the order's maker.
-         * @param payerAddress The address of the protocol fee payer.
-         * @param protocolFee The protocol fee amount. This is either passed as ETH or
-         *     transferred as WETH.
-         */
-        async callAsync(
-            makerAddress: string,
-            payerAddress: string,
-            protocolFee: BigNumber,
-            callData: Partial<CallData> = {},
-            defaultBlock?: BlockParam,
-        ): Promise<void> {
-            assert.isString('makerAddress', makerAddress);
-            assert.isString('payerAddress', payerAddress);
-            assert.isBigNumber('protocolFee', protocolFee);
-            assert.doesConformToSchema('callData', callData, schemas.callDataSchema, [
-                schemas.addressSchema,
-                schemas.numberSchema,
-                schemas.jsNumber,
-            ]);
-            if (defaultBlock !== undefined) {
-                assert.isBlockParam('defaultBlock', defaultBlock);
-            }
-            const self = (this as any) as StakingContract;
-            const encodedData = self._strictEncodeArguments('payProtocolFee(address,address,uint256)', [
-                makerAddress.toLowerCase(),
-                payerAddress.toLowerCase(),
-                protocolFee,
-            ]);
-            const callDataWithDefaults = await BaseContract._applyDefaultsToTxDataAsync(
-                {
-                    to: self.address,
-                    ...callData,
-                    data: encodedData,
-                },
-                self._web3Wrapper.getContractDefaults(),
-            );
-            callDataWithDefaults.from = callDataWithDefaults.from
-                ? callDataWithDefaults.from.toLowerCase()
-                : callDataWithDefaults.from;
-            let rawCallResult;
-            try {
-                rawCallResult = await self._web3Wrapper.callAsync(callDataWithDefaults, defaultBlock);
-            } catch (err) {
-                BaseContract._throwIfThrownErrorIsRevertError(err);
-                throw err;
-            }
-            BaseContract._throwIfCallResultIsRevertError(rawCallResult);
-            const abiEncoder = self._lookupAbiEncoder('payProtocolFee(address,address,uint256)');
-            // tslint:disable boolean-naming
-            const result = abiEncoder.strictDecodeReturnValue<void>(rawCallResult);
-            // tslint:enable boolean-naming
-            return result;
-        },
-        /**
-         * Returns the ABI encoded transaction data needed to send an Ethereum transaction calling this method. Before
-         * sending the Ethereum tx, this encoded tx data can first be sent to a separate signing service or can be used
-         * to create a 0x transaction (see protocol spec for more details).
-         * @param makerAddress The address of the order's maker.
-         * @param payerAddress The address of the protocol fee payer.
-         * @param protocolFee The protocol fee amount. This is either passed as ETH or
-         *     transferred as WETH.
-         * @returns The ABI encoded transaction data as a string
-         */
-        getABIEncodedTransactionData(makerAddress: string, payerAddress: string, protocolFee: BigNumber): string {
-            assert.isString('makerAddress', makerAddress);
-            assert.isString('payerAddress', payerAddress);
-            assert.isBigNumber('protocolFee', protocolFee);
-            const self = (this as any) as StakingContract;
-            const abiEncodedTransactionData = self._strictEncodeArguments('payProtocolFee(address,address,uint256)', [
-                makerAddress.toLowerCase(),
-                payerAddress.toLowerCase(),
-                protocolFee,
-            ]);
-            return abiEncodedTransactionData;
-        },
-        /**
-         * Returns the 4 byte function selector as a hex string.
-         */
-        getSelector(): string {
-            const self = (this as any) as StakingContract;
-            const abiEncoder = self._lookupAbiEncoder('payProtocolFee(address,address,uint256)');
-            return abiEncoder.getSelector();
-        },
-    };
-    public poolIdByMaker = {
-        /**
-         * Sends a read-only call to the contract method. Returns the result that would happen if one were to send an
-         * Ethereum transaction to this method, given the current state of the blockchain. Calls do not cost gas
-         * since they don't modify state.
-         */
-        async callAsync(index_0: string, callData: Partial<CallData> = {}, defaultBlock?: BlockParam): Promise<string> {
-            assert.isString('index_0', index_0);
-            assert.doesConformToSchema('callData', callData, schemas.callDataSchema, [
-                schemas.addressSchema,
-                schemas.numberSchema,
-                schemas.jsNumber,
-            ]);
-            if (defaultBlock !== undefined) {
-                assert.isBlockParam('defaultBlock', defaultBlock);
-            }
-            const self = (this as any) as StakingContract;
-            const encodedData = self._strictEncodeArguments('poolIdByMaker(address)', [index_0.toLowerCase()]);
-            const callDataWithDefaults = await BaseContract._applyDefaultsToTxDataAsync(
-                {
-                    to: self.address,
-                    ...callData,
-                    data: encodedData,
-                },
-                self._web3Wrapper.getContractDefaults(),
-            );
-            callDataWithDefaults.from = callDataWithDefaults.from
-                ? callDataWithDefaults.from.toLowerCase()
-                : callDataWithDefaults.from;
-            let rawCallResult;
-            try {
-                rawCallResult = await self._web3Wrapper.callAsync(callDataWithDefaults, defaultBlock);
-            } catch (err) {
-                BaseContract._throwIfThrownErrorIsRevertError(err);
-                throw err;
-            }
-            BaseContract._throwIfCallResultIsRevertError(rawCallResult);
-            const abiEncoder = self._lookupAbiEncoder('poolIdByMaker(address)');
-            // tslint:disable boolean-naming
-            const result = abiEncoder.strictDecodeReturnValue<string>(rawCallResult);
-            // tslint:enable boolean-naming
-            return result;
-        },
-    };
-    public poolStatsByEpoch = {
-        /**
-         * Sends a read-only call to the contract method. Returns the result that would happen if one were to send an
-         * Ethereum transaction to this method, given the current state of the blockchain. Calls do not cost gas
-         * since they don't modify state.
-         */
-        async callAsync(
-            index_0: string,
-            index_1: BigNumber,
-            callData: Partial<CallData> = {},
-            defaultBlock?: BlockParam,
-        ): Promise<[BigNumber, BigNumber, BigNumber]> {
-            assert.isString('index_0', index_0);
-            assert.isBigNumber('index_1', index_1);
-            assert.doesConformToSchema('callData', callData, schemas.callDataSchema, [
-                schemas.addressSchema,
-                schemas.numberSchema,
-                schemas.jsNumber,
-            ]);
-            if (defaultBlock !== undefined) {
-                assert.isBlockParam('defaultBlock', defaultBlock);
-            }
-            const self = (this as any) as StakingContract;
-            const encodedData = self._strictEncodeArguments('poolStatsByEpoch(bytes32,uint256)', [index_0, index_1]);
-            const callDataWithDefaults = await BaseContract._applyDefaultsToTxDataAsync(
-                {
-                    to: self.address,
-                    ...callData,
-                    data: encodedData,
-                },
-                self._web3Wrapper.getContractDefaults(),
-            );
-            callDataWithDefaults.from = callDataWithDefaults.from
-                ? callDataWithDefaults.from.toLowerCase()
-                : callDataWithDefaults.from;
-            let rawCallResult;
-            try {
-                rawCallResult = await self._web3Wrapper.callAsync(callDataWithDefaults, defaultBlock);
-            } catch (err) {
-                BaseContract._throwIfThrownErrorIsRevertError(err);
-                throw err;
-            }
-            BaseContract._throwIfCallResultIsRevertError(rawCallResult);
-            const abiEncoder = self._lookupAbiEncoder('poolStatsByEpoch(bytes32,uint256)');
-            // tslint:disable boolean-naming
-            const result = abiEncoder.strictDecodeReturnValue<[BigNumber, BigNumber, BigNumber]>(rawCallResult);
-            // tslint:enable boolean-naming
-            return result;
-        },
-    };
-    /**
-     * Removes authorizion of an address.
-     */
-    public removeAuthorizedAddress = {
-        /**
-         * Sends an Ethereum transaction executing this method with the supplied parameters. This is a read/write
-         * Ethereum operation and will cost gas.
-         * @param target Address to remove authorization from.
-         * @param txData Additional data for transaction
-         * @returns The hash of the transaction
-         */
-        async sendTransactionAsync(
-            target: string,
-            txData?: Partial<TxData> | undefined,
-            opts: SendTransactionOpts = { shouldValidate: true },
-        ): Promise<string> {
-            assert.isString('target', target);
-            const self = (this as any) as StakingContract;
-            const encodedData = self._strictEncodeArguments('removeAuthorizedAddress(address)', [target.toLowerCase()]);
-            const txDataWithDefaults = await BaseContract._applyDefaultsToTxDataAsync(
-                {
-                    to: self.address,
-                    ...txData,
-                    data: encodedData,
-                },
-                self._web3Wrapper.getContractDefaults(),
-            );
-            if (txDataWithDefaults.from !== undefined) {
-                txDataWithDefaults.from = txDataWithDefaults.from.toLowerCase();
-            }
-
-            if (opts.shouldValidate !== false) {
-                await self.removeAuthorizedAddress.callAsync(target, txDataWithDefaults);
-            }
-
-            const txHash = await self._web3Wrapper.sendTransactionAsync(txDataWithDefaults);
-            return txHash;
-        },
-        /**
-         * Sends an Ethereum transaction and waits until the transaction has been successfully mined without reverting.
-         * If the transaction was mined, but reverted, an error is thrown.
-         * @param target Address to remove authorization from.
-         * @param txData Additional data for transaction
-         * @param pollingIntervalMs Interval at which to poll for success
-         * @returns A promise that resolves when the transaction is successful
-         */
-        awaitTransactionSuccessAsync(
-            target: string,
-            txData?: Partial<TxData>,
-            opts: AwaitTransactionSuccessOpts = { shouldValidate: true },
-        ): PromiseWithTransactionHash<TransactionReceiptWithDecodedLogs> {
-            assert.isString('target', target);
-            const self = (this as any) as StakingContract;
-            const txHashPromise = self.removeAuthorizedAddress.sendTransactionAsync(target.toLowerCase(), txData, opts);
-            return new PromiseWithTransactionHash<TransactionReceiptWithDecodedLogs>(
-                txHashPromise,
-                (async (): Promise<TransactionReceiptWithDecodedLogs> => {
-                    // When the transaction hash resolves, wait for it to be mined.
-                    return self._web3Wrapper.awaitTransactionSuccessAsync(
-                        await txHashPromise,
-                        opts.pollingIntervalMs,
-                        opts.timeoutMs,
-                    );
-                })(),
-            );
-        },
-        /**
-         * Estimates the gas cost of sending an Ethereum transaction calling this method with these arguments.
-         * @param target Address to remove authorization from.
-         * @param txData Additional data for transaction
-         * @returns The hash of the transaction
-         */
-        async estimateGasAsync(target: string, txData?: Partial<TxData> | undefined): Promise<number> {
-            assert.isString('target', target);
-            const self = (this as any) as StakingContract;
-            const encodedData = self._strictEncodeArguments('removeAuthorizedAddress(address)', [target.toLowerCase()]);
-            const txDataWithDefaults = await BaseContract._applyDefaultsToTxDataAsync(
-                {
-                    to: self.address,
-                    ...txData,
-                    data: encodedData,
-                },
-                self._web3Wrapper.getContractDefaults(),
-            );
-            if (txDataWithDefaults.from !== undefined) {
-                txDataWithDefaults.from = txDataWithDefaults.from.toLowerCase();
-            }
-
-            const gas = await self._web3Wrapper.estimateGasAsync(txDataWithDefaults);
-            return gas;
-        },
-        /**
-         * Sends a read-only call to the contract method. Returns the result that would happen if one were to send an
-         * Ethereum transaction to this method, given the current state of the blockchain. Calls do not cost gas
-         * since they don't modify state.
-         * @param target Address to remove authorization from.
-         */
-        async callAsync(target: string, callData: Partial<CallData> = {}, defaultBlock?: BlockParam): Promise<void> {
-            assert.isString('target', target);
-            assert.doesConformToSchema('callData', callData, schemas.callDataSchema, [
-                schemas.addressSchema,
-                schemas.numberSchema,
-                schemas.jsNumber,
-            ]);
-            if (defaultBlock !== undefined) {
-                assert.isBlockParam('defaultBlock', defaultBlock);
-            }
-            const self = (this as any) as StakingContract;
-            const encodedData = self._strictEncodeArguments('removeAuthorizedAddress(address)', [target.toLowerCase()]);
-            const callDataWithDefaults = await BaseContract._applyDefaultsToTxDataAsync(
-                {
-                    to: self.address,
-                    ...callData,
-                    data: encodedData,
-                },
-                self._web3Wrapper.getContractDefaults(),
-            );
-            callDataWithDefaults.from = callDataWithDefaults.from
-                ? callDataWithDefaults.from.toLowerCase()
-                : callDataWithDefaults.from;
-            let rawCallResult;
-            try {
-                rawCallResult = await self._web3Wrapper.callAsync(callDataWithDefaults, defaultBlock);
-            } catch (err) {
-                BaseContract._throwIfThrownErrorIsRevertError(err);
-                throw err;
-            }
-            BaseContract._throwIfCallResultIsRevertError(rawCallResult);
-            const abiEncoder = self._lookupAbiEncoder('removeAuthorizedAddress(address)');
-            // tslint:disable boolean-naming
-            const result = abiEncoder.strictDecodeReturnValue<void>(rawCallResult);
-            // tslint:enable boolean-naming
-            return result;
-        },
-        /**
-         * Returns the ABI encoded transaction data needed to send an Ethereum transaction calling this method. Before
-         * sending the Ethereum tx, this encoded tx data can first be sent to a separate signing service or can be used
-         * to create a 0x transaction (see protocol spec for more details).
-         * @param target Address to remove authorization from.
-         * @returns The ABI encoded transaction data as a string
-         */
-        getABIEncodedTransactionData(target: string): string {
-            assert.isString('target', target);
-            const self = (this as any) as StakingContract;
-            const abiEncodedTransactionData = self._strictEncodeArguments('removeAuthorizedAddress(address)', [
-                target.toLowerCase(),
-            ]);
-            return abiEncodedTransactionData;
-        },
-        /**
-         * Returns the 4 byte function selector as a hex string.
-         */
-        getSelector(): string {
-            const self = (this as any) as StakingContract;
-            const abiEncoder = self._lookupAbiEncoder('removeAuthorizedAddress(address)');
-            return abiEncoder.getSelector();
-        },
-    };
-    /**
-     * Removes authorizion of an address.
-     */
-    public removeAuthorizedAddressAtIndex = {
-        /**
-         * Sends an Ethereum transaction executing this method with the supplied parameters. This is a read/write
-         * Ethereum operation and will cost gas.
-         * @param target Address to remove authorization from.
-         * @param index Index of target in authorities array.
-         * @param txData Additional data for transaction
-         * @returns The hash of the transaction
-         */
-        async sendTransactionAsync(
-            target: string,
-            index: BigNumber,
-            txData?: Partial<TxData> | undefined,
-            opts: SendTransactionOpts = { shouldValidate: true },
-        ): Promise<string> {
-            assert.isString('target', target);
-            assert.isBigNumber('index', index);
-            const self = (this as any) as StakingContract;
-            const encodedData = self._strictEncodeArguments('removeAuthorizedAddressAtIndex(address,uint256)', [
-                target.toLowerCase(),
-                index,
-            ]);
-            const txDataWithDefaults = await BaseContract._applyDefaultsToTxDataAsync(
-                {
-                    to: self.address,
-                    ...txData,
-                    data: encodedData,
-                },
-                self._web3Wrapper.getContractDefaults(),
-            );
-            if (txDataWithDefaults.from !== undefined) {
-                txDataWithDefaults.from = txDataWithDefaults.from.toLowerCase();
-            }
-
-            if (opts.shouldValidate !== false) {
-                await self.removeAuthorizedAddressAtIndex.callAsync(target, index, txDataWithDefaults);
-            }
-
-            const txHash = await self._web3Wrapper.sendTransactionAsync(txDataWithDefaults);
-            return txHash;
-        },
-        /**
-         * Sends an Ethereum transaction and waits until the transaction has been successfully mined without reverting.
-         * If the transaction was mined, but reverted, an error is thrown.
-         * @param target Address to remove authorization from.
-         * @param index Index of target in authorities array.
-         * @param txData Additional data for transaction
-         * @param pollingIntervalMs Interval at which to poll for success
-         * @returns A promise that resolves when the transaction is successful
-         */
-        awaitTransactionSuccessAsync(
-            target: string,
-            index: BigNumber,
-            txData?: Partial<TxData>,
-            opts: AwaitTransactionSuccessOpts = { shouldValidate: true },
-        ): PromiseWithTransactionHash<TransactionReceiptWithDecodedLogs> {
-            assert.isString('target', target);
-            assert.isBigNumber('index', index);
-            const self = (this as any) as StakingContract;
-            const txHashPromise = self.removeAuthorizedAddressAtIndex.sendTransactionAsync(
-                target.toLowerCase(),
-                index,
-                txData,
-                opts,
-            );
-            return new PromiseWithTransactionHash<TransactionReceiptWithDecodedLogs>(
-                txHashPromise,
-                (async (): Promise<TransactionReceiptWithDecodedLogs> => {
-                    // When the transaction hash resolves, wait for it to be mined.
-                    return self._web3Wrapper.awaitTransactionSuccessAsync(
-                        await txHashPromise,
-                        opts.pollingIntervalMs,
-                        opts.timeoutMs,
-                    );
-                })(),
-            );
-        },
-        /**
-         * Estimates the gas cost of sending an Ethereum transaction calling this method with these arguments.
-         * @param target Address to remove authorization from.
-         * @param index Index of target in authorities array.
-         * @param txData Additional data for transaction
-         * @returns The hash of the transaction
-         */
-        async estimateGasAsync(
-            target: string,
-            index: BigNumber,
-            txData?: Partial<TxData> | undefined,
-        ): Promise<number> {
-            assert.isString('target', target);
-            assert.isBigNumber('index', index);
-            const self = (this as any) as StakingContract;
-            const encodedData = self._strictEncodeArguments('removeAuthorizedAddressAtIndex(address,uint256)', [
-                target.toLowerCase(),
-                index,
-            ]);
-            const txDataWithDefaults = await BaseContract._applyDefaultsToTxDataAsync(
-                {
-                    to: self.address,
-                    ...txData,
-                    data: encodedData,
-                },
-                self._web3Wrapper.getContractDefaults(),
-            );
-            if (txDataWithDefaults.from !== undefined) {
-                txDataWithDefaults.from = txDataWithDefaults.from.toLowerCase();
-            }
-
-            const gas = await self._web3Wrapper.estimateGasAsync(txDataWithDefaults);
-            return gas;
-        },
-        /**
-         * Sends a read-only call to the contract method. Returns the result that would happen if one were to send an
-         * Ethereum transaction to this method, given the current state of the blockchain. Calls do not cost gas
-         * since they don't modify state.
-         * @param target Address to remove authorization from.
-         * @param index Index of target in authorities array.
-         */
-        async callAsync(
-            target: string,
-            index: BigNumber,
-            callData: Partial<CallData> = {},
-            defaultBlock?: BlockParam,
-        ): Promise<void> {
-            assert.isString('target', target);
-            assert.isBigNumber('index', index);
-            assert.doesConformToSchema('callData', callData, schemas.callDataSchema, [
-                schemas.addressSchema,
-                schemas.numberSchema,
-                schemas.jsNumber,
-            ]);
-            if (defaultBlock !== undefined) {
-                assert.isBlockParam('defaultBlock', defaultBlock);
-            }
-            const self = (this as any) as StakingContract;
-            const encodedData = self._strictEncodeArguments('removeAuthorizedAddressAtIndex(address,uint256)', [
-                target.toLowerCase(),
-                index,
-            ]);
-            const callDataWithDefaults = await BaseContract._applyDefaultsToTxDataAsync(
-                {
-                    to: self.address,
-                    ...callData,
-                    data: encodedData,
-                },
-                self._web3Wrapper.getContractDefaults(),
-            );
-            callDataWithDefaults.from = callDataWithDefaults.from
-                ? callDataWithDefaults.from.toLowerCase()
-                : callDataWithDefaults.from;
-            let rawCallResult;
-            try {
-                rawCallResult = await self._web3Wrapper.callAsync(callDataWithDefaults, defaultBlock);
-            } catch (err) {
-                BaseContract._throwIfThrownErrorIsRevertError(err);
-                throw err;
-            }
-            BaseContract._throwIfCallResultIsRevertError(rawCallResult);
-            const abiEncoder = self._lookupAbiEncoder('removeAuthorizedAddressAtIndex(address,uint256)');
-            // tslint:disable boolean-naming
-            const result = abiEncoder.strictDecodeReturnValue<void>(rawCallResult);
-            // tslint:enable boolean-naming
-            return result;
-        },
-        /**
-         * Returns the ABI encoded transaction data needed to send an Ethereum transaction calling this method. Before
-         * sending the Ethereum tx, this encoded tx data can first be sent to a separate signing service or can be used
-         * to create a 0x transaction (see protocol spec for more details).
-         * @param target Address to remove authorization from.
-         * @param index Index of target in authorities array.
-         * @returns The ABI encoded transaction data as a string
-         */
-        getABIEncodedTransactionData(target: string, index: BigNumber): string {
-            assert.isString('target', target);
-            assert.isBigNumber('index', index);
-            const self = (this as any) as StakingContract;
-            const abiEncodedTransactionData = self._strictEncodeArguments(
-                'removeAuthorizedAddressAtIndex(address,uint256)',
-                [target.toLowerCase(), index],
-            );
-            return abiEncodedTransactionData;
-        },
-        /**
-         * Returns the 4 byte function selector as a hex string.
-         */
-        getSelector(): string {
-            const self = (this as any) as StakingContract;
-            const abiEncoder = self._lookupAbiEncoder('removeAuthorizedAddressAtIndex(address,uint256)');
-            return abiEncoder.getSelector();
-        },
-    };
-    /**
-     * Removes an existing exchange address
-     */
-    public removeExchangeAddress = {
-        /**
-         * Sends an Ethereum transaction executing this method with the supplied parameters. This is a read/write
-         * Ethereum operation and will cost gas.
-         * @param addr Address of exchange contract to remove
-         * @param txData Additional data for transaction
-         * @returns The hash of the transaction
-         */
-        async sendTransactionAsync(
-            addr: string,
-            txData?: Partial<TxData> | undefined,
-            opts: SendTransactionOpts = { shouldValidate: true },
-        ): Promise<string> {
-            assert.isString('addr', addr);
-            const self = (this as any) as StakingContract;
-            const encodedData = self._strictEncodeArguments('removeExchangeAddress(address)', [addr.toLowerCase()]);
-            const txDataWithDefaults = await BaseContract._applyDefaultsToTxDataAsync(
-                {
-                    to: self.address,
-                    ...txData,
-                    data: encodedData,
-                },
-                self._web3Wrapper.getContractDefaults(),
-            );
-            if (txDataWithDefaults.from !== undefined) {
-                txDataWithDefaults.from = txDataWithDefaults.from.toLowerCase();
-            }
-
-            if (opts.shouldValidate !== false) {
-                await self.removeExchangeAddress.callAsync(addr, txDataWithDefaults);
-            }
-
-            const txHash = await self._web3Wrapper.sendTransactionAsync(txDataWithDefaults);
-            return txHash;
-        },
-        /**
-         * Sends an Ethereum transaction and waits until the transaction has been successfully mined without reverting.
-         * If the transaction was mined, but reverted, an error is thrown.
-         * @param addr Address of exchange contract to remove
-         * @param txData Additional data for transaction
-         * @param pollingIntervalMs Interval at which to poll for success
-         * @returns A promise that resolves when the transaction is successful
-         */
-        awaitTransactionSuccessAsync(
-            addr: string,
-            txData?: Partial<TxData>,
-            opts: AwaitTransactionSuccessOpts = { shouldValidate: true },
-        ): PromiseWithTransactionHash<TransactionReceiptWithDecodedLogs> {
-            assert.isString('addr', addr);
-            const self = (this as any) as StakingContract;
-            const txHashPromise = self.removeExchangeAddress.sendTransactionAsync(addr.toLowerCase(), txData, opts);
-            return new PromiseWithTransactionHash<TransactionReceiptWithDecodedLogs>(
-                txHashPromise,
-                (async (): Promise<TransactionReceiptWithDecodedLogs> => {
-                    // When the transaction hash resolves, wait for it to be mined.
-                    return self._web3Wrapper.awaitTransactionSuccessAsync(
-                        await txHashPromise,
-                        opts.pollingIntervalMs,
-                        opts.timeoutMs,
-                    );
-                })(),
-            );
-        },
-        /**
-         * Estimates the gas cost of sending an Ethereum transaction calling this method with these arguments.
-         * @param addr Address of exchange contract to remove
-         * @param txData Additional data for transaction
-         * @returns The hash of the transaction
-         */
-        async estimateGasAsync(addr: string, txData?: Partial<TxData> | undefined): Promise<number> {
-            assert.isString('addr', addr);
-            const self = (this as any) as StakingContract;
-            const encodedData = self._strictEncodeArguments('removeExchangeAddress(address)', [addr.toLowerCase()]);
-            const txDataWithDefaults = await BaseContract._applyDefaultsToTxDataAsync(
-                {
-                    to: self.address,
-                    ...txData,
-                    data: encodedData,
-                },
-                self._web3Wrapper.getContractDefaults(),
-            );
-            if (txDataWithDefaults.from !== undefined) {
-                txDataWithDefaults.from = txDataWithDefaults.from.toLowerCase();
-            }
-
-            const gas = await self._web3Wrapper.estimateGasAsync(txDataWithDefaults);
-            return gas;
-        },
-        /**
-         * Sends a read-only call to the contract method. Returns the result that would happen if one were to send an
-         * Ethereum transaction to this method, given the current state of the blockchain. Calls do not cost gas
-         * since they don't modify state.
-         * @param addr Address of exchange contract to remove
-         */
-        async callAsync(addr: string, callData: Partial<CallData> = {}, defaultBlock?: BlockParam): Promise<void> {
-            assert.isString('addr', addr);
-            assert.doesConformToSchema('callData', callData, schemas.callDataSchema, [
-                schemas.addressSchema,
-                schemas.numberSchema,
-                schemas.jsNumber,
-            ]);
-            if (defaultBlock !== undefined) {
-                assert.isBlockParam('defaultBlock', defaultBlock);
-            }
-            const self = (this as any) as StakingContract;
-            const encodedData = self._strictEncodeArguments('removeExchangeAddress(address)', [addr.toLowerCase()]);
-            const callDataWithDefaults = await BaseContract._applyDefaultsToTxDataAsync(
-                {
-                    to: self.address,
-                    ...callData,
-                    data: encodedData,
-                },
-                self._web3Wrapper.getContractDefaults(),
-            );
-            callDataWithDefaults.from = callDataWithDefaults.from
-                ? callDataWithDefaults.from.toLowerCase()
-                : callDataWithDefaults.from;
-            let rawCallResult;
-            try {
-                rawCallResult = await self._web3Wrapper.callAsync(callDataWithDefaults, defaultBlock);
-            } catch (err) {
-                BaseContract._throwIfThrownErrorIsRevertError(err);
-                throw err;
-            }
-            BaseContract._throwIfCallResultIsRevertError(rawCallResult);
-            const abiEncoder = self._lookupAbiEncoder('removeExchangeAddress(address)');
-            // tslint:disable boolean-naming
-            const result = abiEncoder.strictDecodeReturnValue<void>(rawCallResult);
-            // tslint:enable boolean-naming
-            return result;
-        },
-        /**
-         * Returns the ABI encoded transaction data needed to send an Ethereum transaction calling this method. Before
-         * sending the Ethereum tx, this encoded tx data can first be sent to a separate signing service or can be used
-         * to create a 0x transaction (see protocol spec for more details).
-         * @param addr Address of exchange contract to remove
-         * @returns The ABI encoded transaction data as a string
-         */
-        getABIEncodedTransactionData(addr: string): string {
-            assert.isString('addr', addr);
-            const self = (this as any) as StakingContract;
-            const abiEncodedTransactionData = self._strictEncodeArguments('removeExchangeAddress(address)', [
-                addr.toLowerCase(),
-            ]);
-            return abiEncodedTransactionData;
-        },
-        /**
-         * Returns the 4 byte function selector as a hex string.
-         */
-        getSelector(): string {
-            const self = (this as any) as StakingContract;
-            const abiEncoder = self._lookupAbiEncoder('removeExchangeAddress(address)');
-            return abiEncoder.getSelector();
-        },
-    };
-    public rewardDelegatedStakeWeight = {
-        /**
-         * Sends a read-only call to the contract method. Returns the result that would happen if one were to send an
-         * Ethereum transaction to this method, given the current state of the blockchain. Calls do not cost gas
-         * since they don't modify state.
-         */
-        async callAsync(callData: Partial<CallData> = {}, defaultBlock?: BlockParam): Promise<number> {
-            assert.doesConformToSchema('callData', callData, schemas.callDataSchema, [
-                schemas.addressSchema,
-                schemas.numberSchema,
-                schemas.jsNumber,
-            ]);
-            if (defaultBlock !== undefined) {
-                assert.isBlockParam('defaultBlock', defaultBlock);
-            }
-            const self = (this as any) as StakingContract;
-            const encodedData = self._strictEncodeArguments('rewardDelegatedStakeWeight()', []);
-            const callDataWithDefaults = await BaseContract._applyDefaultsToTxDataAsync(
-                {
-                    to: self.address,
-                    ...callData,
-                    data: encodedData,
-                },
-                self._web3Wrapper.getContractDefaults(),
-            );
-            callDataWithDefaults.from = callDataWithDefaults.from
-                ? callDataWithDefaults.from.toLowerCase()
-                : callDataWithDefaults.from;
-            let rawCallResult;
-            try {
-                rawCallResult = await self._web3Wrapper.callAsync(callDataWithDefaults, defaultBlock);
-            } catch (err) {
-                BaseContract._throwIfThrownErrorIsRevertError(err);
-                throw err;
-            }
-            BaseContract._throwIfCallResultIsRevertError(rawCallResult);
-            const abiEncoder = self._lookupAbiEncoder('rewardDelegatedStakeWeight()');
-            // tslint:disable boolean-naming
-            const result = abiEncoder.strictDecodeReturnValue<number>(rawCallResult);
-            // tslint:enable boolean-naming
-            return result;
-        },
-    };
-    public rewardsByPoolId = {
-        /**
-         * Sends a read-only call to the contract method. Returns the result that would happen if one were to send an
-         * Ethereum transaction to this method, given the current state of the blockchain. Calls do not cost gas
-         * since they don't modify state.
-         */
-        async callAsync(
-            index_0: string,
-            callData: Partial<CallData> = {},
-            defaultBlock?: BlockParam,
-        ): Promise<BigNumber> {
-            assert.isString('index_0', index_0);
-            assert.doesConformToSchema('callData', callData, schemas.callDataSchema, [
-                schemas.addressSchema,
-                schemas.numberSchema,
-                schemas.jsNumber,
-            ]);
-            if (defaultBlock !== undefined) {
-                assert.isBlockParam('defaultBlock', defaultBlock);
-            }
-            const self = (this as any) as StakingContract;
-            const encodedData = self._strictEncodeArguments('rewardsByPoolId(bytes32)', [index_0]);
-            const callDataWithDefaults = await BaseContract._applyDefaultsToTxDataAsync(
-                {
-                    to: self.address,
-                    ...callData,
-                    data: encodedData,
-                },
-                self._web3Wrapper.getContractDefaults(),
-            );
-            callDataWithDefaults.from = callDataWithDefaults.from
-                ? callDataWithDefaults.from.toLowerCase()
-                : callDataWithDefaults.from;
-            let rawCallResult;
-            try {
-                rawCallResult = await self._web3Wrapper.callAsync(callDataWithDefaults, defaultBlock);
-            } catch (err) {
-                BaseContract._throwIfThrownErrorIsRevertError(err);
-                throw err;
-            }
-            BaseContract._throwIfCallResultIsRevertError(rawCallResult);
-            const abiEncoder = self._lookupAbiEncoder('rewardsByPoolId(bytes32)');
-            // tslint:disable boolean-naming
-            const result = abiEncoder.strictDecodeReturnValue<BigNumber>(rawCallResult);
-            // tslint:enable boolean-naming
-            return result;
-        },
-    };
-    /**
-     * Set all configurable parameters at once.
-     */
-    public setParams = {
-        /**
-         * Sends an Ethereum transaction executing this method with the supplied parameters. This is a read/write
-         * Ethereum operation and will cost gas.
-         * @param _epochDurationInSeconds Minimum seconds between epochs.
-         * @param _rewardDelegatedStakeWeight How much delegated stake is weighted vs
-         *     operator stake, in ppm.
-         * @param _minimumPoolStake Minimum amount of stake required in a pool to
-         *     collect rewards.
-         * @param _cobbDouglasAlphaNumerator Numerator for cobb douglas alpha factor.
-         * @param _cobbDouglasAlphaDenominator Denominator for cobb douglas alpha
-         *     factor.
-         * @param txData Additional data for transaction
-         * @returns The hash of the transaction
-         */
-        async sendTransactionAsync(
-            _epochDurationInSeconds: BigNumber,
-            _rewardDelegatedStakeWeight: number | BigNumber,
-            _minimumPoolStake: BigNumber,
-            _cobbDouglasAlphaNumerator: number | BigNumber,
-            _cobbDouglasAlphaDenominator: number | BigNumber,
-            txData?: Partial<TxData> | undefined,
-            opts: SendTransactionOpts = { shouldValidate: true },
-        ): Promise<string> {
-            assert.isBigNumber('_epochDurationInSeconds', _epochDurationInSeconds);
-            assert.isNumberOrBigNumber('_rewardDelegatedStakeWeight', _rewardDelegatedStakeWeight);
-            assert.isBigNumber('_minimumPoolStake', _minimumPoolStake);
-            assert.isNumberOrBigNumber('_cobbDouglasAlphaNumerator', _cobbDouglasAlphaNumerator);
-            assert.isNumberOrBigNumber('_cobbDouglasAlphaDenominator', _cobbDouglasAlphaDenominator);
-            const self = (this as any) as StakingContract;
-            const encodedData = self._strictEncodeArguments('setParams(uint256,uint32,uint256,uint32,uint32)', [
-                _epochDurationInSeconds,
-                _rewardDelegatedStakeWeight,
-                _minimumPoolStake,
-                _cobbDouglasAlphaNumerator,
-                _cobbDouglasAlphaDenominator,
-            ]);
-            const txDataWithDefaults = await BaseContract._applyDefaultsToTxDataAsync(
-                {
-                    to: self.address,
-                    ...txData,
-                    data: encodedData,
-                },
-                self._web3Wrapper.getContractDefaults(),
-            );
-            if (txDataWithDefaults.from !== undefined) {
-                txDataWithDefaults.from = txDataWithDefaults.from.toLowerCase();
-            }
-
-            if (opts.shouldValidate !== false) {
-                await self.setParams.callAsync(
-                    _epochDurationInSeconds,
-                    _rewardDelegatedStakeWeight,
-                    _minimumPoolStake,
-                    _cobbDouglasAlphaNumerator,
-                    _cobbDouglasAlphaDenominator,
-                    txDataWithDefaults,
-                );
-            }
-
-            const txHash = await self._web3Wrapper.sendTransactionAsync(txDataWithDefaults);
-            return txHash;
-        },
-        /**
-         * Sends an Ethereum transaction and waits until the transaction has been successfully mined without reverting.
-         * If the transaction was mined, but reverted, an error is thrown.
-         * @param _epochDurationInSeconds Minimum seconds between epochs.
-         * @param _rewardDelegatedStakeWeight How much delegated stake is weighted vs
-         *     operator stake, in ppm.
-         * @param _minimumPoolStake Minimum amount of stake required in a pool to
-         *     collect rewards.
-         * @param _cobbDouglasAlphaNumerator Numerator for cobb douglas alpha factor.
-         * @param _cobbDouglasAlphaDenominator Denominator for cobb douglas alpha
-         *     factor.
-         * @param txData Additional data for transaction
-         * @param pollingIntervalMs Interval at which to poll for success
-         * @returns A promise that resolves when the transaction is successful
-         */
-        awaitTransactionSuccessAsync(
-            _epochDurationInSeconds: BigNumber,
-            _rewardDelegatedStakeWeight: number | BigNumber,
-            _minimumPoolStake: BigNumber,
-            _cobbDouglasAlphaNumerator: number | BigNumber,
-            _cobbDouglasAlphaDenominator: number | BigNumber,
-            txData?: Partial<TxData>,
-            opts: AwaitTransactionSuccessOpts = { shouldValidate: true },
-        ): PromiseWithTransactionHash<TransactionReceiptWithDecodedLogs> {
-            assert.isBigNumber('_epochDurationInSeconds', _epochDurationInSeconds);
-            assert.isNumberOrBigNumber('_rewardDelegatedStakeWeight', _rewardDelegatedStakeWeight);
-            assert.isBigNumber('_minimumPoolStake', _minimumPoolStake);
-            assert.isNumberOrBigNumber('_cobbDouglasAlphaNumerator', _cobbDouglasAlphaNumerator);
-            assert.isNumberOrBigNumber('_cobbDouglasAlphaDenominator', _cobbDouglasAlphaDenominator);
-            const self = (this as any) as StakingContract;
-            const txHashPromise = self.setParams.sendTransactionAsync(
-                _epochDurationInSeconds,
-                _rewardDelegatedStakeWeight,
-                _minimumPoolStake,
-                _cobbDouglasAlphaNumerator,
-                _cobbDouglasAlphaDenominator,
-                txData,
-                opts,
-            );
-            return new PromiseWithTransactionHash<TransactionReceiptWithDecodedLogs>(
-                txHashPromise,
-                (async (): Promise<TransactionReceiptWithDecodedLogs> => {
-                    // When the transaction hash resolves, wait for it to be mined.
-                    return self._web3Wrapper.awaitTransactionSuccessAsync(
-                        await txHashPromise,
-                        opts.pollingIntervalMs,
-                        opts.timeoutMs,
-                    );
-                })(),
-            );
-        },
-        /**
-         * Estimates the gas cost of sending an Ethereum transaction calling this method with these arguments.
-         * @param _epochDurationInSeconds Minimum seconds between epochs.
-         * @param _rewardDelegatedStakeWeight How much delegated stake is weighted vs
-         *     operator stake, in ppm.
-         * @param _minimumPoolStake Minimum amount of stake required in a pool to
-         *     collect rewards.
-         * @param _cobbDouglasAlphaNumerator Numerator for cobb douglas alpha factor.
-         * @param _cobbDouglasAlphaDenominator Denominator for cobb douglas alpha
-         *     factor.
-         * @param txData Additional data for transaction
-         * @returns The hash of the transaction
-         */
-        async estimateGasAsync(
-            _epochDurationInSeconds: BigNumber,
-            _rewardDelegatedStakeWeight: number | BigNumber,
-            _minimumPoolStake: BigNumber,
-            _cobbDouglasAlphaNumerator: number | BigNumber,
-            _cobbDouglasAlphaDenominator: number | BigNumber,
-            txData?: Partial<TxData> | undefined,
-        ): Promise<number> {
-            assert.isBigNumber('_epochDurationInSeconds', _epochDurationInSeconds);
-            assert.isNumberOrBigNumber('_rewardDelegatedStakeWeight', _rewardDelegatedStakeWeight);
-            assert.isBigNumber('_minimumPoolStake', _minimumPoolStake);
-            assert.isNumberOrBigNumber('_cobbDouglasAlphaNumerator', _cobbDouglasAlphaNumerator);
-            assert.isNumberOrBigNumber('_cobbDouglasAlphaDenominator', _cobbDouglasAlphaDenominator);
-            const self = (this as any) as StakingContract;
-            const encodedData = self._strictEncodeArguments('setParams(uint256,uint32,uint256,uint32,uint32)', [
-                _epochDurationInSeconds,
-                _rewardDelegatedStakeWeight,
-                _minimumPoolStake,
-                _cobbDouglasAlphaNumerator,
-                _cobbDouglasAlphaDenominator,
-            ]);
-            const txDataWithDefaults = await BaseContract._applyDefaultsToTxDataAsync(
-                {
-                    to: self.address,
-                    ...txData,
-                    data: encodedData,
-                },
-                self._web3Wrapper.getContractDefaults(),
-            );
-            if (txDataWithDefaults.from !== undefined) {
-                txDataWithDefaults.from = txDataWithDefaults.from.toLowerCase();
-            }
-
-            const gas = await self._web3Wrapper.estimateGasAsync(txDataWithDefaults);
-            return gas;
-        },
-        /**
-         * Sends a read-only call to the contract method. Returns the result that would happen if one were to send an
-         * Ethereum transaction to this method, given the current state of the blockchain. Calls do not cost gas
-         * since they don't modify state.
-         * @param _epochDurationInSeconds Minimum seconds between epochs.
-         * @param _rewardDelegatedStakeWeight How much delegated stake is weighted vs
-         *     operator stake, in ppm.
-         * @param _minimumPoolStake Minimum amount of stake required in a pool to
-         *     collect rewards.
-         * @param _cobbDouglasAlphaNumerator Numerator for cobb douglas alpha factor.
-         * @param _cobbDouglasAlphaDenominator Denominator for cobb douglas alpha
-         *     factor.
-         */
-        async callAsync(
-            _epochDurationInSeconds: BigNumber,
-            _rewardDelegatedStakeWeight: number | BigNumber,
-            _minimumPoolStake: BigNumber,
-            _cobbDouglasAlphaNumerator: number | BigNumber,
-            _cobbDouglasAlphaDenominator: number | BigNumber,
-            callData: Partial<CallData> = {},
-            defaultBlock?: BlockParam,
-        ): Promise<void> {
-            assert.isBigNumber('_epochDurationInSeconds', _epochDurationInSeconds);
-            assert.isNumberOrBigNumber('_rewardDelegatedStakeWeight', _rewardDelegatedStakeWeight);
-            assert.isBigNumber('_minimumPoolStake', _minimumPoolStake);
-            assert.isNumberOrBigNumber('_cobbDouglasAlphaNumerator', _cobbDouglasAlphaNumerator);
-            assert.isNumberOrBigNumber('_cobbDouglasAlphaDenominator', _cobbDouglasAlphaDenominator);
-            assert.doesConformToSchema('callData', callData, schemas.callDataSchema, [
-                schemas.addressSchema,
-                schemas.numberSchema,
-                schemas.jsNumber,
-            ]);
-            if (defaultBlock !== undefined) {
-                assert.isBlockParam('defaultBlock', defaultBlock);
-            }
-            const self = (this as any) as StakingContract;
-            const encodedData = self._strictEncodeArguments('setParams(uint256,uint32,uint256,uint32,uint32)', [
-                _epochDurationInSeconds,
-                _rewardDelegatedStakeWeight,
-                _minimumPoolStake,
-                _cobbDouglasAlphaNumerator,
-                _cobbDouglasAlphaDenominator,
-            ]);
-            const callDataWithDefaults = await BaseContract._applyDefaultsToTxDataAsync(
-                {
-                    to: self.address,
-                    ...callData,
-                    data: encodedData,
-                },
-                self._web3Wrapper.getContractDefaults(),
-            );
-            callDataWithDefaults.from = callDataWithDefaults.from
-                ? callDataWithDefaults.from.toLowerCase()
-                : callDataWithDefaults.from;
-            let rawCallResult;
-            try {
-                rawCallResult = await self._web3Wrapper.callAsync(callDataWithDefaults, defaultBlock);
-            } catch (err) {
-                BaseContract._throwIfThrownErrorIsRevertError(err);
-                throw err;
-            }
-            BaseContract._throwIfCallResultIsRevertError(rawCallResult);
-            const abiEncoder = self._lookupAbiEncoder('setParams(uint256,uint32,uint256,uint32,uint32)');
-            // tslint:disable boolean-naming
-            const result = abiEncoder.strictDecodeReturnValue<void>(rawCallResult);
-            // tslint:enable boolean-naming
-            return result;
-        },
-        /**
-         * Returns the ABI encoded transaction data needed to send an Ethereum transaction calling this method. Before
-         * sending the Ethereum tx, this encoded tx data can first be sent to a separate signing service or can be used
-         * to create a 0x transaction (see protocol spec for more details).
-         * @param _epochDurationInSeconds Minimum seconds between epochs.
-         * @param _rewardDelegatedStakeWeight How much delegated stake is weighted vs
-         *     operator stake, in ppm.
-         * @param _minimumPoolStake Minimum amount of stake required in a pool to
-         *     collect rewards.
-         * @param _cobbDouglasAlphaNumerator Numerator for cobb douglas alpha factor.
-         * @param _cobbDouglasAlphaDenominator Denominator for cobb douglas alpha
-         *     factor.
-         * @returns The ABI encoded transaction data as a string
-         */
-        getABIEncodedTransactionData(
-            _epochDurationInSeconds: BigNumber,
-            _rewardDelegatedStakeWeight: number | BigNumber,
-            _minimumPoolStake: BigNumber,
-            _cobbDouglasAlphaNumerator: number | BigNumber,
-            _cobbDouglasAlphaDenominator: number | BigNumber,
-        ): string {
-            assert.isBigNumber('_epochDurationInSeconds', _epochDurationInSeconds);
-            assert.isNumberOrBigNumber('_rewardDelegatedStakeWeight', _rewardDelegatedStakeWeight);
-            assert.isBigNumber('_minimumPoolStake', _minimumPoolStake);
-            assert.isNumberOrBigNumber('_cobbDouglasAlphaNumerator', _cobbDouglasAlphaNumerator);
-            assert.isNumberOrBigNumber('_cobbDouglasAlphaDenominator', _cobbDouglasAlphaDenominator);
-            const self = (this as any) as StakingContract;
-            const abiEncodedTransactionData = self._strictEncodeArguments(
-                'setParams(uint256,uint32,uint256,uint32,uint32)',
-                [
-                    _epochDurationInSeconds,
-                    _rewardDelegatedStakeWeight,
-                    _minimumPoolStake,
-                    _cobbDouglasAlphaNumerator,
-                    _cobbDouglasAlphaDenominator,
-                ],
-            );
-            return abiEncodedTransactionData;
-        },
-        /**
-         * Returns the 4 byte function selector as a hex string.
-         */
-        getSelector(): string {
-            const self = (this as any) as StakingContract;
-            const abiEncoder = self._lookupAbiEncoder('setParams(uint256,uint32,uint256,uint32,uint32)');
-            return abiEncoder.getSelector();
-        },
-    };
-    /**
-     * Stake ZRX tokens. Tokens are deposited into the ZRX Vault.
-     * Unstake to retrieve the ZRX. Stake is in the 'Active' status.
-     */
-    public stake = {
-        /**
-         * Sends an Ethereum transaction executing this method with the supplied parameters. This is a read/write
-         * Ethereum operation and will cost gas.
-         * @param amount of ZRX to stake.
-         * @param txData Additional data for transaction
-         * @returns The hash of the transaction
-         */
-        async sendTransactionAsync(
-            amount: BigNumber,
-            txData?: Partial<TxData> | undefined,
-            opts: SendTransactionOpts = { shouldValidate: true },
-        ): Promise<string> {
-            assert.isBigNumber('amount', amount);
-            const self = (this as any) as StakingContract;
-            const encodedData = self._strictEncodeArguments('stake(uint256)', [amount]);
-            const txDataWithDefaults = await BaseContract._applyDefaultsToTxDataAsync(
-                {
-                    to: self.address,
-                    ...txData,
-                    data: encodedData,
-                },
-                self._web3Wrapper.getContractDefaults(),
-            );
-            if (txDataWithDefaults.from !== undefined) {
-                txDataWithDefaults.from = txDataWithDefaults.from.toLowerCase();
-            }
-
-            if (opts.shouldValidate !== false) {
-                await self.stake.callAsync(amount, txDataWithDefaults);
-            }
-
-            const txHash = await self._web3Wrapper.sendTransactionAsync(txDataWithDefaults);
-            return txHash;
-        },
-        /**
-         * Sends an Ethereum transaction and waits until the transaction has been successfully mined without reverting.
-         * If the transaction was mined, but reverted, an error is thrown.
-         * @param amount of ZRX to stake.
-         * @param txData Additional data for transaction
-         * @param pollingIntervalMs Interval at which to poll for success
-         * @returns A promise that resolves when the transaction is successful
-         */
-        awaitTransactionSuccessAsync(
-            amount: BigNumber,
-            txData?: Partial<TxData>,
-            opts: AwaitTransactionSuccessOpts = { shouldValidate: true },
-        ): PromiseWithTransactionHash<TransactionReceiptWithDecodedLogs> {
-            assert.isBigNumber('amount', amount);
-            const self = (this as any) as StakingContract;
-            const txHashPromise = self.stake.sendTransactionAsync(amount, txData, opts);
-            return new PromiseWithTransactionHash<TransactionReceiptWithDecodedLogs>(
-                txHashPromise,
-                (async (): Promise<TransactionReceiptWithDecodedLogs> => {
-                    // When the transaction hash resolves, wait for it to be mined.
-                    return self._web3Wrapper.awaitTransactionSuccessAsync(
-                        await txHashPromise,
-                        opts.pollingIntervalMs,
-                        opts.timeoutMs,
-                    );
-                })(),
-            );
-        },
-        /**
-         * Estimates the gas cost of sending an Ethereum transaction calling this method with these arguments.
-         * @param amount of ZRX to stake.
-         * @param txData Additional data for transaction
-         * @returns The hash of the transaction
-         */
-        async estimateGasAsync(amount: BigNumber, txData?: Partial<TxData> | undefined): Promise<number> {
-            assert.isBigNumber('amount', amount);
-            const self = (this as any) as StakingContract;
-            const encodedData = self._strictEncodeArguments('stake(uint256)', [amount]);
-            const txDataWithDefaults = await BaseContract._applyDefaultsToTxDataAsync(
-                {
-                    to: self.address,
-                    ...txData,
-                    data: encodedData,
-                },
-                self._web3Wrapper.getContractDefaults(),
-            );
-            if (txDataWithDefaults.from !== undefined) {
-                txDataWithDefaults.from = txDataWithDefaults.from.toLowerCase();
-            }
-
-            const gas = await self._web3Wrapper.estimateGasAsync(txDataWithDefaults);
-            return gas;
-        },
-        /**
-         * Sends a read-only call to the contract method. Returns the result that would happen if one were to send an
-         * Ethereum transaction to this method, given the current state of the blockchain. Calls do not cost gas
-         * since they don't modify state.
-         * @param amount of ZRX to stake.
-         */
-        async callAsync(amount: BigNumber, callData: Partial<CallData> = {}, defaultBlock?: BlockParam): Promise<void> {
-            assert.isBigNumber('amount', amount);
-            assert.doesConformToSchema('callData', callData, schemas.callDataSchema, [
-                schemas.addressSchema,
-                schemas.numberSchema,
-                schemas.jsNumber,
-            ]);
-            if (defaultBlock !== undefined) {
-                assert.isBlockParam('defaultBlock', defaultBlock);
-            }
-            const self = (this as any) as StakingContract;
-            const encodedData = self._strictEncodeArguments('stake(uint256)', [amount]);
-            const callDataWithDefaults = await BaseContract._applyDefaultsToTxDataAsync(
-                {
-                    to: self.address,
-                    ...callData,
-                    data: encodedData,
-                },
-                self._web3Wrapper.getContractDefaults(),
-            );
-            callDataWithDefaults.from = callDataWithDefaults.from
-                ? callDataWithDefaults.from.toLowerCase()
-                : callDataWithDefaults.from;
-            let rawCallResult;
-            try {
-                rawCallResult = await self._web3Wrapper.callAsync(callDataWithDefaults, defaultBlock);
-            } catch (err) {
-                BaseContract._throwIfThrownErrorIsRevertError(err);
-                throw err;
-            }
-            BaseContract._throwIfCallResultIsRevertError(rawCallResult);
-            const abiEncoder = self._lookupAbiEncoder('stake(uint256)');
-            // tslint:disable boolean-naming
-            const result = abiEncoder.strictDecodeReturnValue<void>(rawCallResult);
-            // tslint:enable boolean-naming
-            return result;
-        },
-        /**
-         * Returns the ABI encoded transaction data needed to send an Ethereum transaction calling this method. Before
-         * sending the Ethereum tx, this encoded tx data can first be sent to a separate signing service or can be used
-         * to create a 0x transaction (see protocol spec for more details).
-         * @param amount of ZRX to stake.
-         * @returns The ABI encoded transaction data as a string
-         */
-        getABIEncodedTransactionData(amount: BigNumber): string {
-            assert.isBigNumber('amount', amount);
-            const self = (this as any) as StakingContract;
-            const abiEncodedTransactionData = self._strictEncodeArguments('stake(uint256)', [amount]);
-            return abiEncodedTransactionData;
-        },
-        /**
-         * Returns the 4 byte function selector as a hex string.
-         */
-        getSelector(): string {
-            const self = (this as any) as StakingContract;
-            const abiEncoder = self._lookupAbiEncoder('stake(uint256)');
-            return abiEncoder.getSelector();
-        },
-    };
-    public stakingContract = {
-        /**
-         * Sends a read-only call to the contract method. Returns the result that would happen if one were to send an
-         * Ethereum transaction to this method, given the current state of the blockchain. Calls do not cost gas
-         * since they don't modify state.
-         */
-        async callAsync(callData: Partial<CallData> = {}, defaultBlock?: BlockParam): Promise<string> {
-            assert.doesConformToSchema('callData', callData, schemas.callDataSchema, [
-                schemas.addressSchema,
-                schemas.numberSchema,
-                schemas.jsNumber,
-            ]);
-            if (defaultBlock !== undefined) {
-                assert.isBlockParam('defaultBlock', defaultBlock);
-            }
-            const self = (this as any) as StakingContract;
-            const encodedData = self._strictEncodeArguments('stakingContract()', []);
-            const callDataWithDefaults = await BaseContract._applyDefaultsToTxDataAsync(
-                {
-                    to: self.address,
-                    ...callData,
-                    data: encodedData,
-                },
-                self._web3Wrapper.getContractDefaults(),
-            );
-            callDataWithDefaults.from = callDataWithDefaults.from
-                ? callDataWithDefaults.from.toLowerCase()
-                : callDataWithDefaults.from;
-            let rawCallResult;
-            try {
-                rawCallResult = await self._web3Wrapper.callAsync(callDataWithDefaults, defaultBlock);
-            } catch (err) {
-                BaseContract._throwIfThrownErrorIsRevertError(err);
-                throw err;
-            }
-            BaseContract._throwIfCallResultIsRevertError(rawCallResult);
-            const abiEncoder = self._lookupAbiEncoder('stakingContract()');
-            // tslint:disable boolean-naming
-            const result = abiEncoder.strictDecodeReturnValue<string>(rawCallResult);
-            // tslint:enable boolean-naming
-            return result;
-        },
-    };
-    public transferOwnership = {
-        /**
-         * Sends an Ethereum transaction executing this method with the supplied parameters. This is a read/write
-         * Ethereum operation and will cost gas.
-         * @param txData Additional data for transaction
-         * @returns The hash of the transaction
-         */
-        async sendTransactionAsync(
-            newOwner: string,
-            txData?: Partial<TxData> | undefined,
-            opts: SendTransactionOpts = { shouldValidate: true },
-        ): Promise<string> {
-            assert.isString('newOwner', newOwner);
-            const self = (this as any) as StakingContract;
-            const encodedData = self._strictEncodeArguments('transferOwnership(address)', [newOwner.toLowerCase()]);
-            const txDataWithDefaults = await BaseContract._applyDefaultsToTxDataAsync(
-                {
-                    to: self.address,
-                    ...txData,
-                    data: encodedData,
-                },
-                self._web3Wrapper.getContractDefaults(),
-            );
-            if (txDataWithDefaults.from !== undefined) {
-                txDataWithDefaults.from = txDataWithDefaults.from.toLowerCase();
-            }
-
-            if (opts.shouldValidate !== false) {
-                await self.transferOwnership.callAsync(newOwner, txDataWithDefaults);
-            }
-
-            const txHash = await self._web3Wrapper.sendTransactionAsync(txDataWithDefaults);
-            return txHash;
-        },
-        /**
-         * Sends an Ethereum transaction and waits until the transaction has been successfully mined without reverting.
-         * If the transaction was mined, but reverted, an error is thrown.
-         * @param txData Additional data for transaction
-         * @param pollingIntervalMs Interval at which to poll for success
-         * @returns A promise that resolves when the transaction is successful
-         */
-        awaitTransactionSuccessAsync(
-            newOwner: string,
-            txData?: Partial<TxData>,
-            opts: AwaitTransactionSuccessOpts = { shouldValidate: true },
-        ): PromiseWithTransactionHash<TransactionReceiptWithDecodedLogs> {
-            assert.isString('newOwner', newOwner);
-            const self = (this as any) as StakingContract;
-            const txHashPromise = self.transferOwnership.sendTransactionAsync(newOwner.toLowerCase(), txData, opts);
-            return new PromiseWithTransactionHash<TransactionReceiptWithDecodedLogs>(
-                txHashPromise,
-                (async (): Promise<TransactionReceiptWithDecodedLogs> => {
-                    // When the transaction hash resolves, wait for it to be mined.
-                    return self._web3Wrapper.awaitTransactionSuccessAsync(
-                        await txHashPromise,
-                        opts.pollingIntervalMs,
-                        opts.timeoutMs,
-                    );
-                })(),
-            );
-        },
-        /**
-         * Estimates the gas cost of sending an Ethereum transaction calling this method with these arguments.
-         * @param txData Additional data for transaction
-         * @returns The hash of the transaction
-         */
-        async estimateGasAsync(newOwner: string, txData?: Partial<TxData> | undefined): Promise<number> {
-            assert.isString('newOwner', newOwner);
-            const self = (this as any) as StakingContract;
-            const encodedData = self._strictEncodeArguments('transferOwnership(address)', [newOwner.toLowerCase()]);
-            const txDataWithDefaults = await BaseContract._applyDefaultsToTxDataAsync(
-                {
-                    to: self.address,
-                    ...txData,
-                    data: encodedData,
-                },
-                self._web3Wrapper.getContractDefaults(),
-            );
-            if (txDataWithDefaults.from !== undefined) {
-                txDataWithDefaults.from = txDataWithDefaults.from.toLowerCase();
-            }
-
-            const gas = await self._web3Wrapper.estimateGasAsync(txDataWithDefaults);
-            return gas;
-        },
-        /**
-         * Sends a read-only call to the contract method. Returns the result that would happen if one were to send an
-         * Ethereum transaction to this method, given the current state of the blockchain. Calls do not cost gas
-         * since they don't modify state.
-         */
-        async callAsync(newOwner: string, callData: Partial<CallData> = {}, defaultBlock?: BlockParam): Promise<void> {
-            assert.isString('newOwner', newOwner);
-            assert.doesConformToSchema('callData', callData, schemas.callDataSchema, [
-                schemas.addressSchema,
-                schemas.numberSchema,
-                schemas.jsNumber,
-            ]);
-            if (defaultBlock !== undefined) {
-                assert.isBlockParam('defaultBlock', defaultBlock);
-            }
-            const self = (this as any) as StakingContract;
-            const encodedData = self._strictEncodeArguments('transferOwnership(address)', [newOwner.toLowerCase()]);
-            const callDataWithDefaults = await BaseContract._applyDefaultsToTxDataAsync(
-                {
-                    to: self.address,
-                    ...callData,
-                    data: encodedData,
-                },
-                self._web3Wrapper.getContractDefaults(),
-            );
-            callDataWithDefaults.from = callDataWithDefaults.from
-                ? callDataWithDefaults.from.toLowerCase()
-                : callDataWithDefaults.from;
-            let rawCallResult;
-            try {
-                rawCallResult = await self._web3Wrapper.callAsync(callDataWithDefaults, defaultBlock);
-            } catch (err) {
-                BaseContract._throwIfThrownErrorIsRevertError(err);
-                throw err;
-            }
-            BaseContract._throwIfCallResultIsRevertError(rawCallResult);
-            const abiEncoder = self._lookupAbiEncoder('transferOwnership(address)');
-            // tslint:disable boolean-naming
-            const result = abiEncoder.strictDecodeReturnValue<void>(rawCallResult);
-            // tslint:enable boolean-naming
-            return result;
-        },
-        /**
-         * Returns the ABI encoded transaction data needed to send an Ethereum transaction calling this method. Before
-         * sending the Ethereum tx, this encoded tx data can first be sent to a separate signing service or can be used
-         * to create a 0x transaction (see protocol spec for more details).
-         * @returns The ABI encoded transaction data as a string
-         */
-        getABIEncodedTransactionData(newOwner: string): string {
-            assert.isString('newOwner', newOwner);
-            const self = (this as any) as StakingContract;
-            const abiEncodedTransactionData = self._strictEncodeArguments('transferOwnership(address)', [
-                newOwner.toLowerCase(),
-            ]);
-            return abiEncodedTransactionData;
-        },
-        /**
-         * Returns the 4 byte function selector as a hex string.
-         */
-        getSelector(): string {
-            const self = (this as any) as StakingContract;
-            const abiEncoder = self._lookupAbiEncoder('transferOwnership(address)');
-            return abiEncoder.getSelector();
-        },
-    };
-    /**
-     * Unstake. Tokens are withdrawn from the ZRX Vault and returned to
-     * the staker. Stake must be in the 'undelegated' status in both the
-     * current and next epoch in order to be unstaked.
-     */
-    public unstake = {
-        /**
-         * Sends an Ethereum transaction executing this method with the supplied parameters. This is a read/write
-         * Ethereum operation and will cost gas.
-         * @param amount of ZRX to unstake.
-         * @param txData Additional data for transaction
-         * @returns The hash of the transaction
-         */
-        async sendTransactionAsync(
-            amount: BigNumber,
-            txData?: Partial<TxData> | undefined,
-            opts: SendTransactionOpts = { shouldValidate: true },
-        ): Promise<string> {
-            assert.isBigNumber('amount', amount);
-            const self = (this as any) as StakingContract;
-            const encodedData = self._strictEncodeArguments('unstake(uint256)', [amount]);
-            const txDataWithDefaults = await BaseContract._applyDefaultsToTxDataAsync(
-                {
-                    to: self.address,
-                    ...txData,
-                    data: encodedData,
-                },
-                self._web3Wrapper.getContractDefaults(),
-            );
-            if (txDataWithDefaults.from !== undefined) {
-                txDataWithDefaults.from = txDataWithDefaults.from.toLowerCase();
-            }
-
-            if (opts.shouldValidate !== false) {
-                await self.unstake.callAsync(amount, txDataWithDefaults);
-            }
-
-            const txHash = await self._web3Wrapper.sendTransactionAsync(txDataWithDefaults);
-            return txHash;
-        },
-        /**
-         * Sends an Ethereum transaction and waits until the transaction has been successfully mined without reverting.
-         * If the transaction was mined, but reverted, an error is thrown.
-         * @param amount of ZRX to unstake.
-         * @param txData Additional data for transaction
-         * @param pollingIntervalMs Interval at which to poll for success
-         * @returns A promise that resolves when the transaction is successful
-         */
-        awaitTransactionSuccessAsync(
-            amount: BigNumber,
-            txData?: Partial<TxData>,
-            opts: AwaitTransactionSuccessOpts = { shouldValidate: true },
-        ): PromiseWithTransactionHash<TransactionReceiptWithDecodedLogs> {
-            assert.isBigNumber('amount', amount);
-            const self = (this as any) as StakingContract;
-            const txHashPromise = self.unstake.sendTransactionAsync(amount, txData, opts);
-            return new PromiseWithTransactionHash<TransactionReceiptWithDecodedLogs>(
-                txHashPromise,
-                (async (): Promise<TransactionReceiptWithDecodedLogs> => {
-                    // When the transaction hash resolves, wait for it to be mined.
-                    return self._web3Wrapper.awaitTransactionSuccessAsync(
-                        await txHashPromise,
-                        opts.pollingIntervalMs,
-                        opts.timeoutMs,
-                    );
-                })(),
-            );
-        },
-        /**
-         * Estimates the gas cost of sending an Ethereum transaction calling this method with these arguments.
-         * @param amount of ZRX to unstake.
-         * @param txData Additional data for transaction
-         * @returns The hash of the transaction
-         */
-        async estimateGasAsync(amount: BigNumber, txData?: Partial<TxData> | undefined): Promise<number> {
-            assert.isBigNumber('amount', amount);
-            const self = (this as any) as StakingContract;
-            const encodedData = self._strictEncodeArguments('unstake(uint256)', [amount]);
-            const txDataWithDefaults = await BaseContract._applyDefaultsToTxDataAsync(
-                {
-                    to: self.address,
-                    ...txData,
-                    data: encodedData,
-                },
-                self._web3Wrapper.getContractDefaults(),
-            );
-            if (txDataWithDefaults.from !== undefined) {
-                txDataWithDefaults.from = txDataWithDefaults.from.toLowerCase();
-            }
-
-            const gas = await self._web3Wrapper.estimateGasAsync(txDataWithDefaults);
-            return gas;
-        },
-        /**
-         * Sends a read-only call to the contract method. Returns the result that would happen if one were to send an
-         * Ethereum transaction to this method, given the current state of the blockchain. Calls do not cost gas
-         * since they don't modify state.
-         * @param amount of ZRX to unstake.
-         */
-        async callAsync(amount: BigNumber, callData: Partial<CallData> = {}, defaultBlock?: BlockParam): Promise<void> {
-            assert.isBigNumber('amount', amount);
-            assert.doesConformToSchema('callData', callData, schemas.callDataSchema, [
-                schemas.addressSchema,
-                schemas.numberSchema,
-                schemas.jsNumber,
-            ]);
-            if (defaultBlock !== undefined) {
-                assert.isBlockParam('defaultBlock', defaultBlock);
-            }
-            const self = (this as any) as StakingContract;
-            const encodedData = self._strictEncodeArguments('unstake(uint256)', [amount]);
-            const callDataWithDefaults = await BaseContract._applyDefaultsToTxDataAsync(
-                {
-                    to: self.address,
-                    ...callData,
-                    data: encodedData,
-                },
-                self._web3Wrapper.getContractDefaults(),
-            );
-            callDataWithDefaults.from = callDataWithDefaults.from
-                ? callDataWithDefaults.from.toLowerCase()
-                : callDataWithDefaults.from;
-            let rawCallResult;
-            try {
-                rawCallResult = await self._web3Wrapper.callAsync(callDataWithDefaults, defaultBlock);
-            } catch (err) {
-                BaseContract._throwIfThrownErrorIsRevertError(err);
-                throw err;
-            }
-            BaseContract._throwIfCallResultIsRevertError(rawCallResult);
-            const abiEncoder = self._lookupAbiEncoder('unstake(uint256)');
-            // tslint:disable boolean-naming
-            const result = abiEncoder.strictDecodeReturnValue<void>(rawCallResult);
-            // tslint:enable boolean-naming
-            return result;
-        },
-        /**
-         * Returns the ABI encoded transaction data needed to send an Ethereum transaction calling this method. Before
-         * sending the Ethereum tx, this encoded tx data can first be sent to a separate signing service or can be used
-         * to create a 0x transaction (see protocol spec for more details).
-         * @param amount of ZRX to unstake.
-         * @returns The ABI encoded transaction data as a string
-         */
-        getABIEncodedTransactionData(amount: BigNumber): string {
-            assert.isBigNumber('amount', amount);
-            const self = (this as any) as StakingContract;
-            const abiEncodedTransactionData = self._strictEncodeArguments('unstake(uint256)', [amount]);
-            return abiEncodedTransactionData;
-        },
-        /**
-         * Returns the 4 byte function selector as a hex string.
-         */
-        getSelector(): string {
-            const self = (this as any) as StakingContract;
-            const abiEncoder = self._lookupAbiEncoder('unstake(uint256)');
-            return abiEncoder.getSelector();
-        },
-    };
-    public validExchanges = {
-        /**
-         * Sends a read-only call to the contract method. Returns the result that would happen if one were to send an
-         * Ethereum transaction to this method, given the current state of the blockchain. Calls do not cost gas
-         * since they don't modify state.
-         */
-        async callAsync(
-            index_0: string,
-            callData: Partial<CallData> = {},
-            defaultBlock?: BlockParam,
-        ): Promise<boolean> {
-            assert.isString('index_0', index_0);
-            assert.doesConformToSchema('callData', callData, schemas.callDataSchema, [
-                schemas.addressSchema,
-                schemas.numberSchema,
-                schemas.jsNumber,
-            ]);
-            if (defaultBlock !== undefined) {
-                assert.isBlockParam('defaultBlock', defaultBlock);
-            }
-            const self = (this as any) as StakingContract;
-            const encodedData = self._strictEncodeArguments('validExchanges(address)', [index_0.toLowerCase()]);
-            const callDataWithDefaults = await BaseContract._applyDefaultsToTxDataAsync(
-                {
-                    to: self.address,
-                    ...callData,
-                    data: encodedData,
-                },
-                self._web3Wrapper.getContractDefaults(),
-            );
-            callDataWithDefaults.from = callDataWithDefaults.from
-                ? callDataWithDefaults.from.toLowerCase()
-                : callDataWithDefaults.from;
-            let rawCallResult;
-            try {
-                rawCallResult = await self._web3Wrapper.callAsync(callDataWithDefaults, defaultBlock);
-            } catch (err) {
-                BaseContract._throwIfThrownErrorIsRevertError(err);
-                throw err;
-            }
-            BaseContract._throwIfCallResultIsRevertError(rawCallResult);
-            const abiEncoder = self._lookupAbiEncoder('validExchanges(address)');
-            // tslint:disable boolean-naming
-            const result = abiEncoder.strictDecodeReturnValue<boolean>(rawCallResult);
-            // tslint:enable boolean-naming
-            return result;
-        },
-    };
-    public wethReservedForPoolRewards = {
-        /**
-         * Sends a read-only call to the contract method. Returns the result that would happen if one were to send an
-         * Ethereum transaction to this method, given the current state of the blockchain. Calls do not cost gas
-         * since they don't modify state.
-         */
-        async callAsync(callData: Partial<CallData> = {}, defaultBlock?: BlockParam): Promise<BigNumber> {
-            assert.doesConformToSchema('callData', callData, schemas.callDataSchema, [
-                schemas.addressSchema,
-                schemas.numberSchema,
-                schemas.jsNumber,
-            ]);
-            if (defaultBlock !== undefined) {
-                assert.isBlockParam('defaultBlock', defaultBlock);
-            }
-            const self = (this as any) as StakingContract;
-            const encodedData = self._strictEncodeArguments('wethReservedForPoolRewards()', []);
-            const callDataWithDefaults = await BaseContract._applyDefaultsToTxDataAsync(
-                {
-                    to: self.address,
-                    ...callData,
-                    data: encodedData,
-                },
-                self._web3Wrapper.getContractDefaults(),
-            );
-            callDataWithDefaults.from = callDataWithDefaults.from
-                ? callDataWithDefaults.from.toLowerCase()
-                : callDataWithDefaults.from;
-            let rawCallResult;
-            try {
-                rawCallResult = await self._web3Wrapper.callAsync(callDataWithDefaults, defaultBlock);
-            } catch (err) {
-                BaseContract._throwIfThrownErrorIsRevertError(err);
-                throw err;
-            }
-            BaseContract._throwIfCallResultIsRevertError(rawCallResult);
-            const abiEncoder = self._lookupAbiEncoder('wethReservedForPoolRewards()');
-            // tslint:disable boolean-naming
-            const result = abiEncoder.strictDecodeReturnValue<BigNumber>(rawCallResult);
-            // tslint:enable boolean-naming
-            return result;
-        },
-    };
-    /**
-     * Withdraws the caller's WETH rewards that have accumulated
-     * until the last epoch.
-     */
-    public withdrawDelegatorRewards = {
-        /**
-         * Sends an Ethereum transaction executing this method with the supplied parameters. This is a read/write
-         * Ethereum operation and will cost gas.
-         * @param poolId Unique id of pool.
-         * @param txData Additional data for transaction
-         * @returns The hash of the transaction
-         */
-        async sendTransactionAsync(
-            poolId: string,
-            txData?: Partial<TxData> | undefined,
-            opts: SendTransactionOpts = { shouldValidate: true },
-        ): Promise<string> {
-            assert.isString('poolId', poolId);
-            const self = (this as any) as StakingContract;
-            const encodedData = self._strictEncodeArguments('withdrawDelegatorRewards(bytes32)', [poolId]);
-            const txDataWithDefaults = await BaseContract._applyDefaultsToTxDataAsync(
-                {
-                    to: self.address,
-                    ...txData,
-                    data: encodedData,
-                },
-                self._web3Wrapper.getContractDefaults(),
-            );
-            if (txDataWithDefaults.from !== undefined) {
-                txDataWithDefaults.from = txDataWithDefaults.from.toLowerCase();
-            }
-
-            if (opts.shouldValidate !== false) {
-                await self.withdrawDelegatorRewards.callAsync(poolId, txDataWithDefaults);
-            }
-
-            const txHash = await self._web3Wrapper.sendTransactionAsync(txDataWithDefaults);
-            return txHash;
-        },
-        /**
-         * Sends an Ethereum transaction and waits until the transaction has been successfully mined without reverting.
-         * If the transaction was mined, but reverted, an error is thrown.
-         * @param poolId Unique id of pool.
-         * @param txData Additional data for transaction
-         * @param pollingIntervalMs Interval at which to poll for success
-         * @returns A promise that resolves when the transaction is successful
-         */
-        awaitTransactionSuccessAsync(
-            poolId: string,
-            txData?: Partial<TxData>,
-            opts: AwaitTransactionSuccessOpts = { shouldValidate: true },
-        ): PromiseWithTransactionHash<TransactionReceiptWithDecodedLogs> {
-            assert.isString('poolId', poolId);
-            const self = (this as any) as StakingContract;
-            const txHashPromise = self.withdrawDelegatorRewards.sendTransactionAsync(poolId, txData, opts);
-            return new PromiseWithTransactionHash<TransactionReceiptWithDecodedLogs>(
-                txHashPromise,
-                (async (): Promise<TransactionReceiptWithDecodedLogs> => {
-                    // When the transaction hash resolves, wait for it to be mined.
-                    return self._web3Wrapper.awaitTransactionSuccessAsync(
-                        await txHashPromise,
-                        opts.pollingIntervalMs,
-                        opts.timeoutMs,
-                    );
-                })(),
-            );
-        },
-        /**
-         * Estimates the gas cost of sending an Ethereum transaction calling this method with these arguments.
-         * @param poolId Unique id of pool.
-         * @param txData Additional data for transaction
-         * @returns The hash of the transaction
-         */
-        async estimateGasAsync(poolId: string, txData?: Partial<TxData> | undefined): Promise<number> {
-            assert.isString('poolId', poolId);
-            const self = (this as any) as StakingContract;
-            const encodedData = self._strictEncodeArguments('withdrawDelegatorRewards(bytes32)', [poolId]);
-            const txDataWithDefaults = await BaseContract._applyDefaultsToTxDataAsync(
-                {
-                    to: self.address,
-                    ...txData,
-                    data: encodedData,
-                },
-                self._web3Wrapper.getContractDefaults(),
-            );
-            if (txDataWithDefaults.from !== undefined) {
-                txDataWithDefaults.from = txDataWithDefaults.from.toLowerCase();
-            }
-
-            const gas = await self._web3Wrapper.estimateGasAsync(txDataWithDefaults);
-            return gas;
-        },
-        /**
-         * Sends a read-only call to the contract method. Returns the result that would happen if one were to send an
-         * Ethereum transaction to this method, given the current state of the blockchain. Calls do not cost gas
-         * since they don't modify state.
-         * @param poolId Unique id of pool.
-         */
-        async callAsync(poolId: string, callData: Partial<CallData> = {}, defaultBlock?: BlockParam): Promise<void> {
-            assert.isString('poolId', poolId);
-            assert.doesConformToSchema('callData', callData, schemas.callDataSchema, [
-                schemas.addressSchema,
-                schemas.numberSchema,
-                schemas.jsNumber,
-            ]);
-            if (defaultBlock !== undefined) {
-                assert.isBlockParam('defaultBlock', defaultBlock);
-            }
-            const self = (this as any) as StakingContract;
-            const encodedData = self._strictEncodeArguments('withdrawDelegatorRewards(bytes32)', [poolId]);
-            const callDataWithDefaults = await BaseContract._applyDefaultsToTxDataAsync(
-                {
-                    to: self.address,
-                    ...callData,
-                    data: encodedData,
-                },
-                self._web3Wrapper.getContractDefaults(),
-            );
-            callDataWithDefaults.from = callDataWithDefaults.from
-                ? callDataWithDefaults.from.toLowerCase()
-                : callDataWithDefaults.from;
-            let rawCallResult;
-            try {
-                rawCallResult = await self._web3Wrapper.callAsync(callDataWithDefaults, defaultBlock);
-            } catch (err) {
-                BaseContract._throwIfThrownErrorIsRevertError(err);
-                throw err;
-            }
-            BaseContract._throwIfCallResultIsRevertError(rawCallResult);
-            const abiEncoder = self._lookupAbiEncoder('withdrawDelegatorRewards(bytes32)');
-            // tslint:disable boolean-naming
-            const result = abiEncoder.strictDecodeReturnValue<void>(rawCallResult);
-            // tslint:enable boolean-naming
-            return result;
-        },
-        /**
-         * Returns the ABI encoded transaction data needed to send an Ethereum transaction calling this method. Before
-         * sending the Ethereum tx, this encoded tx data can first be sent to a separate signing service or can be used
-         * to create a 0x transaction (see protocol spec for more details).
-         * @param poolId Unique id of pool.
-         * @returns The ABI encoded transaction data as a string
-         */
-        getABIEncodedTransactionData(poolId: string): string {
-            assert.isString('poolId', poolId);
-            const self = (this as any) as StakingContract;
-            const abiEncodedTransactionData = self._strictEncodeArguments('withdrawDelegatorRewards(bytes32)', [
-                poolId,
-            ]);
-            return abiEncodedTransactionData;
-        },
-        /**
-         * Returns the 4 byte function selector as a hex string.
-         */
-        getSelector(): string {
-            const self = (this as any) as StakingContract;
-            const abiEncoder = self._lookupAbiEncoder('withdrawDelegatorRewards(bytes32)');
-            return abiEncoder.getSelector();
-        },
-    };
-    private readonly _subscriptionManager: SubscriptionManager<StakingEventArgs, StakingEvents>;
-    public static async deployFrom0xArtifactAsync(
-        artifact: ContractArtifact | SimpleContractArtifact,
-        supportedProvider: SupportedProvider,
-        txDefaults: Partial<TxData>,
-        logDecodeDependencies: { [contractName: string]: ContractArtifact | SimpleContractArtifact },
-        wethAddress: string,
-        zrxVaultAddress: string,
-    ): Promise<StakingContract> {
-        assert.doesConformToSchema('txDefaults', txDefaults, schemas.txDataSchema, [
-            schemas.addressSchema,
-            schemas.numberSchema,
-            schemas.jsNumber,
-        ]);
-        if (artifact.compilerOutput === undefined) {
-            throw new Error('Compiler output not found in the artifact file');
-        }
-        const provider = providerUtils.standardizeOrThrow(supportedProvider);
-        const bytecode = artifact.compilerOutput.evm.bytecode.object;
-        const abi = artifact.compilerOutput.abi;
-        const logDecodeDependenciesAbiOnly: { [contractName: string]: ContractAbi } = {};
-        if (Object.keys(logDecodeDependencies) !== undefined) {
-            for (const key of Object.keys(logDecodeDependencies)) {
-                logDecodeDependenciesAbiOnly[key] = logDecodeDependencies[key].compilerOutput.abi;
-            }
-        }
-        return StakingContract.deployAsync(
-            bytecode,
-            abi,
-            provider,
-            txDefaults,
-            logDecodeDependenciesAbiOnly,
-            wethAddress,
-            zrxVaultAddress,
-        );
-    }
-    public static async deployAsync(
-        bytecode: string,
-        abi: ContractAbi,
-        supportedProvider: SupportedProvider,
-        txDefaults: Partial<TxData>,
-        logDecodeDependencies: { [contractName: string]: ContractAbi },
-        wethAddress: string,
-        zrxVaultAddress: string,
-    ): Promise<StakingContract> {
-        assert.isHexString('bytecode', bytecode);
-        assert.doesConformToSchema('txDefaults', txDefaults, schemas.txDataSchema, [
-            schemas.addressSchema,
-            schemas.numberSchema,
-            schemas.jsNumber,
-        ]);
-        const provider = providerUtils.standardizeOrThrow(supportedProvider);
-        const constructorAbi = BaseContract._lookupConstructorAbi(abi);
-        [wethAddress, zrxVaultAddress] = BaseContract._formatABIDataItemList(
-            constructorAbi.inputs,
-            [wethAddress, zrxVaultAddress],
-            BaseContract._bigNumberToString,
-        );
-        const iface = new ethers.utils.Interface(abi);
-        const deployInfo = iface.deployFunction;
-        const txData = deployInfo.encode(bytecode, [wethAddress, zrxVaultAddress]);
-        const web3Wrapper = new Web3Wrapper(provider);
-        const txDataWithDefaults = await BaseContract._applyDefaultsToTxDataAsync(
-            { data: txData },
-            txDefaults,
-            web3Wrapper.estimateGasAsync.bind(web3Wrapper),
-        );
-        const txHash = await web3Wrapper.sendTransactionAsync(txDataWithDefaults);
-        logUtils.log(`transactionHash: ${txHash}`);
-        const txReceipt = await web3Wrapper.awaitTransactionSuccessAsync(txHash);
-        logUtils.log(`Staking successfully deployed at ${txReceipt.contractAddress}`);
-        const contractInstance = new StakingContract(
-            txReceipt.contractAddress as string,
-            provider,
-            txDefaults,
-            logDecodeDependencies,
-        );
-        contractInstance.constructorArgs = [wethAddress, zrxVaultAddress];
-        return contractInstance;
-    }
-
-    /**
-=======
->>>>>>> f0d7d10f
      * @returns      The contract ABI
      */
     public static ABI(): ContractAbi {
