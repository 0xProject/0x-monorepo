--- conflicted
+++ resolved
@@ -276,30 +276,6 @@
         );
         const gas = await self._web3Wrapper.estimateGasAsync(txDataWithDefaults);
         return gas;
-<<<<<<< HEAD
-        },
-        getABIEncodedTransactionData(
-            transaction: {salt: BigNumber;signerAddress: string;data: string},
-            txOrigin: string,
-            transactionSignature: string,
-            approvalExpirationTimeSeconds: BigNumber[],
-            approvalSignatures: string[],
-        ): string {
-        
-        assert.isString('txOrigin', txOrigin);
-        assert.isString('transactionSignature', transactionSignature);
-        assert.isArray('approvalExpirationTimeSeconds', approvalExpirationTimeSeconds);
-        assert.isArray('approvalSignatures', approvalSignatures);
-        const self = this as any as CoordinatorContract;
-        const abiEncodedTransactionData = self._strictEncodeArguments('executeTransaction((uint256,address,bytes),address,bytes,uint256[],bytes[])', [transaction,
-    txOrigin,
-    transactionSignature,
-    approvalExpirationTimeSeconds,
-    approvalSignatures
-    ]);
-        return abiEncodedTransactionData;
-=======
->>>>>>> 545fcef7
         },
         async callAsync(
             transaction: {salt: BigNumber;signerAddress: string;data: string},
@@ -622,11 +598,7 @@
         logUtils.log(`transactionHash: ${txHash}`);
         const txReceipt = await web3Wrapper.awaitTransactionSuccessAsync(txHash);
         logUtils.log(`Coordinator successfully deployed at ${txReceipt.contractAddress}`);
-<<<<<<< HEAD
-        const contractInstance = new CoordinatorContract(txReceipt.contractAddress as string, provider, txDefaults);
-=======
         const contractInstance = new CoordinatorContract(abi, txReceipt.contractAddress as string, provider, txDefaults);
->>>>>>> 545fcef7
         contractInstance.constructorArgs = [_exchange
 ];
         return contractInstance;
