--- conflicted
+++ resolved
@@ -174,27 +174,6 @@
             const gas = await self._web3Wrapper.estimateGasAsync(txDataWithDefaults);
             return gas;
         },
-        async validateAndSendTransactionAsync(
-            order: {
-                makerAddress: string;
-                takerAddress: string;
-                feeRecipientAddress: string;
-                senderAddress: string;
-                makerAssetAmount: BigNumber;
-                takerAssetAmount: BigNumber;
-                makerFee: BigNumber;
-                takerFee: BigNumber;
-                expirationTimeSeconds: BigNumber;
-                salt: BigNumber;
-                makerAssetData: string;
-                takerAssetData: string;
-            },
-            txData?: Partial<TxData> | undefined,
-        ): Promise<string> {
-            await (this as any).getAuctionDetails.callAsync(order, txData);
-            const txHash = await (this as any).getAuctionDetails.sendTransactionAsync(order, txData);
-            return txHash;
-        },
         /**
          * Sends a read-only call to the contract method. Returns the result that would happen if one were to send an
          * Ethereum transaction to this method, given the current state of the blockchain. Calls do not cost gas
@@ -303,86 +282,14 @@
             return abiEncodedTransactionData;
         },
         /**
-<<<<<<< HEAD
-         * Decode the ABI-encoded transaction data into its input arguments
-         * @param callData The ABI-encoded transaction data
-         * @returns An array representing the input arguments in order. Keynames of nested structs are preserved.
-         */
-        getABIDecodedTransactionData(
-            callData: string,
-        ): {
-            makerAddress: string;
-            takerAddress: string;
-            feeRecipientAddress: string;
-            senderAddress: string;
-            makerAssetAmount: BigNumber;
-            takerAssetAmount: BigNumber;
-            makerFee: BigNumber;
-            takerFee: BigNumber;
-            expirationTimeSeconds: BigNumber;
-            salt: BigNumber;
-            makerAssetData: string;
-            takerAssetData: string;
-        } {
+         * Returns the 4 byte function selector as a hex string.
+         */
+        getSelector(): string {
             const self = (this as any) as DutchAuctionContract;
             const abiEncoder = self._lookupAbiEncoder(
                 'getAuctionDetails((address,address,address,address,uint256,uint256,uint256,uint256,uint256,uint256,bytes,bytes))',
             );
-            // tslint:disable boolean-naming
-            const abiDecodedCallData = abiEncoder.strictDecode<{
-                makerAddress: string;
-                takerAddress: string;
-                feeRecipientAddress: string;
-                senderAddress: string;
-                makerAssetAmount: BigNumber;
-                takerAssetAmount: BigNumber;
-                makerFee: BigNumber;
-                takerFee: BigNumber;
-                expirationTimeSeconds: BigNumber;
-                salt: BigNumber;
-                makerAssetData: string;
-                takerAssetData: string;
-            }>(callData);
-            return abiDecodedCallData;
-        },
-        /**
-         * Decode the ABI-encoded return data from a transaction
-         * @param returnData the data returned after transaction execution
-         * @returns An array representing the output results in order.  Keynames of nested structs are preserved.
-         */
-        getABIDecodedReturnData(
-            returnData: string,
-        ): {
-            beginTimeSeconds: BigNumber;
-            endTimeSeconds: BigNumber;
-            beginAmount: BigNumber;
-            endAmount: BigNumber;
-            currentAmount: BigNumber;
-            currentTimeSeconds: BigNumber;
-        } {
-=======
-         * Returns the 4 byte function selector as a hex string.
-         */
-        getSelector(): string {
->>>>>>> 8e6d92ca
-            const self = (this as any) as DutchAuctionContract;
-            const abiEncoder = self._lookupAbiEncoder(
-                'getAuctionDetails((address,address,address,address,uint256,uint256,uint256,uint256,uint256,uint256,bytes,bytes))',
-            );
-<<<<<<< HEAD
-            // tslint:disable boolean-naming
-            const abiDecodedReturnData = abiEncoder.strictDecodeReturnValue<{
-                beginTimeSeconds: BigNumber;
-                endTimeSeconds: BigNumber;
-                beginAmount: BigNumber;
-                endAmount: BigNumber;
-                currentAmount: BigNumber;
-                currentTimeSeconds: BigNumber;
-            }>(returnData);
-            return abiDecodedReturnData;
-=======
             return abiEncoder.getSelector();
->>>>>>> 8e6d92ca
         },
     };
     /**
@@ -610,49 +517,6 @@
 
             const gas = await self._web3Wrapper.estimateGasAsync(txDataWithDefaults);
             return gas;
-        },
-        async validateAndSendTransactionAsync(
-            buyOrder: {
-                makerAddress: string;
-                takerAddress: string;
-                feeRecipientAddress: string;
-                senderAddress: string;
-                makerAssetAmount: BigNumber;
-                takerAssetAmount: BigNumber;
-                makerFee: BigNumber;
-                takerFee: BigNumber;
-                expirationTimeSeconds: BigNumber;
-                salt: BigNumber;
-                makerAssetData: string;
-                takerAssetData: string;
-            },
-            sellOrder: {
-                makerAddress: string;
-                takerAddress: string;
-                feeRecipientAddress: string;
-                senderAddress: string;
-                makerAssetAmount: BigNumber;
-                takerAssetAmount: BigNumber;
-                makerFee: BigNumber;
-                takerFee: BigNumber;
-                expirationTimeSeconds: BigNumber;
-                salt: BigNumber;
-                makerAssetData: string;
-                takerAssetData: string;
-            },
-            buySignature: string,
-            sellSignature: string,
-            txData?: Partial<TxData> | undefined,
-        ): Promise<string> {
-            await (this as any).matchOrders.callAsync(buyOrder, sellOrder, buySignature, sellSignature, txData);
-            const txHash = await (this as any).matchOrders.sendTransactionAsync(
-                buyOrder,
-                sellOrder,
-                buySignature,
-                sellSignature,
-                txData,
-            );
-            return txHash;
         },
         /**
          * Sends a read-only call to the contract method. Returns the result that would happen if one were to send an
@@ -824,100 +688,14 @@
             return abiEncodedTransactionData;
         },
         /**
-<<<<<<< HEAD
-         * Decode the ABI-encoded transaction data into its input arguments
-         * @param callData The ABI-encoded transaction data
-         * @returns An array representing the input arguments in order. Keynames of nested structs are preserved.
-         */
-        getABIDecodedTransactionData(
-            callData: string,
-        ): {
-            makerAddress: string;
-            takerAddress: string;
-            feeRecipientAddress: string;
-            senderAddress: string;
-            makerAssetAmount: BigNumber;
-            takerAssetAmount: BigNumber;
-            makerFee: BigNumber;
-            takerFee: BigNumber;
-            expirationTimeSeconds: BigNumber;
-            salt: BigNumber;
-            makerAssetData: string;
-            takerAssetData: string;
-        } {
+         * Returns the 4 byte function selector as a hex string.
+         */
+        getSelector(): string {
             const self = (this as any) as DutchAuctionContract;
             const abiEncoder = self._lookupAbiEncoder(
                 'matchOrders((address,address,address,address,uint256,uint256,uint256,uint256,uint256,uint256,bytes,bytes),(address,address,address,address,uint256,uint256,uint256,uint256,uint256,uint256,bytes,bytes),bytes,bytes)',
             );
-            // tslint:disable boolean-naming
-            const abiDecodedCallData = abiEncoder.strictDecode<{
-                makerAddress: string;
-                takerAddress: string;
-                feeRecipientAddress: string;
-                senderAddress: string;
-                makerAssetAmount: BigNumber;
-                takerAssetAmount: BigNumber;
-                makerFee: BigNumber;
-                takerFee: BigNumber;
-                expirationTimeSeconds: BigNumber;
-                salt: BigNumber;
-                makerAssetData: string;
-                takerAssetData: string;
-            }>(callData);
-            return abiDecodedCallData;
-        },
-        /**
-         * Decode the ABI-encoded return data from a transaction
-         * @param returnData the data returned after transaction execution
-         * @returns An array representing the output results in order.  Keynames of nested structs are preserved.
-         */
-        getABIDecodedReturnData(
-            returnData: string,
-        ): {
-            left: {
-                makerAssetFilledAmount: BigNumber;
-                takerAssetFilledAmount: BigNumber;
-                makerFeePaid: BigNumber;
-                takerFeePaid: BigNumber;
-            };
-            right: {
-                makerAssetFilledAmount: BigNumber;
-                takerAssetFilledAmount: BigNumber;
-                makerFeePaid: BigNumber;
-                takerFeePaid: BigNumber;
-            };
-            leftMakerAssetSpreadAmount: BigNumber;
-        } {
-=======
-         * Returns the 4 byte function selector as a hex string.
-         */
-        getSelector(): string {
->>>>>>> 8e6d92ca
-            const self = (this as any) as DutchAuctionContract;
-            const abiEncoder = self._lookupAbiEncoder(
-                'matchOrders((address,address,address,address,uint256,uint256,uint256,uint256,uint256,uint256,bytes,bytes),(address,address,address,address,uint256,uint256,uint256,uint256,uint256,uint256,bytes,bytes),bytes,bytes)',
-            );
-<<<<<<< HEAD
-            // tslint:disable boolean-naming
-            const abiDecodedReturnData = abiEncoder.strictDecodeReturnValue<{
-                left: {
-                    makerAssetFilledAmount: BigNumber;
-                    takerAssetFilledAmount: BigNumber;
-                    makerFeePaid: BigNumber;
-                    takerFeePaid: BigNumber;
-                };
-                right: {
-                    makerAssetFilledAmount: BigNumber;
-                    takerAssetFilledAmount: BigNumber;
-                    makerFeePaid: BigNumber;
-                    takerFeePaid: BigNumber;
-                };
-                leftMakerAssetSpreadAmount: BigNumber;
-            }>(returnData);
-            return abiDecodedReturnData;
-=======
             return abiEncoder.getSelector();
->>>>>>> 8e6d92ca
         },
     };
     public static async deployFrom0xArtifactAsync(
