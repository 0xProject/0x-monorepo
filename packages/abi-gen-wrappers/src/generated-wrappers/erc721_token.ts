--- conflicted
+++ resolved
@@ -1,17 +1,7 @@
 // tslint:disable:no-consecutive-blank-lines ordered-imports align trailing-comma enum-naming
 // tslint:disable:whitespace no-unbound-method no-trailing-whitespace
 // tslint:disable:no-unused-variable
-<<<<<<< HEAD
-import {
-    BaseContract,
-    EventCallback,
-    IndexedFilterValues,
-    SubscriptionManager,
-    PromiseWithTransactionHash,
-} from '@0x/base-contract';
-=======
 import { BaseContract, SubscriptionManager, PromiseWithTransactionHash } from '@0x/base-contract';
->>>>>>> 8e6d92ca
 import { schemas } from '@0x/json-schemas';
 import {
     BlockParam,
@@ -77,92 +67,7 @@
     /**
      * @ignore
      */
-<<<<<<< HEAD
-    public getApproved = {
-        /**
-         * Sends a read-only call to the contract method. Returns the result that would happen if one were to send an
-         * Ethereum transaction to this method, given the current state of the blockchain. Calls do not cost gas
-         * since they don't modify state.
-         * @param _tokenId The NFT to find the approved address for
-         * @returns The approved address for this NFT, or the zero address if there is none
-         */
-        async callAsync(
-            _tokenId: BigNumber,
-            callData: Partial<CallData> = {},
-            defaultBlock?: BlockParam,
-        ): Promise<string> {
-            assert.isBigNumber('_tokenId', _tokenId);
-            assert.doesConformToSchema('callData', callData, schemas.callDataSchema, [
-                schemas.addressSchema,
-                schemas.numberSchema,
-                schemas.jsNumber,
-            ]);
-            if (defaultBlock !== undefined) {
-                assert.isBlockParam('defaultBlock', defaultBlock);
-            }
-            const self = (this as any) as ERC721TokenContract;
-            const encodedData = self._strictEncodeArguments('getApproved(uint256)', [_tokenId]);
-            const callDataWithDefaults = await BaseContract._applyDefaultsToTxDataAsync(
-                {
-                    to: self.address,
-                    ...callData,
-                    data: encodedData,
-                },
-                self._web3Wrapper.getContractDefaults(),
-            );
-            callDataWithDefaults.from = callDataWithDefaults.from
-                ? callDataWithDefaults.from.toLowerCase()
-                : callDataWithDefaults.from;
-
-            const rawCallResult = await self._web3Wrapper.callAsync(callDataWithDefaults, defaultBlock);
-            BaseContract._throwIfRevertWithReasonCallResult(rawCallResult);
-            const abiEncoder = self._lookupAbiEncoder('getApproved(uint256)');
-            // tslint:disable boolean-naming
-            const result = abiEncoder.strictDecodeReturnValue<string>(rawCallResult);
-            // tslint:enable boolean-naming
-            return result;
-        },
-        /**
-         * Returns the ABI encoded transaction data needed to send an Ethereum transaction calling this method. Before
-         * sending the Ethereum tx, this encoded tx data can first be sent to a separate signing service or can be used
-         * to create a 0x transaction (see protocol spec for more details).
-         * @param _tokenId The NFT to find the approved address for
-         * @returns The ABI encoded transaction data as a string
-         */
-        getABIEncodedTransactionData(_tokenId: BigNumber): string {
-            assert.isBigNumber('_tokenId', _tokenId);
-            const self = (this as any) as ERC721TokenContract;
-            const abiEncodedTransactionData = self._strictEncodeArguments('getApproved(uint256)', [_tokenId]);
-            return abiEncodedTransactionData;
-        },
-        /**
-         * Decode the ABI-encoded transaction data into its input arguments
-         * @param callData The ABI-encoded transaction data
-         * @returns An array representing the input arguments in order. Keynames of nested structs are preserved.
-         */
-        getABIDecodedTransactionData(callData: string): BigNumber {
-            const self = (this as any) as ERC721TokenContract;
-            const abiEncoder = self._lookupAbiEncoder('getApproved(uint256)');
-            // tslint:disable boolean-naming
-            const abiDecodedCallData = abiEncoder.strictDecode<BigNumber>(callData);
-            return abiDecodedCallData;
-        },
-        /**
-         * Decode the ABI-encoded return data from a transaction
-         * @param returnData the data returned after transaction execution
-         * @returns An array representing the output results in order.  Keynames of nested structs are preserved.
-         */
-        getABIDecodedReturnData(returnData: string): string {
-            const self = (this as any) as ERC721TokenContract;
-            const abiEncoder = self._lookupAbiEncoder('getApproved(uint256)');
-            // tslint:disable boolean-naming
-            const abiDecodedReturnData = abiEncoder.strictDecodeReturnValue<string>(returnData);
-            return abiDecodedReturnData;
-        },
-    };
-=======
     public static deployedBytecode: string | undefined;
->>>>>>> 8e6d92ca
     /**
      * The zero address indicates there is no approved address.
      * Throws unless `msg.sender` is the current NFT owner, or an authorized
@@ -274,15 +179,6 @@
             const gas = await self._web3Wrapper.estimateGasAsync(txDataWithDefaults);
             return gas;
         },
-        async validateAndSendTransactionAsync(
-            _approved: string,
-            _tokenId: BigNumber,
-            txData?: Partial<TxData> | undefined,
-        ): Promise<string> {
-            await (this as any).approve.callAsync(_approved, _tokenId, txData);
-            const txHash = await (this as any).approve.sendTransactionAsync(_approved, _tokenId, txData);
-            return txHash;
-        },
         /**
          * Sends a read-only call to the contract method. Returns the result that would happen if one were to send an
          * Ethereum transaction to this method, given the current state of the blockchain. Calls do not cost gas
@@ -355,17 +251,9 @@
             return abiEncodedTransactionData;
         },
         /**
-<<<<<<< HEAD
-         * Decode the ABI-encoded transaction data into its input arguments
-         * @param callData The ABI-encoded transaction data
-         * @returns An array representing the input arguments in order. Keynames of nested structs are preserved.
-         */
-        getABIDecodedTransactionData(callData: string): [string, BigNumber] {
-=======
          * Returns the 4 byte function selector as a hex string.
          */
         getSelector(): string {
->>>>>>> 8e6d92ca
             const self = (this as any) as ERC721TokenContract;
             const abiEncoder = self._lookupAbiEncoder('approve(address,uint256)');
             return abiEncoder.getSelector();
@@ -420,17 +308,6 @@
             BaseContract._throwIfCallResultIsRevertError(rawCallResult);
             const abiEncoder = self._lookupAbiEncoder('balanceOf(address)');
             // tslint:disable boolean-naming
-<<<<<<< HEAD
-            const abiDecodedCallData = abiEncoder.strictDecode<[string, BigNumber]>(callData);
-            return abiDecodedCallData;
-        },
-        /**
-         * Decode the ABI-encoded return data from a transaction
-         * @param returnData the data returned after transaction execution
-         * @returns An array representing the output results in order.  Keynames of nested structs are preserved.
-         */
-        getABIDecodedReturnData(returnData: string): void {
-=======
             const result = abiEncoder.strictDecodeReturnValue<BigNumber>(rawCallResult);
             // tslint:enable boolean-naming
             return result;
@@ -461,7 +338,6 @@
             if (defaultBlock !== undefined) {
                 assert.isBlockParam('defaultBlock', defaultBlock);
             }
->>>>>>> 8e6d92ca
             const self = (this as any) as ERC721TokenContract;
             const encodedData = self._strictEncodeArguments('getApproved(uint256)', [_tokenId]);
             const callDataWithDefaults = await BaseContract._applyDefaultsToTxDataAsync(
@@ -489,8 +365,6 @@
             // tslint:enable boolean-naming
             return result;
         },
-<<<<<<< HEAD
-=======
     };
     public isApprovedForAll = {
         /**
@@ -601,7 +475,6 @@
             // tslint:enable boolean-naming
             return result;
         },
->>>>>>> 8e6d92ca
     };
     /**
      * This works identically to the other function with an extra data parameter,
@@ -730,16 +603,6 @@
             const gas = await self._web3Wrapper.estimateGasAsync(txDataWithDefaults);
             return gas;
         },
-        async validateAndSendTransactionAsync(
-            _from: string,
-            _to: string,
-            _tokenId: BigNumber,
-            txData?: Partial<TxData> | undefined,
-        ): Promise<string> {
-            await (this as any).transferFrom.callAsync(_from, _to, _tokenId, txData);
-            const txHash = await (this as any).transferFrom.sendTransactionAsync(_from, _to, _tokenId, txData);
-            return txHash;
-        },
         /**
          * Sends a read-only call to the contract method. Returns the result that would happen if one were to send an
          * Ethereum transaction to this method, given the current state of the blockchain. Calls do not cost gas
@@ -819,37 +682,12 @@
             return abiEncodedTransactionData;
         },
         /**
-<<<<<<< HEAD
-         * Decode the ABI-encoded transaction data into its input arguments
-         * @param callData The ABI-encoded transaction data
-         * @returns An array representing the input arguments in order. Keynames of nested structs are preserved.
-         */
-        getABIDecodedTransactionData(callData: string): [string, string, BigNumber] {
-            const self = (this as any) as ERC721TokenContract;
-            const abiEncoder = self._lookupAbiEncoder('transferFrom(address,address,uint256)');
-            // tslint:disable boolean-naming
-            const abiDecodedCallData = abiEncoder.strictDecode<[string, string, BigNumber]>(callData);
-            return abiDecodedCallData;
-        },
-        /**
-         * Decode the ABI-encoded return data from a transaction
-         * @param returnData the data returned after transaction execution
-         * @returns An array representing the output results in order.  Keynames of nested structs are preserved.
-         */
-        getABIDecodedReturnData(returnData: string): void {
-            const self = (this as any) as ERC721TokenContract;
-            const abiEncoder = self._lookupAbiEncoder('transferFrom(address,address,uint256)');
-            // tslint:disable boolean-naming
-            const abiDecodedReturnData = abiEncoder.strictDecodeReturnValue<void>(returnData);
-            return abiDecodedReturnData;
-=======
          * Returns the 4 byte function selector as a hex string.
          */
         getSelector(): string {
             const self = (this as any) as ERC721TokenContract;
             const abiEncoder = self._lookupAbiEncoder('safeTransferFrom(address,address,uint256)');
             return abiEncoder.getSelector();
->>>>>>> 8e6d92ca
         },
     };
     /**
@@ -975,165 +813,6 @@
             assert.isBigNumber('_tokenId', _tokenId);
             assert.isString('_data', _data);
             const self = (this as any) as ERC721TokenContract;
-<<<<<<< HEAD
-            const encodedData = self._strictEncodeArguments('safeTransferFrom(address,address,uint256)', [
-                _from.toLowerCase(),
-                _to.toLowerCase(),
-                _tokenId,
-            ]);
-            const txDataWithDefaults = await BaseContract._applyDefaultsToTxDataAsync(
-                {
-                    to: self.address,
-                    ...txData,
-                    data: encodedData,
-                },
-                self._web3Wrapper.getContractDefaults(),
-            );
-            if (txDataWithDefaults.from !== undefined) {
-                txDataWithDefaults.from = txDataWithDefaults.from.toLowerCase();
-            }
-
-            const gas = await self._web3Wrapper.estimateGasAsync(txDataWithDefaults);
-            return gas;
-        },
-        async validateAndSendTransactionAsync(
-            _from: string,
-            _to: string,
-            _tokenId: BigNumber,
-            txData?: Partial<TxData> | undefined,
-        ): Promise<string> {
-            await (this as any).safeTransferFrom1.callAsync(_from, _to, _tokenId, txData);
-            const txHash = await (this as any).safeTransferFrom1.sendTransactionAsync(_from, _to, _tokenId, txData);
-            return txHash;
-        },
-        /**
-         * Sends a read-only call to the contract method. Returns the result that would happen if one were to send an
-         * Ethereum transaction to this method, given the current state of the blockchain. Calls do not cost gas
-         * since they don't modify state.
-         * @param _from The current owner of the NFT
-         * @param _to The new owner
-         * @param _tokenId The NFT to transfer
-         */
-        async callAsync(
-            _from: string,
-            _to: string,
-            _tokenId: BigNumber,
-            callData: Partial<CallData> = {},
-            defaultBlock?: BlockParam,
-        ): Promise<void> {
-            assert.isString('_from', _from);
-            assert.isString('_to', _to);
-            assert.isBigNumber('_tokenId', _tokenId);
-            assert.doesConformToSchema('callData', callData, schemas.callDataSchema, [
-                schemas.addressSchema,
-                schemas.numberSchema,
-                schemas.jsNumber,
-            ]);
-            if (defaultBlock !== undefined) {
-                assert.isBlockParam('defaultBlock', defaultBlock);
-            }
-            const self = (this as any) as ERC721TokenContract;
-            const encodedData = self._strictEncodeArguments('safeTransferFrom(address,address,uint256)', [
-                _from.toLowerCase(),
-                _to.toLowerCase(),
-                _tokenId,
-            ]);
-            const callDataWithDefaults = await BaseContract._applyDefaultsToTxDataAsync(
-                {
-                    to: self.address,
-                    ...callData,
-                    data: encodedData,
-                },
-                self._web3Wrapper.getContractDefaults(),
-            );
-            callDataWithDefaults.from = callDataWithDefaults.from
-                ? callDataWithDefaults.from.toLowerCase()
-                : callDataWithDefaults.from;
-
-            const rawCallResult = await self._web3Wrapper.callAsync(callDataWithDefaults, defaultBlock);
-            BaseContract._throwIfRevertWithReasonCallResult(rawCallResult);
-            const abiEncoder = self._lookupAbiEncoder('safeTransferFrom(address,address,uint256)');
-            // tslint:disable boolean-naming
-            const result = abiEncoder.strictDecodeReturnValue<void>(rawCallResult);
-            // tslint:enable boolean-naming
-            return result;
-        },
-        /**
-         * Returns the ABI encoded transaction data needed to send an Ethereum transaction calling this method. Before
-         * sending the Ethereum tx, this encoded tx data can first be sent to a separate signing service or can be used
-         * to create a 0x transaction (see protocol spec for more details).
-         * @param _from The current owner of the NFT
-         * @param _to The new owner
-         * @param _tokenId The NFT to transfer
-         * @returns The ABI encoded transaction data as a string
-         */
-        getABIEncodedTransactionData(_from: string, _to: string, _tokenId: BigNumber): string {
-            assert.isString('_from', _from);
-            assert.isString('_to', _to);
-            assert.isBigNumber('_tokenId', _tokenId);
-            const self = (this as any) as ERC721TokenContract;
-            const abiEncodedTransactionData = self._strictEncodeArguments('safeTransferFrom(address,address,uint256)', [
-                _from.toLowerCase(),
-                _to.toLowerCase(),
-                _tokenId,
-            ]);
-            return abiEncodedTransactionData;
-        },
-        /**
-         * Decode the ABI-encoded transaction data into its input arguments
-         * @param callData The ABI-encoded transaction data
-         * @returns An array representing the input arguments in order. Keynames of nested structs are preserved.
-         */
-        getABIDecodedTransactionData(callData: string): [string, string, BigNumber] {
-            const self = (this as any) as ERC721TokenContract;
-            const abiEncoder = self._lookupAbiEncoder('safeTransferFrom(address,address,uint256)');
-            // tslint:disable boolean-naming
-            const abiDecodedCallData = abiEncoder.strictDecode<[string, string, BigNumber]>(callData);
-            return abiDecodedCallData;
-        },
-        /**
-         * Decode the ABI-encoded return data from a transaction
-         * @param returnData the data returned after transaction execution
-         * @returns An array representing the output results in order.  Keynames of nested structs are preserved.
-         */
-        getABIDecodedReturnData(returnData: string): void {
-            const self = (this as any) as ERC721TokenContract;
-            const abiEncoder = self._lookupAbiEncoder('safeTransferFrom(address,address,uint256)');
-            // tslint:disable boolean-naming
-            const abiDecodedReturnData = abiEncoder.strictDecodeReturnValue<void>(returnData);
-            return abiDecodedReturnData;
-        },
-    };
-    /**
-     * NFTs assigned to zero address are considered invalid, and queries
-     * about them do throw.
-     */
-    public ownerOf = {
-        /**
-         * Sends a read-only call to the contract method. Returns the result that would happen if one were to send an
-         * Ethereum transaction to this method, given the current state of the blockchain. Calls do not cost gas
-         * since they don't modify state.
-         * @param _tokenId The identifier for an NFT
-         * @returns The address of the owner of the NFT
-         */
-        async callAsync(
-            _tokenId: BigNumber,
-            callData: Partial<CallData> = {},
-            defaultBlock?: BlockParam,
-        ): Promise<string> {
-            assert.isBigNumber('_tokenId', _tokenId);
-            assert.doesConformToSchema('callData', callData, schemas.callDataSchema, [
-                schemas.addressSchema,
-                schemas.numberSchema,
-                schemas.jsNumber,
-            ]);
-            if (defaultBlock !== undefined) {
-                assert.isBlockParam('defaultBlock', defaultBlock);
-            }
-            const self = (this as any) as ERC721TokenContract;
-            const encodedData = self._strictEncodeArguments('ownerOf(uint256)', [_tokenId]);
-            const callDataWithDefaults = await BaseContract._applyDefaultsToTxDataAsync(
-=======
             const encodedData = self._strictEncodeArguments('safeTransferFrom(address,address,uint256,bytes)', [
                 _from.toLowerCase(),
                 _to.toLowerCase(),
@@ -1141,7 +820,6 @@
                 _data,
             ]);
             const txDataWithDefaults = await BaseContract._applyDefaultsToTxDataAsync(
->>>>>>> 8e6d92ca
                 {
                     to: self.address,
                     ...txData,
@@ -1153,55 +831,8 @@
                 txDataWithDefaults.from = txDataWithDefaults.from.toLowerCase();
             }
 
-<<<<<<< HEAD
-            const rawCallResult = await self._web3Wrapper.callAsync(callDataWithDefaults, defaultBlock);
-            BaseContract._throwIfRevertWithReasonCallResult(rawCallResult);
-            const abiEncoder = self._lookupAbiEncoder('ownerOf(uint256)');
-            // tslint:disable boolean-naming
-            const result = abiEncoder.strictDecodeReturnValue<string>(rawCallResult);
-            // tslint:enable boolean-naming
-            return result;
-        },
-        /**
-         * Returns the ABI encoded transaction data needed to send an Ethereum transaction calling this method. Before
-         * sending the Ethereum tx, this encoded tx data can first be sent to a separate signing service or can be used
-         * to create a 0x transaction (see protocol spec for more details).
-         * @param _tokenId The identifier for an NFT
-         * @returns The ABI encoded transaction data as a string
-         */
-        getABIEncodedTransactionData(_tokenId: BigNumber): string {
-            assert.isBigNumber('_tokenId', _tokenId);
-            const self = (this as any) as ERC721TokenContract;
-            const abiEncodedTransactionData = self._strictEncodeArguments('ownerOf(uint256)', [_tokenId]);
-            return abiEncodedTransactionData;
-        },
-        /**
-         * Decode the ABI-encoded transaction data into its input arguments
-         * @param callData The ABI-encoded transaction data
-         * @returns An array representing the input arguments in order. Keynames of nested structs are preserved.
-         */
-        getABIDecodedTransactionData(callData: string): BigNumber {
-            const self = (this as any) as ERC721TokenContract;
-            const abiEncoder = self._lookupAbiEncoder('ownerOf(uint256)');
-            // tslint:disable boolean-naming
-            const abiDecodedCallData = abiEncoder.strictDecode<BigNumber>(callData);
-            return abiDecodedCallData;
-        },
-        /**
-         * Decode the ABI-encoded return data from a transaction
-         * @param returnData the data returned after transaction execution
-         * @returns An array representing the output results in order.  Keynames of nested structs are preserved.
-         */
-        getABIDecodedReturnData(returnData: string): string {
-            const self = (this as any) as ERC721TokenContract;
-            const abiEncoder = self._lookupAbiEncoder('ownerOf(uint256)');
-            // tslint:disable boolean-naming
-            const abiDecodedReturnData = abiEncoder.strictDecodeReturnValue<string>(returnData);
-            return abiDecodedReturnData;
-=======
             const gas = await self._web3Wrapper.estimateGasAsync(txDataWithDefaults);
             return gas;
->>>>>>> 8e6d92ca
         },
         /**
          * Sends a read-only call to the contract method. Returns the result that would happen if one were to send an
@@ -1268,14 +899,10 @@
          * Returns the ABI encoded transaction data needed to send an Ethereum transaction calling this method. Before
          * sending the Ethereum tx, this encoded tx data can first be sent to a separate signing service or can be used
          * to create a 0x transaction (see protocol spec for more details).
-<<<<<<< HEAD
-         * @param _owner An address for whom to query the balance
-=======
          * @param _from The current owner of the NFT
          * @param _to The new owner
          * @param _tokenId The NFT to transfer
          * @param _data Additional data with no specified format, sent in call to `_to`
->>>>>>> 8e6d92ca
          * @returns The ABI encoded transaction data as a string
          */
         getABIEncodedTransactionData(_from: string, _to: string, _tokenId: BigNumber, _data: string): string {
@@ -1291,29 +918,9 @@
             return abiEncodedTransactionData;
         },
         /**
-<<<<<<< HEAD
-         * Decode the ABI-encoded transaction data into its input arguments
-         * @param callData The ABI-encoded transaction data
-         * @returns An array representing the input arguments in order. Keynames of nested structs are preserved.
-         */
-        getABIDecodedTransactionData(callData: string): string {
-            const self = (this as any) as ERC721TokenContract;
-            const abiEncoder = self._lookupAbiEncoder('balanceOf(address)');
-            // tslint:disable boolean-naming
-            const abiDecodedCallData = abiEncoder.strictDecode<string>(callData);
-            return abiDecodedCallData;
-        },
-        /**
-         * Decode the ABI-encoded return data from a transaction
-         * @param returnData the data returned after transaction execution
-         * @returns An array representing the output results in order.  Keynames of nested structs are preserved.
-         */
-        getABIDecodedReturnData(returnData: string): BigNumber {
-=======
          * Returns the 4 byte function selector as a hex string.
          */
         getSelector(): string {
->>>>>>> 8e6d92ca
             const self = (this as any) as ERC721TokenContract;
             const abiEncoder = self._lookupAbiEncoder('safeTransferFrom(address,address,uint256,bytes)');
             return abiEncoder.getSelector();
@@ -1433,15 +1040,6 @@
 
             const gas = await self._web3Wrapper.estimateGasAsync(txDataWithDefaults);
             return gas;
-        },
-        async validateAndSendTransactionAsync(
-            _operator: string,
-            _approved: boolean,
-            txData?: Partial<TxData> | undefined,
-        ): Promise<string> {
-            await (this as any).setApprovalForAll.callAsync(_operator, _approved, txData);
-            const txHash = await (this as any).setApprovalForAll.sendTransactionAsync(_operator, _approved, txData);
-            return txHash;
         },
         /**
          * Sends a read-only call to the contract method. Returns the result that would happen if one were to send an
@@ -1515,37 +1113,12 @@
             return abiEncodedTransactionData;
         },
         /**
-<<<<<<< HEAD
-         * Decode the ABI-encoded transaction data into its input arguments
-         * @param callData The ABI-encoded transaction data
-         * @returns An array representing the input arguments in order. Keynames of nested structs are preserved.
-         */
-        getABIDecodedTransactionData(callData: string): [string, boolean] {
-            const self = (this as any) as ERC721TokenContract;
-            const abiEncoder = self._lookupAbiEncoder('setApprovalForAll(address,bool)');
-            // tslint:disable boolean-naming
-            const abiDecodedCallData = abiEncoder.strictDecode<[string, boolean]>(callData);
-            return abiDecodedCallData;
-        },
-        /**
-         * Decode the ABI-encoded return data from a transaction
-         * @param returnData the data returned after transaction execution
-         * @returns An array representing the output results in order.  Keynames of nested structs are preserved.
-         */
-        getABIDecodedReturnData(returnData: string): void {
-            const self = (this as any) as ERC721TokenContract;
-            const abiEncoder = self._lookupAbiEncoder('setApprovalForAll(address,bool)');
-            // tslint:disable boolean-naming
-            const abiDecodedReturnData = abiEncoder.strictDecodeReturnValue<void>(returnData);
-            return abiDecodedReturnData;
-=======
          * Returns the 4 byte function selector as a hex string.
          */
         getSelector(): string {
             const self = (this as any) as ERC721TokenContract;
             const abiEncoder = self._lookupAbiEncoder('setApprovalForAll(address,bool)');
             return abiEncoder.getSelector();
->>>>>>> 8e6d92ca
         },
     };
     /**
@@ -1677,130 +1250,6 @@
             const gas = await self._web3Wrapper.estimateGasAsync(txDataWithDefaults);
             return gas;
         },
-<<<<<<< HEAD
-        async validateAndSendTransactionAsync(
-            _from: string,
-            _to: string,
-            _tokenId: BigNumber,
-            _data: string,
-            txData?: Partial<TxData> | undefined,
-        ): Promise<string> {
-            await (this as any).safeTransferFrom2.callAsync(_from, _to, _tokenId, _data, txData);
-            const txHash = await (this as any).safeTransferFrom2.sendTransactionAsync(
-                _from,
-                _to,
-                _tokenId,
-                _data,
-                txData,
-            );
-            return txHash;
-        },
-        /**
-         * Sends a read-only call to the contract method. Returns the result that would happen if one were to send an
-         * Ethereum transaction to this method, given the current state of the blockchain. Calls do not cost gas
-         * since they don't modify state.
-         * @param _from The current owner of the NFT
-         * @param _to The new owner
-         * @param _tokenId The NFT to transfer
-         * @param _data Additional data with no specified format, sent in call to `_to`
-         */
-        async callAsync(
-            _from: string,
-            _to: string,
-            _tokenId: BigNumber,
-            _data: string,
-            callData: Partial<CallData> = {},
-            defaultBlock?: BlockParam,
-        ): Promise<void> {
-            assert.isString('_from', _from);
-            assert.isString('_to', _to);
-            assert.isBigNumber('_tokenId', _tokenId);
-            assert.isString('_data', _data);
-            assert.doesConformToSchema('callData', callData, schemas.callDataSchema, [
-                schemas.addressSchema,
-                schemas.numberSchema,
-                schemas.jsNumber,
-            ]);
-            if (defaultBlock !== undefined) {
-                assert.isBlockParam('defaultBlock', defaultBlock);
-            }
-            const self = (this as any) as ERC721TokenContract;
-            const encodedData = self._strictEncodeArguments('safeTransferFrom(address,address,uint256,bytes)', [
-                _from.toLowerCase(),
-                _to.toLowerCase(),
-                _tokenId,
-                _data,
-            ]);
-            const callDataWithDefaults = await BaseContract._applyDefaultsToTxDataAsync(
-                {
-                    to: self.address,
-                    ...callData,
-                    data: encodedData,
-                },
-                self._web3Wrapper.getContractDefaults(),
-            );
-            callDataWithDefaults.from = callDataWithDefaults.from
-                ? callDataWithDefaults.from.toLowerCase()
-                : callDataWithDefaults.from;
-
-            const rawCallResult = await self._web3Wrapper.callAsync(callDataWithDefaults, defaultBlock);
-            BaseContract._throwIfRevertWithReasonCallResult(rawCallResult);
-            const abiEncoder = self._lookupAbiEncoder('safeTransferFrom(address,address,uint256,bytes)');
-            // tslint:disable boolean-naming
-            const result = abiEncoder.strictDecodeReturnValue<void>(rawCallResult);
-            // tslint:enable boolean-naming
-            return result;
-        },
-        /**
-         * Returns the ABI encoded transaction data needed to send an Ethereum transaction calling this method. Before
-         * sending the Ethereum tx, this encoded tx data can first be sent to a separate signing service or can be used
-         * to create a 0x transaction (see protocol spec for more details).
-         * @param _from The current owner of the NFT
-         * @param _to The new owner
-         * @param _tokenId The NFT to transfer
-         * @param _data Additional data with no specified format, sent in call to `_to`
-         * @returns The ABI encoded transaction data as a string
-         */
-        getABIEncodedTransactionData(_from: string, _to: string, _tokenId: BigNumber, _data: string): string {
-            assert.isString('_from', _from);
-            assert.isString('_to', _to);
-            assert.isBigNumber('_tokenId', _tokenId);
-            assert.isString('_data', _data);
-            const self = (this as any) as ERC721TokenContract;
-            const abiEncodedTransactionData = self._strictEncodeArguments(
-                'safeTransferFrom(address,address,uint256,bytes)',
-                [_from.toLowerCase(), _to.toLowerCase(), _tokenId, _data],
-            );
-            return abiEncodedTransactionData;
-        },
-        /**
-         * Decode the ABI-encoded transaction data into its input arguments
-         * @param callData The ABI-encoded transaction data
-         * @returns An array representing the input arguments in order. Keynames of nested structs are preserved.
-         */
-        getABIDecodedTransactionData(callData: string): [string, string, BigNumber, string] {
-            const self = (this as any) as ERC721TokenContract;
-            const abiEncoder = self._lookupAbiEncoder('safeTransferFrom(address,address,uint256,bytes)');
-            // tslint:disable boolean-naming
-            const abiDecodedCallData = abiEncoder.strictDecode<[string, string, BigNumber, string]>(callData);
-            return abiDecodedCallData;
-        },
-        /**
-         * Decode the ABI-encoded return data from a transaction
-         * @param returnData the data returned after transaction execution
-         * @returns An array representing the output results in order.  Keynames of nested structs are preserved.
-         */
-        getABIDecodedReturnData(returnData: string): void {
-            const self = (this as any) as ERC721TokenContract;
-            const abiEncoder = self._lookupAbiEncoder('safeTransferFrom(address,address,uint256,bytes)');
-            // tslint:disable boolean-naming
-            const abiDecodedReturnData = abiEncoder.strictDecodeReturnValue<void>(returnData);
-            return abiDecodedReturnData;
-        },
-    };
-    public isApprovedForAll = {
-=======
->>>>>>> 8e6d92ca
         /**
          * Sends a read-only call to the contract method. Returns the result that would happen if one were to send an
          * Ethereum transaction to this method, given the current state of the blockchain. Calls do not cost gas
@@ -1862,14 +1311,9 @@
          * Returns the ABI encoded transaction data needed to send an Ethereum transaction calling this method. Before
          * sending the Ethereum tx, this encoded tx data can first be sent to a separate signing service or can be used
          * to create a 0x transaction (see protocol spec for more details).
-<<<<<<< HEAD
-         * @param _owner The address that owns the NFTs
-         * @param _operator The address that acts on behalf of the owner
-=======
          * @param _from The current owner of the NFT
          * @param _to The new owner
          * @param _tokenId The NFT to transfer
->>>>>>> 8e6d92ca
          * @returns The ABI encoded transaction data as a string
          */
         getABIEncodedTransactionData(_from: string, _to: string, _tokenId: BigNumber): string {
@@ -1885,29 +1329,9 @@
             return abiEncodedTransactionData;
         },
         /**
-<<<<<<< HEAD
-         * Decode the ABI-encoded transaction data into its input arguments
-         * @param callData The ABI-encoded transaction data
-         * @returns An array representing the input arguments in order. Keynames of nested structs are preserved.
-         */
-        getABIDecodedTransactionData(callData: string): string {
-            const self = (this as any) as ERC721TokenContract;
-            const abiEncoder = self._lookupAbiEncoder('isApprovedForAll(address,address)');
-            // tslint:disable boolean-naming
-            const abiDecodedCallData = abiEncoder.strictDecode<string>(callData);
-            return abiDecodedCallData;
-        },
-        /**
-         * Decode the ABI-encoded return data from a transaction
-         * @param returnData the data returned after transaction execution
-         * @returns An array representing the output results in order.  Keynames of nested structs are preserved.
-         */
-        getABIDecodedReturnData(returnData: string): boolean {
-=======
          * Returns the 4 byte function selector as a hex string.
          */
         getSelector(): string {
->>>>>>> 8e6d92ca
             const self = (this as any) as ERC721TokenContract;
             const abiEncoder = self._lookupAbiEncoder('transferFrom(address,address,uint256)');
             return abiEncoder.getSelector();
