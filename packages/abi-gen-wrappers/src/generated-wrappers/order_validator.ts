// tslint:disable:no-consecutive-blank-lines ordered-imports align trailing-comma enum-naming
// tslint:disable:whitespace no-unbound-method no-trailing-whitespace
// tslint:disable:no-unused-variable
import { BaseContract, PromiseWithTransactionHash } from '@0x/base-contract';
import { schemas } from '@0x/json-schemas';
import {
    BlockParam,
    BlockParamLiteral,
    BlockRange,
    CallData,
    ContractAbi,
    ContractArtifact,
    DecodedLogArgs,
    MethodAbi,
    TransactionReceiptWithDecodedLogs,
    TxData,
    TxDataPayable,
    SupportedProvider,
} from 'ethereum-types';
import { BigNumber, classUtils, logUtils, providerUtils } from '@0x/utils';
import {
    AwaitTransactionSuccessOpts,
    EventCallback,
    IndexedFilterValues,
    SendTransactionOpts,
    SimpleContractArtifact,
} from '@0x/types';
import { Web3Wrapper } from '@0x/web3-wrapper';
import { assert } from '@0x/assert';
import * as ethers from 'ethers';
// tslint:enable:no-unused-variable

/* istanbul ignore next */
// tslint:disable:no-parameter-reassignment
// tslint:disable-next-line:class-name
export class OrderValidatorContract extends BaseContract {
    /**
     * @ignore
     */
    public static deployedBytecode: string | undefined;
    public getOrderAndTraderInfo = {
        /**
         * Sends a read-only call to the contract method. Returns the result that would happen if one were to send an
         * Ethereum transaction to this method, given the current state of the blockchain. Calls do not cost gas
         * since they don't modify state.
         */
        async callAsync(
            order: {
                makerAddress: string;
                takerAddress: string;
                feeRecipientAddress: string;
                senderAddress: string;
                makerAssetAmount: BigNumber;
                takerAssetAmount: BigNumber;
                makerFee: BigNumber;
                takerFee: BigNumber;
                expirationTimeSeconds: BigNumber;
                salt: BigNumber;
                makerAssetData: string;
                takerAssetData: string;
            },
            takerAddress: string,
            callData: Partial<CallData> = {},
            defaultBlock?: BlockParam,
        ): Promise<
            [
                { orderStatus: number; orderHash: string; orderTakerAssetFilledAmount: BigNumber },
                {
                    makerBalance: BigNumber;
                    makerAllowance: BigNumber;
                    takerBalance: BigNumber;
                    takerAllowance: BigNumber;
                    makerZrxBalance: BigNumber;
                    makerZrxAllowance: BigNumber;
                    takerZrxBalance: BigNumber;
                    takerZrxAllowance: BigNumber;
                }
            ]
        > {
            assert.isString('takerAddress', takerAddress);
            assert.doesConformToSchema('callData', callData, schemas.callDataSchema, [
                schemas.addressSchema,
                schemas.numberSchema,
                schemas.jsNumber,
            ]);
            if (defaultBlock !== undefined) {
                assert.isBlockParam('defaultBlock', defaultBlock);
            }
            const self = (this as any) as OrderValidatorContract;
            const encodedData = self._strictEncodeArguments(
                'getOrderAndTraderInfo((address,address,address,address,uint256,uint256,uint256,uint256,uint256,uint256,bytes,bytes),address)',
                [order, takerAddress.toLowerCase()],
            );
            const callDataWithDefaults = await BaseContract._applyDefaultsToTxDataAsync(
                {
                    to: self.address,
                    ...callData,
                    data: encodedData,
                },
                self._web3Wrapper.getContractDefaults(),
            );
            callDataWithDefaults.from = callDataWithDefaults.from
                ? callDataWithDefaults.from.toLowerCase()
                : callDataWithDefaults.from;
            let rawCallResult;
            try {
                rawCallResult = await self._web3Wrapper.callAsync(callDataWithDefaults, defaultBlock);
            } catch (err) {
                BaseContract._throwIfThrownErrorIsRevertError(err);
                throw err;
            }
            BaseContract._throwIfCallResultIsRevertError(rawCallResult);
            const abiEncoder = self._lookupAbiEncoder(
                'getOrderAndTraderInfo((address,address,address,address,uint256,uint256,uint256,uint256,uint256,uint256,bytes,bytes),address)',
            );
            // tslint:disable boolean-naming
            const result = abiEncoder.strictDecodeReturnValue<
                [
                    { orderStatus: number; orderHash: string; orderTakerAssetFilledAmount: BigNumber },
                    {
                        makerBalance: BigNumber;
                        makerAllowance: BigNumber;
                        takerBalance: BigNumber;
                        takerAllowance: BigNumber;
                        makerZrxBalance: BigNumber;
                        makerZrxAllowance: BigNumber;
                        takerZrxBalance: BigNumber;
                        takerZrxAllowance: BigNumber;
                    }
                ]
            >(rawCallResult);
            // tslint:enable boolean-naming
            return result;
        },
<<<<<<< HEAD
        /**
         * Returns the ABI encoded transaction data needed to send an Ethereum transaction calling this method. Before
         * sending the Ethereum tx, this encoded tx data can first be sent to a separate signing service or can be used
         * to create a 0x transaction (see protocol spec for more details).
         * @returns The ABI encoded transaction data as a string
         */
        getABIEncodedTransactionData(
            order: {
                makerAddress: string;
                takerAddress: string;
                feeRecipientAddress: string;
                senderAddress: string;
                makerAssetAmount: BigNumber;
                takerAssetAmount: BigNumber;
                makerFee: BigNumber;
                takerFee: BigNumber;
                expirationTimeSeconds: BigNumber;
                salt: BigNumber;
                makerAssetData: string;
                takerAssetData: string;
            },
            takerAddress: string,
        ): string {
            assert.isString('takerAddress', takerAddress);
            const self = (this as any) as OrderValidatorContract;
            const abiEncodedTransactionData = self._strictEncodeArguments(
                'getOrderAndTraderInfo((address,address,address,address,uint256,uint256,uint256,uint256,uint256,uint256,bytes,bytes),address)',
                [order, takerAddress.toLowerCase()],
            );
            return abiEncodedTransactionData;
        },
        /**
         * Decode the ABI-encoded transaction data into its input arguments
         * @param callData The ABI-encoded transaction data
         * @returns An array representing the input arguments in order. Keynames of nested structs are preserved.
         */
        getABIDecodedTransactionData(
            callData: string,
        ): [
            {
                makerAddress: string;
                takerAddress: string;
                feeRecipientAddress: string;
                senderAddress: string;
                makerAssetAmount: BigNumber;
                takerAssetAmount: BigNumber;
                makerFee: BigNumber;
                takerFee: BigNumber;
                expirationTimeSeconds: BigNumber;
                salt: BigNumber;
                makerAssetData: string;
                takerAssetData: string;
            },
            string
        ] {
            const self = (this as any) as OrderValidatorContract;
            const abiEncoder = self._lookupAbiEncoder(
                'getOrderAndTraderInfo((address,address,address,address,uint256,uint256,uint256,uint256,uint256,uint256,bytes,bytes),address)',
            );
            // tslint:disable boolean-naming
            const abiDecodedCallData = abiEncoder.strictDecode<
                [
                    {
                        makerAddress: string;
                        takerAddress: string;
                        feeRecipientAddress: string;
                        senderAddress: string;
                        makerAssetAmount: BigNumber;
                        takerAssetAmount: BigNumber;
                        makerFee: BigNumber;
                        takerFee: BigNumber;
                        expirationTimeSeconds: BigNumber;
                        salt: BigNumber;
                        makerAssetData: string;
                        takerAssetData: string;
                    },
                    string
                ]
            >(callData);
            return abiDecodedCallData;
        },
        /**
         * Decode the ABI-encoded return data from a transaction
         * @param returnData the data returned after transaction execution
         * @returns An array representing the output results in order.  Keynames of nested structs are preserved.
         */
        getABIDecodedReturnData(
            returnData: string,
        ): [
            { orderStatus: number; orderHash: string; orderTakerAssetFilledAmount: BigNumber },
            {
                makerBalance: BigNumber;
                makerAllowance: BigNumber;
                takerBalance: BigNumber;
                takerAllowance: BigNumber;
                makerZrxBalance: BigNumber;
                makerZrxAllowance: BigNumber;
                takerZrxBalance: BigNumber;
                takerZrxAllowance: BigNumber;
            }
        ] {
            const self = (this as any) as OrderValidatorContract;
            const abiEncoder = self._lookupAbiEncoder(
                'getOrderAndTraderInfo((address,address,address,address,uint256,uint256,uint256,uint256,uint256,uint256,bytes,bytes),address)',
            );
            // tslint:disable boolean-naming
            const abiDecodedReturnData = abiEncoder.strictDecodeReturnValue<
                [
                    { orderStatus: number; orderHash: string; orderTakerAssetFilledAmount: BigNumber },
                    {
                        makerBalance: BigNumber;
                        makerAllowance: BigNumber;
                        takerBalance: BigNumber;
                        takerAllowance: BigNumber;
                        makerZrxBalance: BigNumber;
                        makerZrxAllowance: BigNumber;
                        takerZrxBalance: BigNumber;
                        takerZrxAllowance: BigNumber;
                    }
                ]
            >(returnData);
            return abiDecodedReturnData;
        },
        /**
         * Returns the 4 byte function selector as a hex string.
         */
        getSelector(): string {
            const self = (this as any) as OrderValidatorContract;
            const abiEncoder = self._lookupAbiEncoder(
                'getOrderAndTraderInfo((address,address,address,address,uint256,uint256,uint256,uint256,uint256,uint256,bytes,bytes),address)',
            );
            return abiEncoder.getSelector();
        },
=======
>>>>>>> 3fd29656
    };
    public getBalanceAndAllowance = {
        /**
         * Sends a read-only call to the contract method. Returns the result that would happen if one were to send an
         * Ethereum transaction to this method, given the current state of the blockchain. Calls do not cost gas
         * since they don't modify state.
         */
        async callAsync(
            target: string,
            assetData: string,
            callData: Partial<CallData> = {},
            defaultBlock?: BlockParam,
        ): Promise<[BigNumber, BigNumber]> {
            assert.isString('target', target);
            assert.isString('assetData', assetData);
            assert.doesConformToSchema('callData', callData, schemas.callDataSchema, [
                schemas.addressSchema,
                schemas.numberSchema,
                schemas.jsNumber,
            ]);
            if (defaultBlock !== undefined) {
                assert.isBlockParam('defaultBlock', defaultBlock);
            }
            const self = (this as any) as OrderValidatorContract;
            const encodedData = self._strictEncodeArguments('getBalanceAndAllowance(address,bytes)', [
                target.toLowerCase(),
                assetData,
            ]);
            const callDataWithDefaults = await BaseContract._applyDefaultsToTxDataAsync(
                {
                    to: self.address,
                    ...callData,
                    data: encodedData,
                },
                self._web3Wrapper.getContractDefaults(),
            );
            callDataWithDefaults.from = callDataWithDefaults.from
                ? callDataWithDefaults.from.toLowerCase()
                : callDataWithDefaults.from;
            let rawCallResult;
            try {
                rawCallResult = await self._web3Wrapper.callAsync(callDataWithDefaults, defaultBlock);
            } catch (err) {
                BaseContract._throwIfThrownErrorIsRevertError(err);
                throw err;
            }
            BaseContract._throwIfCallResultIsRevertError(rawCallResult);
            const abiEncoder = self._lookupAbiEncoder('getBalanceAndAllowance(address,bytes)');
            // tslint:disable boolean-naming
            const result = abiEncoder.strictDecodeReturnValue<[BigNumber, BigNumber]>(rawCallResult);
            // tslint:enable boolean-naming
            return result;
        },
<<<<<<< HEAD
        /**
         * Returns the ABI encoded transaction data needed to send an Ethereum transaction calling this method. Before
         * sending the Ethereum tx, this encoded tx data can first be sent to a separate signing service or can be used
         * to create a 0x transaction (see protocol spec for more details).
         * @returns The ABI encoded transaction data as a string
         */
        getABIEncodedTransactionData(target: string, assetData: string): string {
            assert.isString('target', target);
            assert.isString('assetData', assetData);
            const self = (this as any) as OrderValidatorContract;
            const abiEncodedTransactionData = self._strictEncodeArguments('getBalanceAndAllowance(address,bytes)', [
                target.toLowerCase(),
                assetData,
            ]);
            return abiEncodedTransactionData;
        },
        /**
         * Decode the ABI-encoded transaction data into its input arguments
         * @param callData The ABI-encoded transaction data
         * @returns An array representing the input arguments in order. Keynames of nested structs are preserved.
         */
        getABIDecodedTransactionData(callData: string): [string, string] {
            const self = (this as any) as OrderValidatorContract;
            const abiEncoder = self._lookupAbiEncoder('getBalanceAndAllowance(address,bytes)');
            // tslint:disable boolean-naming
            const abiDecodedCallData = abiEncoder.strictDecode<[string, string]>(callData);
            return abiDecodedCallData;
        },
        /**
         * Decode the ABI-encoded return data from a transaction
         * @param returnData the data returned after transaction execution
         * @returns An array representing the output results in order.  Keynames of nested structs are preserved.
         */
        getABIDecodedReturnData(returnData: string): [BigNumber, BigNumber] {
            const self = (this as any) as OrderValidatorContract;
            const abiEncoder = self._lookupAbiEncoder('getBalanceAndAllowance(address,bytes)');
            // tslint:disable boolean-naming
            const abiDecodedReturnData = abiEncoder.strictDecodeReturnValue<[BigNumber, BigNumber]>(returnData);
            return abiDecodedReturnData;
        },
        /**
         * Returns the 4 byte function selector as a hex string.
         */
        getSelector(): string {
            const self = (this as any) as OrderValidatorContract;
            const abiEncoder = self._lookupAbiEncoder('getBalanceAndAllowance(address,bytes)');
            return abiEncoder.getSelector();
        },
=======
>>>>>>> 3fd29656
    };
    public getOrdersAndTradersInfo = {
        /**
         * Sends a read-only call to the contract method. Returns the result that would happen if one were to send an
         * Ethereum transaction to this method, given the current state of the blockchain. Calls do not cost gas
         * since they don't modify state.
         */
        async callAsync(
            orders: Array<{
                makerAddress: string;
                takerAddress: string;
                feeRecipientAddress: string;
                senderAddress: string;
                makerAssetAmount: BigNumber;
                takerAssetAmount: BigNumber;
                makerFee: BigNumber;
                takerFee: BigNumber;
                expirationTimeSeconds: BigNumber;
                salt: BigNumber;
                makerAssetData: string;
                takerAssetData: string;
            }>,
            takerAddresses: string[],
            callData: Partial<CallData> = {},
            defaultBlock?: BlockParam,
        ): Promise<
            [
                Array<{ orderStatus: number; orderHash: string; orderTakerAssetFilledAmount: BigNumber }>,
                Array<{
                    makerBalance: BigNumber;
                    makerAllowance: BigNumber;
                    takerBalance: BigNumber;
                    takerAllowance: BigNumber;
                    makerZrxBalance: BigNumber;
                    makerZrxAllowance: BigNumber;
                    takerZrxBalance: BigNumber;
                    takerZrxAllowance: BigNumber;
                }>
            ]
        > {
            assert.isArray('orders', orders);
            assert.isArray('takerAddresses', takerAddresses);
            assert.doesConformToSchema('callData', callData, schemas.callDataSchema, [
                schemas.addressSchema,
                schemas.numberSchema,
                schemas.jsNumber,
            ]);
            if (defaultBlock !== undefined) {
                assert.isBlockParam('defaultBlock', defaultBlock);
            }
            const self = (this as any) as OrderValidatorContract;
            const encodedData = self._strictEncodeArguments(
                'getOrdersAndTradersInfo((address,address,address,address,uint256,uint256,uint256,uint256,uint256,uint256,bytes,bytes)[],address[])',
                [orders, takerAddresses],
            );
            const callDataWithDefaults = await BaseContract._applyDefaultsToTxDataAsync(
                {
                    to: self.address,
                    ...callData,
                    data: encodedData,
                },
                self._web3Wrapper.getContractDefaults(),
            );
            callDataWithDefaults.from = callDataWithDefaults.from
                ? callDataWithDefaults.from.toLowerCase()
                : callDataWithDefaults.from;
            let rawCallResult;
            try {
                rawCallResult = await self._web3Wrapper.callAsync(callDataWithDefaults, defaultBlock);
            } catch (err) {
                BaseContract._throwIfThrownErrorIsRevertError(err);
                throw err;
            }
            BaseContract._throwIfCallResultIsRevertError(rawCallResult);
            const abiEncoder = self._lookupAbiEncoder(
                'getOrdersAndTradersInfo((address,address,address,address,uint256,uint256,uint256,uint256,uint256,uint256,bytes,bytes)[],address[])',
            );
            // tslint:disable boolean-naming
            const result = abiEncoder.strictDecodeReturnValue<
                [
                    Array<{ orderStatus: number; orderHash: string; orderTakerAssetFilledAmount: BigNumber }>,
                    Array<{
                        makerBalance: BigNumber;
                        makerAllowance: BigNumber;
                        takerBalance: BigNumber;
                        takerAllowance: BigNumber;
                        makerZrxBalance: BigNumber;
                        makerZrxAllowance: BigNumber;
                        takerZrxBalance: BigNumber;
                        takerZrxAllowance: BigNumber;
                    }>
                ]
            >(rawCallResult);
            // tslint:enable boolean-naming
            return result;
        },
<<<<<<< HEAD
        /**
         * Returns the ABI encoded transaction data needed to send an Ethereum transaction calling this method. Before
         * sending the Ethereum tx, this encoded tx data can first be sent to a separate signing service or can be used
         * to create a 0x transaction (see protocol spec for more details).
         * @returns The ABI encoded transaction data as a string
         */
        getABIEncodedTransactionData(
            orders: Array<{
                makerAddress: string;
                takerAddress: string;
                feeRecipientAddress: string;
                senderAddress: string;
                makerAssetAmount: BigNumber;
                takerAssetAmount: BigNumber;
                makerFee: BigNumber;
                takerFee: BigNumber;
                expirationTimeSeconds: BigNumber;
                salt: BigNumber;
                makerAssetData: string;
                takerAssetData: string;
            }>,
            takerAddresses: string[],
        ): string {
            assert.isArray('orders', orders);
            assert.isArray('takerAddresses', takerAddresses);
            const self = (this as any) as OrderValidatorContract;
            const abiEncodedTransactionData = self._strictEncodeArguments(
                'getOrdersAndTradersInfo((address,address,address,address,uint256,uint256,uint256,uint256,uint256,uint256,bytes,bytes)[],address[])',
                [orders, takerAddresses],
            );
            return abiEncodedTransactionData;
        },
        /**
         * Decode the ABI-encoded transaction data into its input arguments
         * @param callData The ABI-encoded transaction data
         * @returns An array representing the input arguments in order. Keynames of nested structs are preserved.
         */
        getABIDecodedTransactionData(
            callData: string,
        ): [
            Array<{
                makerAddress: string;
                takerAddress: string;
                feeRecipientAddress: string;
                senderAddress: string;
                makerAssetAmount: BigNumber;
                takerAssetAmount: BigNumber;
                makerFee: BigNumber;
                takerFee: BigNumber;
                expirationTimeSeconds: BigNumber;
                salt: BigNumber;
                makerAssetData: string;
                takerAssetData: string;
            }>,
            string[]
        ] {
            const self = (this as any) as OrderValidatorContract;
            const abiEncoder = self._lookupAbiEncoder(
                'getOrdersAndTradersInfo((address,address,address,address,uint256,uint256,uint256,uint256,uint256,uint256,bytes,bytes)[],address[])',
            );
            // tslint:disable boolean-naming
            const abiDecodedCallData = abiEncoder.strictDecode<
                [
                    Array<{
                        makerAddress: string;
                        takerAddress: string;
                        feeRecipientAddress: string;
                        senderAddress: string;
                        makerAssetAmount: BigNumber;
                        takerAssetAmount: BigNumber;
                        makerFee: BigNumber;
                        takerFee: BigNumber;
                        expirationTimeSeconds: BigNumber;
                        salt: BigNumber;
                        makerAssetData: string;
                        takerAssetData: string;
                    }>,
                    string[]
                ]
            >(callData);
            return abiDecodedCallData;
        },
        /**
         * Decode the ABI-encoded return data from a transaction
         * @param returnData the data returned after transaction execution
         * @returns An array representing the output results in order.  Keynames of nested structs are preserved.
         */
        getABIDecodedReturnData(
            returnData: string,
        ): [
            Array<{ orderStatus: number; orderHash: string; orderTakerAssetFilledAmount: BigNumber }>,
            Array<{
                makerBalance: BigNumber;
                makerAllowance: BigNumber;
                takerBalance: BigNumber;
                takerAllowance: BigNumber;
                makerZrxBalance: BigNumber;
                makerZrxAllowance: BigNumber;
                takerZrxBalance: BigNumber;
                takerZrxAllowance: BigNumber;
            }>
        ] {
            const self = (this as any) as OrderValidatorContract;
            const abiEncoder = self._lookupAbiEncoder(
                'getOrdersAndTradersInfo((address,address,address,address,uint256,uint256,uint256,uint256,uint256,uint256,bytes,bytes)[],address[])',
            );
            // tslint:disable boolean-naming
            const abiDecodedReturnData = abiEncoder.strictDecodeReturnValue<
                [
                    Array<{ orderStatus: number; orderHash: string; orderTakerAssetFilledAmount: BigNumber }>,
                    Array<{
                        makerBalance: BigNumber;
                        makerAllowance: BigNumber;
                        takerBalance: BigNumber;
                        takerAllowance: BigNumber;
                        makerZrxBalance: BigNumber;
                        makerZrxAllowance: BigNumber;
                        takerZrxBalance: BigNumber;
                        takerZrxAllowance: BigNumber;
                    }>
                ]
            >(returnData);
            return abiDecodedReturnData;
        },
        /**
         * Returns the 4 byte function selector as a hex string.
         */
        getSelector(): string {
            const self = (this as any) as OrderValidatorContract;
            const abiEncoder = self._lookupAbiEncoder(
                'getOrdersAndTradersInfo((address,address,address,address,uint256,uint256,uint256,uint256,uint256,uint256,bytes,bytes)[],address[])',
            );
            return abiEncoder.getSelector();
        },
=======
>>>>>>> 3fd29656
    };
    public getTradersInfo = {
        /**
         * Sends a read-only call to the contract method. Returns the result that would happen if one were to send an
         * Ethereum transaction to this method, given the current state of the blockchain. Calls do not cost gas
         * since they don't modify state.
         */
        async callAsync(
            orders: Array<{
                makerAddress: string;
                takerAddress: string;
                feeRecipientAddress: string;
                senderAddress: string;
                makerAssetAmount: BigNumber;
                takerAssetAmount: BigNumber;
                makerFee: BigNumber;
                takerFee: BigNumber;
                expirationTimeSeconds: BigNumber;
                salt: BigNumber;
                makerAssetData: string;
                takerAssetData: string;
            }>,
            takerAddresses: string[],
            callData: Partial<CallData> = {},
            defaultBlock?: BlockParam,
        ): Promise<
            Array<{
                makerBalance: BigNumber;
                makerAllowance: BigNumber;
                takerBalance: BigNumber;
                takerAllowance: BigNumber;
                makerZrxBalance: BigNumber;
                makerZrxAllowance: BigNumber;
                takerZrxBalance: BigNumber;
                takerZrxAllowance: BigNumber;
            }>
        > {
            assert.isArray('orders', orders);
            assert.isArray('takerAddresses', takerAddresses);
            assert.doesConformToSchema('callData', callData, schemas.callDataSchema, [
                schemas.addressSchema,
                schemas.numberSchema,
                schemas.jsNumber,
            ]);
            if (defaultBlock !== undefined) {
                assert.isBlockParam('defaultBlock', defaultBlock);
            }
            const self = (this as any) as OrderValidatorContract;
            const encodedData = self._strictEncodeArguments(
                'getTradersInfo((address,address,address,address,uint256,uint256,uint256,uint256,uint256,uint256,bytes,bytes)[],address[])',
                [orders, takerAddresses],
            );
            const callDataWithDefaults = await BaseContract._applyDefaultsToTxDataAsync(
                {
                    to: self.address,
                    ...callData,
                    data: encodedData,
                },
                self._web3Wrapper.getContractDefaults(),
            );
            callDataWithDefaults.from = callDataWithDefaults.from
                ? callDataWithDefaults.from.toLowerCase()
                : callDataWithDefaults.from;
            let rawCallResult;
            try {
                rawCallResult = await self._web3Wrapper.callAsync(callDataWithDefaults, defaultBlock);
            } catch (err) {
                BaseContract._throwIfThrownErrorIsRevertError(err);
                throw err;
            }
            BaseContract._throwIfCallResultIsRevertError(rawCallResult);
            const abiEncoder = self._lookupAbiEncoder(
                'getTradersInfo((address,address,address,address,uint256,uint256,uint256,uint256,uint256,uint256,bytes,bytes)[],address[])',
            );
            // tslint:disable boolean-naming
            const result = abiEncoder.strictDecodeReturnValue<
                Array<{
                    makerBalance: BigNumber;
                    makerAllowance: BigNumber;
                    takerBalance: BigNumber;
                    takerAllowance: BigNumber;
                    makerZrxBalance: BigNumber;
                    makerZrxAllowance: BigNumber;
                    takerZrxBalance: BigNumber;
                    takerZrxAllowance: BigNumber;
                }>
            >(rawCallResult);
            // tslint:enable boolean-naming
            return result;
        },
<<<<<<< HEAD
        /**
         * Returns the ABI encoded transaction data needed to send an Ethereum transaction calling this method. Before
         * sending the Ethereum tx, this encoded tx data can first be sent to a separate signing service or can be used
         * to create a 0x transaction (see protocol spec for more details).
         * @returns The ABI encoded transaction data as a string
         */
        getABIEncodedTransactionData(
            orders: Array<{
                makerAddress: string;
                takerAddress: string;
                feeRecipientAddress: string;
                senderAddress: string;
                makerAssetAmount: BigNumber;
                takerAssetAmount: BigNumber;
                makerFee: BigNumber;
                takerFee: BigNumber;
                expirationTimeSeconds: BigNumber;
                salt: BigNumber;
                makerAssetData: string;
                takerAssetData: string;
            }>,
            takerAddresses: string[],
        ): string {
            assert.isArray('orders', orders);
            assert.isArray('takerAddresses', takerAddresses);
            const self = (this as any) as OrderValidatorContract;
            const abiEncodedTransactionData = self._strictEncodeArguments(
                'getTradersInfo((address,address,address,address,uint256,uint256,uint256,uint256,uint256,uint256,bytes,bytes)[],address[])',
                [orders, takerAddresses],
            );
            return abiEncodedTransactionData;
        },
        /**
         * Decode the ABI-encoded transaction data into its input arguments
         * @param callData The ABI-encoded transaction data
         * @returns An array representing the input arguments in order. Keynames of nested structs are preserved.
         */
        getABIDecodedTransactionData(
            callData: string,
        ): Array<{
            makerAddress: string;
            takerAddress: string;
            feeRecipientAddress: string;
            senderAddress: string;
            makerAssetAmount: BigNumber;
            takerAssetAmount: BigNumber;
            makerFee: BigNumber;
            takerFee: BigNumber;
            expirationTimeSeconds: BigNumber;
            salt: BigNumber;
            makerAssetData: string;
            takerAssetData: string;
        }> {
            const self = (this as any) as OrderValidatorContract;
            const abiEncoder = self._lookupAbiEncoder(
                'getTradersInfo((address,address,address,address,uint256,uint256,uint256,uint256,uint256,uint256,bytes,bytes)[],address[])',
            );
            // tslint:disable boolean-naming
            const abiDecodedCallData = abiEncoder.strictDecode<
                Array<{
                    makerAddress: string;
                    takerAddress: string;
                    feeRecipientAddress: string;
                    senderAddress: string;
                    makerAssetAmount: BigNumber;
                    takerAssetAmount: BigNumber;
                    makerFee: BigNumber;
                    takerFee: BigNumber;
                    expirationTimeSeconds: BigNumber;
                    salt: BigNumber;
                    makerAssetData: string;
                    takerAssetData: string;
                }>
            >(callData);
            return abiDecodedCallData;
        },
        /**
         * Decode the ABI-encoded return data from a transaction
         * @param returnData the data returned after transaction execution
         * @returns An array representing the output results in order.  Keynames of nested structs are preserved.
         */
        getABIDecodedReturnData(
            returnData: string,
        ): Array<{
            makerBalance: BigNumber;
            makerAllowance: BigNumber;
            takerBalance: BigNumber;
            takerAllowance: BigNumber;
            makerZrxBalance: BigNumber;
            makerZrxAllowance: BigNumber;
            takerZrxBalance: BigNumber;
            takerZrxAllowance: BigNumber;
        }> {
            const self = (this as any) as OrderValidatorContract;
            const abiEncoder = self._lookupAbiEncoder(
                'getTradersInfo((address,address,address,address,uint256,uint256,uint256,uint256,uint256,uint256,bytes,bytes)[],address[])',
            );
            // tslint:disable boolean-naming
            const abiDecodedReturnData = abiEncoder.strictDecodeReturnValue<
                Array<{
                    makerBalance: BigNumber;
                    makerAllowance: BigNumber;
                    takerBalance: BigNumber;
                    takerAllowance: BigNumber;
                    makerZrxBalance: BigNumber;
                    makerZrxAllowance: BigNumber;
                    takerZrxBalance: BigNumber;
                    takerZrxAllowance: BigNumber;
                }>
            >(returnData);
            return abiDecodedReturnData;
        },
        /**
         * Returns the 4 byte function selector as a hex string.
         */
        getSelector(): string {
            const self = (this as any) as OrderValidatorContract;
            const abiEncoder = self._lookupAbiEncoder(
                'getTradersInfo((address,address,address,address,uint256,uint256,uint256,uint256,uint256,uint256,bytes,bytes)[],address[])',
            );
            return abiEncoder.getSelector();
        },
=======
>>>>>>> 3fd29656
    };
    public getERC721TokenOwner = {
        /**
         * Sends a read-only call to the contract method. Returns the result that would happen if one were to send an
         * Ethereum transaction to this method, given the current state of the blockchain. Calls do not cost gas
         * since they don't modify state.
         */
        async callAsync(
            token: string,
            tokenId: BigNumber,
            callData: Partial<CallData> = {},
            defaultBlock?: BlockParam,
        ): Promise<string> {
            assert.isString('token', token);
            assert.isBigNumber('tokenId', tokenId);
            assert.doesConformToSchema('callData', callData, schemas.callDataSchema, [
                schemas.addressSchema,
                schemas.numberSchema,
                schemas.jsNumber,
            ]);
            if (defaultBlock !== undefined) {
                assert.isBlockParam('defaultBlock', defaultBlock);
            }
            const self = (this as any) as OrderValidatorContract;
            const encodedData = self._strictEncodeArguments('getERC721TokenOwner(address,uint256)', [
                token.toLowerCase(),
                tokenId,
            ]);
            const callDataWithDefaults = await BaseContract._applyDefaultsToTxDataAsync(
                {
                    to: self.address,
                    ...callData,
                    data: encodedData,
                },
                self._web3Wrapper.getContractDefaults(),
            );
            callDataWithDefaults.from = callDataWithDefaults.from
                ? callDataWithDefaults.from.toLowerCase()
                : callDataWithDefaults.from;
            let rawCallResult;
            try {
                rawCallResult = await self._web3Wrapper.callAsync(callDataWithDefaults, defaultBlock);
            } catch (err) {
                BaseContract._throwIfThrownErrorIsRevertError(err);
                throw err;
            }
            BaseContract._throwIfCallResultIsRevertError(rawCallResult);
            const abiEncoder = self._lookupAbiEncoder('getERC721TokenOwner(address,uint256)');
            // tslint:disable boolean-naming
            const result = abiEncoder.strictDecodeReturnValue<string>(rawCallResult);
            // tslint:enable boolean-naming
            return result;
        },
<<<<<<< HEAD
        /**
         * Returns the ABI encoded transaction data needed to send an Ethereum transaction calling this method. Before
         * sending the Ethereum tx, this encoded tx data can first be sent to a separate signing service or can be used
         * to create a 0x transaction (see protocol spec for more details).
         * @returns The ABI encoded transaction data as a string
         */
        getABIEncodedTransactionData(token: string, tokenId: BigNumber): string {
            assert.isString('token', token);
            assert.isBigNumber('tokenId', tokenId);
            const self = (this as any) as OrderValidatorContract;
            const abiEncodedTransactionData = self._strictEncodeArguments('getERC721TokenOwner(address,uint256)', [
                token.toLowerCase(),
                tokenId,
            ]);
            return abiEncodedTransactionData;
        },
        /**
         * Decode the ABI-encoded transaction data into its input arguments
         * @param callData The ABI-encoded transaction data
         * @returns An array representing the input arguments in order. Keynames of nested structs are preserved.
         */
        getABIDecodedTransactionData(callData: string): string {
            const self = (this as any) as OrderValidatorContract;
            const abiEncoder = self._lookupAbiEncoder('getERC721TokenOwner(address,uint256)');
            // tslint:disable boolean-naming
            const abiDecodedCallData = abiEncoder.strictDecode<string>(callData);
            return abiDecodedCallData;
        },
        /**
         * Decode the ABI-encoded return data from a transaction
         * @param returnData the data returned after transaction execution
         * @returns An array representing the output results in order.  Keynames of nested structs are preserved.
         */
        getABIDecodedReturnData(returnData: string): string {
            const self = (this as any) as OrderValidatorContract;
            const abiEncoder = self._lookupAbiEncoder('getERC721TokenOwner(address,uint256)');
            // tslint:disable boolean-naming
            const abiDecodedReturnData = abiEncoder.strictDecodeReturnValue<string>(returnData);
            return abiDecodedReturnData;
        },
        /**
         * Returns the 4 byte function selector as a hex string.
         */
        getSelector(): string {
            const self = (this as any) as OrderValidatorContract;
            const abiEncoder = self._lookupAbiEncoder('getERC721TokenOwner(address,uint256)');
            return abiEncoder.getSelector();
        },
=======
>>>>>>> 3fd29656
    };
    public getBalancesAndAllowances = {
        /**
         * Sends a read-only call to the contract method. Returns the result that would happen if one were to send an
         * Ethereum transaction to this method, given the current state of the blockchain. Calls do not cost gas
         * since they don't modify state.
         */
        async callAsync(
            target: string,
            assetData: string[],
            callData: Partial<CallData> = {},
            defaultBlock?: BlockParam,
        ): Promise<[BigNumber[], BigNumber[]]> {
            assert.isString('target', target);
            assert.isArray('assetData', assetData);
            assert.doesConformToSchema('callData', callData, schemas.callDataSchema, [
                schemas.addressSchema,
                schemas.numberSchema,
                schemas.jsNumber,
            ]);
            if (defaultBlock !== undefined) {
                assert.isBlockParam('defaultBlock', defaultBlock);
            }
            const self = (this as any) as OrderValidatorContract;
            const encodedData = self._strictEncodeArguments('getBalancesAndAllowances(address,bytes[])', [
                target.toLowerCase(),
                assetData,
            ]);
            const callDataWithDefaults = await BaseContract._applyDefaultsToTxDataAsync(
                {
                    to: self.address,
                    ...callData,
                    data: encodedData,
                },
                self._web3Wrapper.getContractDefaults(),
            );
            callDataWithDefaults.from = callDataWithDefaults.from
                ? callDataWithDefaults.from.toLowerCase()
                : callDataWithDefaults.from;
            let rawCallResult;
            try {
                rawCallResult = await self._web3Wrapper.callAsync(callDataWithDefaults, defaultBlock);
            } catch (err) {
                BaseContract._throwIfThrownErrorIsRevertError(err);
                throw err;
            }
            BaseContract._throwIfCallResultIsRevertError(rawCallResult);
            const abiEncoder = self._lookupAbiEncoder('getBalancesAndAllowances(address,bytes[])');
            // tslint:disable boolean-naming
            const result = abiEncoder.strictDecodeReturnValue<[BigNumber[], BigNumber[]]>(rawCallResult);
            // tslint:enable boolean-naming
            return result;
        },
<<<<<<< HEAD
        /**
         * Returns the ABI encoded transaction data needed to send an Ethereum transaction calling this method. Before
         * sending the Ethereum tx, this encoded tx data can first be sent to a separate signing service or can be used
         * to create a 0x transaction (see protocol spec for more details).
         * @returns The ABI encoded transaction data as a string
         */
        getABIEncodedTransactionData(target: string, assetData: string[]): string {
            assert.isString('target', target);
            assert.isArray('assetData', assetData);
            const self = (this as any) as OrderValidatorContract;
            const abiEncodedTransactionData = self._strictEncodeArguments('getBalancesAndAllowances(address,bytes[])', [
                target.toLowerCase(),
                assetData,
            ]);
            return abiEncodedTransactionData;
        },
        /**
         * Decode the ABI-encoded transaction data into its input arguments
         * @param callData The ABI-encoded transaction data
         * @returns An array representing the input arguments in order. Keynames of nested structs are preserved.
         */
        getABIDecodedTransactionData(callData: string): [string, string[]] {
            const self = (this as any) as OrderValidatorContract;
            const abiEncoder = self._lookupAbiEncoder('getBalancesAndAllowances(address,bytes[])');
            // tslint:disable boolean-naming
            const abiDecodedCallData = abiEncoder.strictDecode<[string, string[]]>(callData);
            return abiDecodedCallData;
        },
        /**
         * Decode the ABI-encoded return data from a transaction
         * @param returnData the data returned after transaction execution
         * @returns An array representing the output results in order.  Keynames of nested structs are preserved.
         */
        getABIDecodedReturnData(returnData: string): [BigNumber[], BigNumber[]] {
            const self = (this as any) as OrderValidatorContract;
            const abiEncoder = self._lookupAbiEncoder('getBalancesAndAllowances(address,bytes[])');
            // tslint:disable boolean-naming
            const abiDecodedReturnData = abiEncoder.strictDecodeReturnValue<[BigNumber[], BigNumber[]]>(returnData);
            return abiDecodedReturnData;
        },
        /**
         * Returns the 4 byte function selector as a hex string.
         */
        getSelector(): string {
            const self = (this as any) as OrderValidatorContract;
            const abiEncoder = self._lookupAbiEncoder('getBalancesAndAllowances(address,bytes[])');
            return abiEncoder.getSelector();
        },
=======
>>>>>>> 3fd29656
    };
    public getTraderInfo = {
        /**
         * Sends a read-only call to the contract method. Returns the result that would happen if one were to send an
         * Ethereum transaction to this method, given the current state of the blockchain. Calls do not cost gas
         * since they don't modify state.
         */
        async callAsync(
            order: {
                makerAddress: string;
                takerAddress: string;
                feeRecipientAddress: string;
                senderAddress: string;
                makerAssetAmount: BigNumber;
                takerAssetAmount: BigNumber;
                makerFee: BigNumber;
                takerFee: BigNumber;
                expirationTimeSeconds: BigNumber;
                salt: BigNumber;
                makerAssetData: string;
                takerAssetData: string;
            },
            takerAddress: string,
            callData: Partial<CallData> = {},
            defaultBlock?: BlockParam,
        ): Promise<{
            makerBalance: BigNumber;
            makerAllowance: BigNumber;
            takerBalance: BigNumber;
            takerAllowance: BigNumber;
            makerZrxBalance: BigNumber;
            makerZrxAllowance: BigNumber;
            takerZrxBalance: BigNumber;
            takerZrxAllowance: BigNumber;
        }> {
            assert.isString('takerAddress', takerAddress);
            assert.doesConformToSchema('callData', callData, schemas.callDataSchema, [
                schemas.addressSchema,
                schemas.numberSchema,
                schemas.jsNumber,
            ]);
            if (defaultBlock !== undefined) {
                assert.isBlockParam('defaultBlock', defaultBlock);
            }
            const self = (this as any) as OrderValidatorContract;
            const encodedData = self._strictEncodeArguments(
                'getTraderInfo((address,address,address,address,uint256,uint256,uint256,uint256,uint256,uint256,bytes,bytes),address)',
                [order, takerAddress.toLowerCase()],
            );
            const callDataWithDefaults = await BaseContract._applyDefaultsToTxDataAsync(
                {
                    to: self.address,
                    ...callData,
                    data: encodedData,
                },
                self._web3Wrapper.getContractDefaults(),
            );
            callDataWithDefaults.from = callDataWithDefaults.from
                ? callDataWithDefaults.from.toLowerCase()
                : callDataWithDefaults.from;
            let rawCallResult;
            try {
                rawCallResult = await self._web3Wrapper.callAsync(callDataWithDefaults, defaultBlock);
            } catch (err) {
                BaseContract._throwIfThrownErrorIsRevertError(err);
                throw err;
            }
            BaseContract._throwIfCallResultIsRevertError(rawCallResult);
            const abiEncoder = self._lookupAbiEncoder(
                'getTraderInfo((address,address,address,address,uint256,uint256,uint256,uint256,uint256,uint256,bytes,bytes),address)',
            );
            // tslint:disable boolean-naming
            const result = abiEncoder.strictDecodeReturnValue<{
                makerBalance: BigNumber;
                makerAllowance: BigNumber;
                takerBalance: BigNumber;
                takerAllowance: BigNumber;
                makerZrxBalance: BigNumber;
                makerZrxAllowance: BigNumber;
                takerZrxBalance: BigNumber;
                takerZrxAllowance: BigNumber;
            }>(rawCallResult);
            // tslint:enable boolean-naming
            return result;
        },
<<<<<<< HEAD
        /**
         * Returns the ABI encoded transaction data needed to send an Ethereum transaction calling this method. Before
         * sending the Ethereum tx, this encoded tx data can first be sent to a separate signing service or can be used
         * to create a 0x transaction (see protocol spec for more details).
         * @returns The ABI encoded transaction data as a string
         */
        getABIEncodedTransactionData(
            order: {
                makerAddress: string;
                takerAddress: string;
                feeRecipientAddress: string;
                senderAddress: string;
                makerAssetAmount: BigNumber;
                takerAssetAmount: BigNumber;
                makerFee: BigNumber;
                takerFee: BigNumber;
                expirationTimeSeconds: BigNumber;
                salt: BigNumber;
                makerAssetData: string;
                takerAssetData: string;
            },
            takerAddress: string,
        ): string {
            assert.isString('takerAddress', takerAddress);
            const self = (this as any) as OrderValidatorContract;
            const abiEncodedTransactionData = self._strictEncodeArguments(
                'getTraderInfo((address,address,address,address,uint256,uint256,uint256,uint256,uint256,uint256,bytes,bytes),address)',
                [order, takerAddress.toLowerCase()],
            );
            return abiEncodedTransactionData;
        },
        /**
         * Decode the ABI-encoded transaction data into its input arguments
         * @param callData The ABI-encoded transaction data
         * @returns An array representing the input arguments in order. Keynames of nested structs are preserved.
         */
        getABIDecodedTransactionData(
            callData: string,
        ): {
            makerAddress: string;
            takerAddress: string;
            feeRecipientAddress: string;
            senderAddress: string;
            makerAssetAmount: BigNumber;
            takerAssetAmount: BigNumber;
            makerFee: BigNumber;
            takerFee: BigNumber;
            expirationTimeSeconds: BigNumber;
            salt: BigNumber;
            makerAssetData: string;
            takerAssetData: string;
        } {
            const self = (this as any) as OrderValidatorContract;
            const abiEncoder = self._lookupAbiEncoder(
                'getTraderInfo((address,address,address,address,uint256,uint256,uint256,uint256,uint256,uint256,bytes,bytes),address)',
            );
            // tslint:disable boolean-naming
            const abiDecodedCallData = abiEncoder.strictDecode<{
                makerAddress: string;
                takerAddress: string;
                feeRecipientAddress: string;
                senderAddress: string;
                makerAssetAmount: BigNumber;
                takerAssetAmount: BigNumber;
                makerFee: BigNumber;
                takerFee: BigNumber;
                expirationTimeSeconds: BigNumber;
                salt: BigNumber;
                makerAssetData: string;
                takerAssetData: string;
            }>(callData);
            return abiDecodedCallData;
        },
        /**
         * Decode the ABI-encoded return data from a transaction
         * @param returnData the data returned after transaction execution
         * @returns An array representing the output results in order.  Keynames of nested structs are preserved.
         */
        getABIDecodedReturnData(
            returnData: string,
        ): {
            makerBalance: BigNumber;
            makerAllowance: BigNumber;
            takerBalance: BigNumber;
            takerAllowance: BigNumber;
            makerZrxBalance: BigNumber;
            makerZrxAllowance: BigNumber;
            takerZrxBalance: BigNumber;
            takerZrxAllowance: BigNumber;
        } {
            const self = (this as any) as OrderValidatorContract;
            const abiEncoder = self._lookupAbiEncoder(
                'getTraderInfo((address,address,address,address,uint256,uint256,uint256,uint256,uint256,uint256,bytes,bytes),address)',
            );
            // tslint:disable boolean-naming
            const abiDecodedReturnData = abiEncoder.strictDecodeReturnValue<{
                makerBalance: BigNumber;
                makerAllowance: BigNumber;
                takerBalance: BigNumber;
                takerAllowance: BigNumber;
                makerZrxBalance: BigNumber;
                makerZrxAllowance: BigNumber;
                takerZrxBalance: BigNumber;
                takerZrxAllowance: BigNumber;
            }>(returnData);
            return abiDecodedReturnData;
        },
        /**
         * Returns the 4 byte function selector as a hex string.
         */
        getSelector(): string {
            const self = (this as any) as OrderValidatorContract;
            const abiEncoder = self._lookupAbiEncoder(
                'getTraderInfo((address,address,address,address,uint256,uint256,uint256,uint256,uint256,uint256,bytes,bytes),address)',
            );
            return abiEncoder.getSelector();
        },
=======
>>>>>>> 3fd29656
    };
    public static async deployFrom0xArtifactAsync(
        artifact: ContractArtifact | SimpleContractArtifact,
        supportedProvider: SupportedProvider,
        txDefaults: Partial<TxData>,
        logDecodeDependencies: { [contractName: string]: ContractArtifact | SimpleContractArtifact },
        _exchange: string,
        _zrxAssetData: string,
    ): Promise<OrderValidatorContract> {
        assert.doesConformToSchema('txDefaults', txDefaults, schemas.txDataSchema, [
            schemas.addressSchema,
            schemas.numberSchema,
            schemas.jsNumber,
        ]);
        if (artifact.compilerOutput === undefined) {
            throw new Error('Compiler output not found in the artifact file');
        }
        const provider = providerUtils.standardizeOrThrow(supportedProvider);
        const bytecode = artifact.compilerOutput.evm.bytecode.object;
        const abi = artifact.compilerOutput.abi;
        const logDecodeDependenciesAbiOnly: { [contractName: string]: ContractAbi } = {};
        if (Object.keys(logDecodeDependencies) !== undefined) {
            for (const key of Object.keys(logDecodeDependencies)) {
                logDecodeDependenciesAbiOnly[key] = logDecodeDependencies[key].compilerOutput.abi;
            }
        }
        return OrderValidatorContract.deployAsync(
            bytecode,
            abi,
            provider,
            txDefaults,
            logDecodeDependenciesAbiOnly,
            _exchange,
            _zrxAssetData,
        );
    }
    public static async deployAsync(
        bytecode: string,
        abi: ContractAbi,
        supportedProvider: SupportedProvider,
        txDefaults: Partial<TxData>,
        logDecodeDependencies: { [contractName: string]: ContractAbi },
        _exchange: string,
        _zrxAssetData: string,
    ): Promise<OrderValidatorContract> {
        assert.isHexString('bytecode', bytecode);
        assert.doesConformToSchema('txDefaults', txDefaults, schemas.txDataSchema, [
            schemas.addressSchema,
            schemas.numberSchema,
            schemas.jsNumber,
        ]);
        const provider = providerUtils.standardizeOrThrow(supportedProvider);
        const constructorAbi = BaseContract._lookupConstructorAbi(abi);
        [_exchange, _zrxAssetData] = BaseContract._formatABIDataItemList(
            constructorAbi.inputs,
            [_exchange, _zrxAssetData],
            BaseContract._bigNumberToString,
        );
        const iface = new ethers.utils.Interface(abi);
        const deployInfo = iface.deployFunction;
        const txData = deployInfo.encode(bytecode, [_exchange, _zrxAssetData]);
        const web3Wrapper = new Web3Wrapper(provider);
        const txDataWithDefaults = await BaseContract._applyDefaultsToTxDataAsync(
            { data: txData },
            txDefaults,
            web3Wrapper.estimateGasAsync.bind(web3Wrapper),
        );
        const txHash = await web3Wrapper.sendTransactionAsync(txDataWithDefaults);
        logUtils.log(`transactionHash: ${txHash}`);
        const txReceipt = await web3Wrapper.awaitTransactionSuccessAsync(txHash);
        logUtils.log(`OrderValidator successfully deployed at ${txReceipt.contractAddress}`);
        const contractInstance = new OrderValidatorContract(
            txReceipt.contractAddress as string,
            provider,
            txDefaults,
            logDecodeDependencies,
        );
        contractInstance.constructorArgs = [_exchange, _zrxAssetData];
        return contractInstance;
    }

    /**
     * @returns      The contract ABI
     */
    public static ABI(): ContractAbi {
        const abi = [
            {
                constant: true,
                inputs: [
                    {
                        name: 'order',
                        type: 'tuple',
                        components: [
                            {
                                name: 'makerAddress',
                                type: 'address',
                            },
                            {
                                name: 'takerAddress',
                                type: 'address',
                            },
                            {
                                name: 'feeRecipientAddress',
                                type: 'address',
                            },
                            {
                                name: 'senderAddress',
                                type: 'address',
                            },
                            {
                                name: 'makerAssetAmount',
                                type: 'uint256',
                            },
                            {
                                name: 'takerAssetAmount',
                                type: 'uint256',
                            },
                            {
                                name: 'makerFee',
                                type: 'uint256',
                            },
                            {
                                name: 'takerFee',
                                type: 'uint256',
                            },
                            {
                                name: 'expirationTimeSeconds',
                                type: 'uint256',
                            },
                            {
                                name: 'salt',
                                type: 'uint256',
                            },
                            {
                                name: 'makerAssetData',
                                type: 'bytes',
                            },
                            {
                                name: 'takerAssetData',
                                type: 'bytes',
                            },
                        ],
                    },
                    {
                        name: 'takerAddress',
                        type: 'address',
                    },
                ],
                name: 'getOrderAndTraderInfo',
                outputs: [
                    {
                        name: 'orderInfo',
                        type: 'tuple',
                        components: [
                            {
                                name: 'orderStatus',
                                type: 'uint8',
                            },
                            {
                                name: 'orderHash',
                                type: 'bytes32',
                            },
                            {
                                name: 'orderTakerAssetFilledAmount',
                                type: 'uint256',
                            },
                        ],
                    },
                    {
                        name: 'traderInfo',
                        type: 'tuple',
                        components: [
                            {
                                name: 'makerBalance',
                                type: 'uint256',
                            },
                            {
                                name: 'makerAllowance',
                                type: 'uint256',
                            },
                            {
                                name: 'takerBalance',
                                type: 'uint256',
                            },
                            {
                                name: 'takerAllowance',
                                type: 'uint256',
                            },
                            {
                                name: 'makerZrxBalance',
                                type: 'uint256',
                            },
                            {
                                name: 'makerZrxAllowance',
                                type: 'uint256',
                            },
                            {
                                name: 'takerZrxBalance',
                                type: 'uint256',
                            },
                            {
                                name: 'takerZrxAllowance',
                                type: 'uint256',
                            },
                        ],
                    },
                ],
                payable: false,
                stateMutability: 'view',
                type: 'function',
            },
            {
                constant: true,
                inputs: [
                    {
                        name: 'target',
                        type: 'address',
                    },
                    {
                        name: 'assetData',
                        type: 'bytes',
                    },
                ],
                name: 'getBalanceAndAllowance',
                outputs: [
                    {
                        name: 'balance',
                        type: 'uint256',
                    },
                    {
                        name: 'allowance',
                        type: 'uint256',
                    },
                ],
                payable: false,
                stateMutability: 'view',
                type: 'function',
            },
            {
                constant: true,
                inputs: [
                    {
                        name: 'orders',
                        type: 'tuple[]',
                        components: [
                            {
                                name: 'makerAddress',
                                type: 'address',
                            },
                            {
                                name: 'takerAddress',
                                type: 'address',
                            },
                            {
                                name: 'feeRecipientAddress',
                                type: 'address',
                            },
                            {
                                name: 'senderAddress',
                                type: 'address',
                            },
                            {
                                name: 'makerAssetAmount',
                                type: 'uint256',
                            },
                            {
                                name: 'takerAssetAmount',
                                type: 'uint256',
                            },
                            {
                                name: 'makerFee',
                                type: 'uint256',
                            },
                            {
                                name: 'takerFee',
                                type: 'uint256',
                            },
                            {
                                name: 'expirationTimeSeconds',
                                type: 'uint256',
                            },
                            {
                                name: 'salt',
                                type: 'uint256',
                            },
                            {
                                name: 'makerAssetData',
                                type: 'bytes',
                            },
                            {
                                name: 'takerAssetData',
                                type: 'bytes',
                            },
                        ],
                    },
                    {
                        name: 'takerAddresses',
                        type: 'address[]',
                    },
                ],
                name: 'getOrdersAndTradersInfo',
                outputs: [
                    {
                        name: 'ordersInfo',
                        type: 'tuple[]',
                        components: [
                            {
                                name: 'orderStatus',
                                type: 'uint8',
                            },
                            {
                                name: 'orderHash',
                                type: 'bytes32',
                            },
                            {
                                name: 'orderTakerAssetFilledAmount',
                                type: 'uint256',
                            },
                        ],
                    },
                    {
                        name: 'tradersInfo',
                        type: 'tuple[]',
                        components: [
                            {
                                name: 'makerBalance',
                                type: 'uint256',
                            },
                            {
                                name: 'makerAllowance',
                                type: 'uint256',
                            },
                            {
                                name: 'takerBalance',
                                type: 'uint256',
                            },
                            {
                                name: 'takerAllowance',
                                type: 'uint256',
                            },
                            {
                                name: 'makerZrxBalance',
                                type: 'uint256',
                            },
                            {
                                name: 'makerZrxAllowance',
                                type: 'uint256',
                            },
                            {
                                name: 'takerZrxBalance',
                                type: 'uint256',
                            },
                            {
                                name: 'takerZrxAllowance',
                                type: 'uint256',
                            },
                        ],
                    },
                ],
                payable: false,
                stateMutability: 'view',
                type: 'function',
            },
            {
                constant: true,
                inputs: [
                    {
                        name: 'orders',
                        type: 'tuple[]',
                        components: [
                            {
                                name: 'makerAddress',
                                type: 'address',
                            },
                            {
                                name: 'takerAddress',
                                type: 'address',
                            },
                            {
                                name: 'feeRecipientAddress',
                                type: 'address',
                            },
                            {
                                name: 'senderAddress',
                                type: 'address',
                            },
                            {
                                name: 'makerAssetAmount',
                                type: 'uint256',
                            },
                            {
                                name: 'takerAssetAmount',
                                type: 'uint256',
                            },
                            {
                                name: 'makerFee',
                                type: 'uint256',
                            },
                            {
                                name: 'takerFee',
                                type: 'uint256',
                            },
                            {
                                name: 'expirationTimeSeconds',
                                type: 'uint256',
                            },
                            {
                                name: 'salt',
                                type: 'uint256',
                            },
                            {
                                name: 'makerAssetData',
                                type: 'bytes',
                            },
                            {
                                name: 'takerAssetData',
                                type: 'bytes',
                            },
                        ],
                    },
                    {
                        name: 'takerAddresses',
                        type: 'address[]',
                    },
                ],
                name: 'getTradersInfo',
                outputs: [
                    {
                        name: '',
                        type: 'tuple[]',
                        components: [
                            {
                                name: 'makerBalance',
                                type: 'uint256',
                            },
                            {
                                name: 'makerAllowance',
                                type: 'uint256',
                            },
                            {
                                name: 'takerBalance',
                                type: 'uint256',
                            },
                            {
                                name: 'takerAllowance',
                                type: 'uint256',
                            },
                            {
                                name: 'makerZrxBalance',
                                type: 'uint256',
                            },
                            {
                                name: 'makerZrxAllowance',
                                type: 'uint256',
                            },
                            {
                                name: 'takerZrxBalance',
                                type: 'uint256',
                            },
                            {
                                name: 'takerZrxAllowance',
                                type: 'uint256',
                            },
                        ],
                    },
                ],
                payable: false,
                stateMutability: 'view',
                type: 'function',
            },
            {
                constant: true,
                inputs: [
                    {
                        name: 'token',
                        type: 'address',
                    },
                    {
                        name: 'tokenId',
                        type: 'uint256',
                    },
                ],
                name: 'getERC721TokenOwner',
                outputs: [
                    {
                        name: 'owner',
                        type: 'address',
                    },
                ],
                payable: false,
                stateMutability: 'view',
                type: 'function',
            },
            {
                constant: true,
                inputs: [
                    {
                        name: 'target',
                        type: 'address',
                    },
                    {
                        name: 'assetData',
                        type: 'bytes[]',
                    },
                ],
                name: 'getBalancesAndAllowances',
                outputs: [
                    {
                        name: '',
                        type: 'uint256[]',
                    },
                    {
                        name: '',
                        type: 'uint256[]',
                    },
                ],
                payable: false,
                stateMutability: 'view',
                type: 'function',
            },
            {
                constant: true,
                inputs: [
                    {
                        name: 'order',
                        type: 'tuple',
                        components: [
                            {
                                name: 'makerAddress',
                                type: 'address',
                            },
                            {
                                name: 'takerAddress',
                                type: 'address',
                            },
                            {
                                name: 'feeRecipientAddress',
                                type: 'address',
                            },
                            {
                                name: 'senderAddress',
                                type: 'address',
                            },
                            {
                                name: 'makerAssetAmount',
                                type: 'uint256',
                            },
                            {
                                name: 'takerAssetAmount',
                                type: 'uint256',
                            },
                            {
                                name: 'makerFee',
                                type: 'uint256',
                            },
                            {
                                name: 'takerFee',
                                type: 'uint256',
                            },
                            {
                                name: 'expirationTimeSeconds',
                                type: 'uint256',
                            },
                            {
                                name: 'salt',
                                type: 'uint256',
                            },
                            {
                                name: 'makerAssetData',
                                type: 'bytes',
                            },
                            {
                                name: 'takerAssetData',
                                type: 'bytes',
                            },
                        ],
                    },
                    {
                        name: 'takerAddress',
                        type: 'address',
                    },
                ],
                name: 'getTraderInfo',
                outputs: [
                    {
                        name: 'traderInfo',
                        type: 'tuple',
                        components: [
                            {
                                name: 'makerBalance',
                                type: 'uint256',
                            },
                            {
                                name: 'makerAllowance',
                                type: 'uint256',
                            },
                            {
                                name: 'takerBalance',
                                type: 'uint256',
                            },
                            {
                                name: 'takerAllowance',
                                type: 'uint256',
                            },
                            {
                                name: 'makerZrxBalance',
                                type: 'uint256',
                            },
                            {
                                name: 'makerZrxAllowance',
                                type: 'uint256',
                            },
                            {
                                name: 'takerZrxBalance',
                                type: 'uint256',
                            },
                            {
                                name: 'takerZrxAllowance',
                                type: 'uint256',
                            },
                        ],
                    },
                ],
                payable: false,
                stateMutability: 'view',
                type: 'function',
            },
            {
                inputs: [
                    {
                        name: '_exchange',
                        type: 'address',
                    },
                    {
                        name: '_zrxAssetData',
                        type: 'bytes',
                    },
                ],
                outputs: [],
                payable: false,
                stateMutability: 'nonpayable',
                type: 'constructor',
            },
        ] as ContractAbi;
        return abi;
    }
    constructor(
        address: string,
        supportedProvider: SupportedProvider,
        txDefaults?: Partial<TxData>,
        logDecodeDependencies?: { [contractName: string]: ContractAbi },
        deployedBytecode: string | undefined = OrderValidatorContract.deployedBytecode,
    ) {
        super(
            'OrderValidator',
            OrderValidatorContract.ABI(),
            address,
            supportedProvider,
            txDefaults,
            logDecodeDependencies,
            deployedBytecode,
        );
        classUtils.bindAll(this, ['_abiEncoderByFunctionSignature', 'address', '_web3Wrapper']);
    }
}

// tslint:disable:max-file-line-count
// tslint:enable:no-unbound-method no-parameter-reassignment no-consecutive-blank-lines ordered-imports align
// tslint:enable:trailing-comma whitespace no-trailing-whitespace<|MERGE_RESOLUTION|>--- conflicted
+++ resolved
@@ -132,142 +132,6 @@
             // tslint:enable boolean-naming
             return result;
         },
-<<<<<<< HEAD
-        /**
-         * Returns the ABI encoded transaction data needed to send an Ethereum transaction calling this method. Before
-         * sending the Ethereum tx, this encoded tx data can first be sent to a separate signing service or can be used
-         * to create a 0x transaction (see protocol spec for more details).
-         * @returns The ABI encoded transaction data as a string
-         */
-        getABIEncodedTransactionData(
-            order: {
-                makerAddress: string;
-                takerAddress: string;
-                feeRecipientAddress: string;
-                senderAddress: string;
-                makerAssetAmount: BigNumber;
-                takerAssetAmount: BigNumber;
-                makerFee: BigNumber;
-                takerFee: BigNumber;
-                expirationTimeSeconds: BigNumber;
-                salt: BigNumber;
-                makerAssetData: string;
-                takerAssetData: string;
-            },
-            takerAddress: string,
-        ): string {
-            assert.isString('takerAddress', takerAddress);
-            const self = (this as any) as OrderValidatorContract;
-            const abiEncodedTransactionData = self._strictEncodeArguments(
-                'getOrderAndTraderInfo((address,address,address,address,uint256,uint256,uint256,uint256,uint256,uint256,bytes,bytes),address)',
-                [order, takerAddress.toLowerCase()],
-            );
-            return abiEncodedTransactionData;
-        },
-        /**
-         * Decode the ABI-encoded transaction data into its input arguments
-         * @param callData The ABI-encoded transaction data
-         * @returns An array representing the input arguments in order. Keynames of nested structs are preserved.
-         */
-        getABIDecodedTransactionData(
-            callData: string,
-        ): [
-            {
-                makerAddress: string;
-                takerAddress: string;
-                feeRecipientAddress: string;
-                senderAddress: string;
-                makerAssetAmount: BigNumber;
-                takerAssetAmount: BigNumber;
-                makerFee: BigNumber;
-                takerFee: BigNumber;
-                expirationTimeSeconds: BigNumber;
-                salt: BigNumber;
-                makerAssetData: string;
-                takerAssetData: string;
-            },
-            string
-        ] {
-            const self = (this as any) as OrderValidatorContract;
-            const abiEncoder = self._lookupAbiEncoder(
-                'getOrderAndTraderInfo((address,address,address,address,uint256,uint256,uint256,uint256,uint256,uint256,bytes,bytes),address)',
-            );
-            // tslint:disable boolean-naming
-            const abiDecodedCallData = abiEncoder.strictDecode<
-                [
-                    {
-                        makerAddress: string;
-                        takerAddress: string;
-                        feeRecipientAddress: string;
-                        senderAddress: string;
-                        makerAssetAmount: BigNumber;
-                        takerAssetAmount: BigNumber;
-                        makerFee: BigNumber;
-                        takerFee: BigNumber;
-                        expirationTimeSeconds: BigNumber;
-                        salt: BigNumber;
-                        makerAssetData: string;
-                        takerAssetData: string;
-                    },
-                    string
-                ]
-            >(callData);
-            return abiDecodedCallData;
-        },
-        /**
-         * Decode the ABI-encoded return data from a transaction
-         * @param returnData the data returned after transaction execution
-         * @returns An array representing the output results in order.  Keynames of nested structs are preserved.
-         */
-        getABIDecodedReturnData(
-            returnData: string,
-        ): [
-            { orderStatus: number; orderHash: string; orderTakerAssetFilledAmount: BigNumber },
-            {
-                makerBalance: BigNumber;
-                makerAllowance: BigNumber;
-                takerBalance: BigNumber;
-                takerAllowance: BigNumber;
-                makerZrxBalance: BigNumber;
-                makerZrxAllowance: BigNumber;
-                takerZrxBalance: BigNumber;
-                takerZrxAllowance: BigNumber;
-            }
-        ] {
-            const self = (this as any) as OrderValidatorContract;
-            const abiEncoder = self._lookupAbiEncoder(
-                'getOrderAndTraderInfo((address,address,address,address,uint256,uint256,uint256,uint256,uint256,uint256,bytes,bytes),address)',
-            );
-            // tslint:disable boolean-naming
-            const abiDecodedReturnData = abiEncoder.strictDecodeReturnValue<
-                [
-                    { orderStatus: number; orderHash: string; orderTakerAssetFilledAmount: BigNumber },
-                    {
-                        makerBalance: BigNumber;
-                        makerAllowance: BigNumber;
-                        takerBalance: BigNumber;
-                        takerAllowance: BigNumber;
-                        makerZrxBalance: BigNumber;
-                        makerZrxAllowance: BigNumber;
-                        takerZrxBalance: BigNumber;
-                        takerZrxAllowance: BigNumber;
-                    }
-                ]
-            >(returnData);
-            return abiDecodedReturnData;
-        },
-        /**
-         * Returns the 4 byte function selector as a hex string.
-         */
-        getSelector(): string {
-            const self = (this as any) as OrderValidatorContract;
-            const abiEncoder = self._lookupAbiEncoder(
-                'getOrderAndTraderInfo((address,address,address,address,uint256,uint256,uint256,uint256,uint256,uint256,bytes,bytes),address)',
-            );
-            return abiEncoder.getSelector();
-        },
-=======
->>>>>>> 3fd29656
     };
     public getBalanceAndAllowance = {
         /**
@@ -321,57 +185,6 @@
             // tslint:enable boolean-naming
             return result;
         },
-<<<<<<< HEAD
-        /**
-         * Returns the ABI encoded transaction data needed to send an Ethereum transaction calling this method. Before
-         * sending the Ethereum tx, this encoded tx data can first be sent to a separate signing service or can be used
-         * to create a 0x transaction (see protocol spec for more details).
-         * @returns The ABI encoded transaction data as a string
-         */
-        getABIEncodedTransactionData(target: string, assetData: string): string {
-            assert.isString('target', target);
-            assert.isString('assetData', assetData);
-            const self = (this as any) as OrderValidatorContract;
-            const abiEncodedTransactionData = self._strictEncodeArguments('getBalanceAndAllowance(address,bytes)', [
-                target.toLowerCase(),
-                assetData,
-            ]);
-            return abiEncodedTransactionData;
-        },
-        /**
-         * Decode the ABI-encoded transaction data into its input arguments
-         * @param callData The ABI-encoded transaction data
-         * @returns An array representing the input arguments in order. Keynames of nested structs are preserved.
-         */
-        getABIDecodedTransactionData(callData: string): [string, string] {
-            const self = (this as any) as OrderValidatorContract;
-            const abiEncoder = self._lookupAbiEncoder('getBalanceAndAllowance(address,bytes)');
-            // tslint:disable boolean-naming
-            const abiDecodedCallData = abiEncoder.strictDecode<[string, string]>(callData);
-            return abiDecodedCallData;
-        },
-        /**
-         * Decode the ABI-encoded return data from a transaction
-         * @param returnData the data returned after transaction execution
-         * @returns An array representing the output results in order.  Keynames of nested structs are preserved.
-         */
-        getABIDecodedReturnData(returnData: string): [BigNumber, BigNumber] {
-            const self = (this as any) as OrderValidatorContract;
-            const abiEncoder = self._lookupAbiEncoder('getBalanceAndAllowance(address,bytes)');
-            // tslint:disable boolean-naming
-            const abiDecodedReturnData = abiEncoder.strictDecodeReturnValue<[BigNumber, BigNumber]>(returnData);
-            return abiDecodedReturnData;
-        },
-        /**
-         * Returns the 4 byte function selector as a hex string.
-         */
-        getSelector(): string {
-            const self = (this as any) as OrderValidatorContract;
-            const abiEncoder = self._lookupAbiEncoder('getBalanceAndAllowance(address,bytes)');
-            return abiEncoder.getSelector();
-        },
-=======
->>>>>>> 3fd29656
     };
     public getOrdersAndTradersInfo = {
         /**
@@ -468,143 +281,6 @@
             // tslint:enable boolean-naming
             return result;
         },
-<<<<<<< HEAD
-        /**
-         * Returns the ABI encoded transaction data needed to send an Ethereum transaction calling this method. Before
-         * sending the Ethereum tx, this encoded tx data can first be sent to a separate signing service or can be used
-         * to create a 0x transaction (see protocol spec for more details).
-         * @returns The ABI encoded transaction data as a string
-         */
-        getABIEncodedTransactionData(
-            orders: Array<{
-                makerAddress: string;
-                takerAddress: string;
-                feeRecipientAddress: string;
-                senderAddress: string;
-                makerAssetAmount: BigNumber;
-                takerAssetAmount: BigNumber;
-                makerFee: BigNumber;
-                takerFee: BigNumber;
-                expirationTimeSeconds: BigNumber;
-                salt: BigNumber;
-                makerAssetData: string;
-                takerAssetData: string;
-            }>,
-            takerAddresses: string[],
-        ): string {
-            assert.isArray('orders', orders);
-            assert.isArray('takerAddresses', takerAddresses);
-            const self = (this as any) as OrderValidatorContract;
-            const abiEncodedTransactionData = self._strictEncodeArguments(
-                'getOrdersAndTradersInfo((address,address,address,address,uint256,uint256,uint256,uint256,uint256,uint256,bytes,bytes)[],address[])',
-                [orders, takerAddresses],
-            );
-            return abiEncodedTransactionData;
-        },
-        /**
-         * Decode the ABI-encoded transaction data into its input arguments
-         * @param callData The ABI-encoded transaction data
-         * @returns An array representing the input arguments in order. Keynames of nested structs are preserved.
-         */
-        getABIDecodedTransactionData(
-            callData: string,
-        ): [
-            Array<{
-                makerAddress: string;
-                takerAddress: string;
-                feeRecipientAddress: string;
-                senderAddress: string;
-                makerAssetAmount: BigNumber;
-                takerAssetAmount: BigNumber;
-                makerFee: BigNumber;
-                takerFee: BigNumber;
-                expirationTimeSeconds: BigNumber;
-                salt: BigNumber;
-                makerAssetData: string;
-                takerAssetData: string;
-            }>,
-            string[]
-        ] {
-            const self = (this as any) as OrderValidatorContract;
-            const abiEncoder = self._lookupAbiEncoder(
-                'getOrdersAndTradersInfo((address,address,address,address,uint256,uint256,uint256,uint256,uint256,uint256,bytes,bytes)[],address[])',
-            );
-            // tslint:disable boolean-naming
-            const abiDecodedCallData = abiEncoder.strictDecode<
-                [
-                    Array<{
-                        makerAddress: string;
-                        takerAddress: string;
-                        feeRecipientAddress: string;
-                        senderAddress: string;
-                        makerAssetAmount: BigNumber;
-                        takerAssetAmount: BigNumber;
-                        makerFee: BigNumber;
-                        takerFee: BigNumber;
-                        expirationTimeSeconds: BigNumber;
-                        salt: BigNumber;
-                        makerAssetData: string;
-                        takerAssetData: string;
-                    }>,
-                    string[]
-                ]
-            >(callData);
-            return abiDecodedCallData;
-        },
-        /**
-         * Decode the ABI-encoded return data from a transaction
-         * @param returnData the data returned after transaction execution
-         * @returns An array representing the output results in order.  Keynames of nested structs are preserved.
-         */
-        getABIDecodedReturnData(
-            returnData: string,
-        ): [
-            Array<{ orderStatus: number; orderHash: string; orderTakerAssetFilledAmount: BigNumber }>,
-            Array<{
-                makerBalance: BigNumber;
-                makerAllowance: BigNumber;
-                takerBalance: BigNumber;
-                takerAllowance: BigNumber;
-                makerZrxBalance: BigNumber;
-                makerZrxAllowance: BigNumber;
-                takerZrxBalance: BigNumber;
-                takerZrxAllowance: BigNumber;
-            }>
-        ] {
-            const self = (this as any) as OrderValidatorContract;
-            const abiEncoder = self._lookupAbiEncoder(
-                'getOrdersAndTradersInfo((address,address,address,address,uint256,uint256,uint256,uint256,uint256,uint256,bytes,bytes)[],address[])',
-            );
-            // tslint:disable boolean-naming
-            const abiDecodedReturnData = abiEncoder.strictDecodeReturnValue<
-                [
-                    Array<{ orderStatus: number; orderHash: string; orderTakerAssetFilledAmount: BigNumber }>,
-                    Array<{
-                        makerBalance: BigNumber;
-                        makerAllowance: BigNumber;
-                        takerBalance: BigNumber;
-                        takerAllowance: BigNumber;
-                        makerZrxBalance: BigNumber;
-                        makerZrxAllowance: BigNumber;
-                        takerZrxBalance: BigNumber;
-                        takerZrxAllowance: BigNumber;
-                    }>
-                ]
-            >(returnData);
-            return abiDecodedReturnData;
-        },
-        /**
-         * Returns the 4 byte function selector as a hex string.
-         */
-        getSelector(): string {
-            const self = (this as any) as OrderValidatorContract;
-            const abiEncoder = self._lookupAbiEncoder(
-                'getOrdersAndTradersInfo((address,address,address,address,uint256,uint256,uint256,uint256,uint256,uint256,bytes,bytes)[],address[])',
-            );
-            return abiEncoder.getSelector();
-        },
-=======
->>>>>>> 3fd29656
     };
     public getTradersInfo = {
         /**
@@ -695,131 +371,6 @@
             // tslint:enable boolean-naming
             return result;
         },
-<<<<<<< HEAD
-        /**
-         * Returns the ABI encoded transaction data needed to send an Ethereum transaction calling this method. Before
-         * sending the Ethereum tx, this encoded tx data can first be sent to a separate signing service or can be used
-         * to create a 0x transaction (see protocol spec for more details).
-         * @returns The ABI encoded transaction data as a string
-         */
-        getABIEncodedTransactionData(
-            orders: Array<{
-                makerAddress: string;
-                takerAddress: string;
-                feeRecipientAddress: string;
-                senderAddress: string;
-                makerAssetAmount: BigNumber;
-                takerAssetAmount: BigNumber;
-                makerFee: BigNumber;
-                takerFee: BigNumber;
-                expirationTimeSeconds: BigNumber;
-                salt: BigNumber;
-                makerAssetData: string;
-                takerAssetData: string;
-            }>,
-            takerAddresses: string[],
-        ): string {
-            assert.isArray('orders', orders);
-            assert.isArray('takerAddresses', takerAddresses);
-            const self = (this as any) as OrderValidatorContract;
-            const abiEncodedTransactionData = self._strictEncodeArguments(
-                'getTradersInfo((address,address,address,address,uint256,uint256,uint256,uint256,uint256,uint256,bytes,bytes)[],address[])',
-                [orders, takerAddresses],
-            );
-            return abiEncodedTransactionData;
-        },
-        /**
-         * Decode the ABI-encoded transaction data into its input arguments
-         * @param callData The ABI-encoded transaction data
-         * @returns An array representing the input arguments in order. Keynames of nested structs are preserved.
-         */
-        getABIDecodedTransactionData(
-            callData: string,
-        ): Array<{
-            makerAddress: string;
-            takerAddress: string;
-            feeRecipientAddress: string;
-            senderAddress: string;
-            makerAssetAmount: BigNumber;
-            takerAssetAmount: BigNumber;
-            makerFee: BigNumber;
-            takerFee: BigNumber;
-            expirationTimeSeconds: BigNumber;
-            salt: BigNumber;
-            makerAssetData: string;
-            takerAssetData: string;
-        }> {
-            const self = (this as any) as OrderValidatorContract;
-            const abiEncoder = self._lookupAbiEncoder(
-                'getTradersInfo((address,address,address,address,uint256,uint256,uint256,uint256,uint256,uint256,bytes,bytes)[],address[])',
-            );
-            // tslint:disable boolean-naming
-            const abiDecodedCallData = abiEncoder.strictDecode<
-                Array<{
-                    makerAddress: string;
-                    takerAddress: string;
-                    feeRecipientAddress: string;
-                    senderAddress: string;
-                    makerAssetAmount: BigNumber;
-                    takerAssetAmount: BigNumber;
-                    makerFee: BigNumber;
-                    takerFee: BigNumber;
-                    expirationTimeSeconds: BigNumber;
-                    salt: BigNumber;
-                    makerAssetData: string;
-                    takerAssetData: string;
-                }>
-            >(callData);
-            return abiDecodedCallData;
-        },
-        /**
-         * Decode the ABI-encoded return data from a transaction
-         * @param returnData the data returned after transaction execution
-         * @returns An array representing the output results in order.  Keynames of nested structs are preserved.
-         */
-        getABIDecodedReturnData(
-            returnData: string,
-        ): Array<{
-            makerBalance: BigNumber;
-            makerAllowance: BigNumber;
-            takerBalance: BigNumber;
-            takerAllowance: BigNumber;
-            makerZrxBalance: BigNumber;
-            makerZrxAllowance: BigNumber;
-            takerZrxBalance: BigNumber;
-            takerZrxAllowance: BigNumber;
-        }> {
-            const self = (this as any) as OrderValidatorContract;
-            const abiEncoder = self._lookupAbiEncoder(
-                'getTradersInfo((address,address,address,address,uint256,uint256,uint256,uint256,uint256,uint256,bytes,bytes)[],address[])',
-            );
-            // tslint:disable boolean-naming
-            const abiDecodedReturnData = abiEncoder.strictDecodeReturnValue<
-                Array<{
-                    makerBalance: BigNumber;
-                    makerAllowance: BigNumber;
-                    takerBalance: BigNumber;
-                    takerAllowance: BigNumber;
-                    makerZrxBalance: BigNumber;
-                    makerZrxAllowance: BigNumber;
-                    takerZrxBalance: BigNumber;
-                    takerZrxAllowance: BigNumber;
-                }>
-            >(returnData);
-            return abiDecodedReturnData;
-        },
-        /**
-         * Returns the 4 byte function selector as a hex string.
-         */
-        getSelector(): string {
-            const self = (this as any) as OrderValidatorContract;
-            const abiEncoder = self._lookupAbiEncoder(
-                'getTradersInfo((address,address,address,address,uint256,uint256,uint256,uint256,uint256,uint256,bytes,bytes)[],address[])',
-            );
-            return abiEncoder.getSelector();
-        },
-=======
->>>>>>> 3fd29656
     };
     public getERC721TokenOwner = {
         /**
@@ -873,57 +424,6 @@
             // tslint:enable boolean-naming
             return result;
         },
-<<<<<<< HEAD
-        /**
-         * Returns the ABI encoded transaction data needed to send an Ethereum transaction calling this method. Before
-         * sending the Ethereum tx, this encoded tx data can first be sent to a separate signing service or can be used
-         * to create a 0x transaction (see protocol spec for more details).
-         * @returns The ABI encoded transaction data as a string
-         */
-        getABIEncodedTransactionData(token: string, tokenId: BigNumber): string {
-            assert.isString('token', token);
-            assert.isBigNumber('tokenId', tokenId);
-            const self = (this as any) as OrderValidatorContract;
-            const abiEncodedTransactionData = self._strictEncodeArguments('getERC721TokenOwner(address,uint256)', [
-                token.toLowerCase(),
-                tokenId,
-            ]);
-            return abiEncodedTransactionData;
-        },
-        /**
-         * Decode the ABI-encoded transaction data into its input arguments
-         * @param callData The ABI-encoded transaction data
-         * @returns An array representing the input arguments in order. Keynames of nested structs are preserved.
-         */
-        getABIDecodedTransactionData(callData: string): string {
-            const self = (this as any) as OrderValidatorContract;
-            const abiEncoder = self._lookupAbiEncoder('getERC721TokenOwner(address,uint256)');
-            // tslint:disable boolean-naming
-            const abiDecodedCallData = abiEncoder.strictDecode<string>(callData);
-            return abiDecodedCallData;
-        },
-        /**
-         * Decode the ABI-encoded return data from a transaction
-         * @param returnData the data returned after transaction execution
-         * @returns An array representing the output results in order.  Keynames of nested structs are preserved.
-         */
-        getABIDecodedReturnData(returnData: string): string {
-            const self = (this as any) as OrderValidatorContract;
-            const abiEncoder = self._lookupAbiEncoder('getERC721TokenOwner(address,uint256)');
-            // tslint:disable boolean-naming
-            const abiDecodedReturnData = abiEncoder.strictDecodeReturnValue<string>(returnData);
-            return abiDecodedReturnData;
-        },
-        /**
-         * Returns the 4 byte function selector as a hex string.
-         */
-        getSelector(): string {
-            const self = (this as any) as OrderValidatorContract;
-            const abiEncoder = self._lookupAbiEncoder('getERC721TokenOwner(address,uint256)');
-            return abiEncoder.getSelector();
-        },
-=======
->>>>>>> 3fd29656
     };
     public getBalancesAndAllowances = {
         /**
@@ -977,57 +477,6 @@
             // tslint:enable boolean-naming
             return result;
         },
-<<<<<<< HEAD
-        /**
-         * Returns the ABI encoded transaction data needed to send an Ethereum transaction calling this method. Before
-         * sending the Ethereum tx, this encoded tx data can first be sent to a separate signing service or can be used
-         * to create a 0x transaction (see protocol spec for more details).
-         * @returns The ABI encoded transaction data as a string
-         */
-        getABIEncodedTransactionData(target: string, assetData: string[]): string {
-            assert.isString('target', target);
-            assert.isArray('assetData', assetData);
-            const self = (this as any) as OrderValidatorContract;
-            const abiEncodedTransactionData = self._strictEncodeArguments('getBalancesAndAllowances(address,bytes[])', [
-                target.toLowerCase(),
-                assetData,
-            ]);
-            return abiEncodedTransactionData;
-        },
-        /**
-         * Decode the ABI-encoded transaction data into its input arguments
-         * @param callData The ABI-encoded transaction data
-         * @returns An array representing the input arguments in order. Keynames of nested structs are preserved.
-         */
-        getABIDecodedTransactionData(callData: string): [string, string[]] {
-            const self = (this as any) as OrderValidatorContract;
-            const abiEncoder = self._lookupAbiEncoder('getBalancesAndAllowances(address,bytes[])');
-            // tslint:disable boolean-naming
-            const abiDecodedCallData = abiEncoder.strictDecode<[string, string[]]>(callData);
-            return abiDecodedCallData;
-        },
-        /**
-         * Decode the ABI-encoded return data from a transaction
-         * @param returnData the data returned after transaction execution
-         * @returns An array representing the output results in order.  Keynames of nested structs are preserved.
-         */
-        getABIDecodedReturnData(returnData: string): [BigNumber[], BigNumber[]] {
-            const self = (this as any) as OrderValidatorContract;
-            const abiEncoder = self._lookupAbiEncoder('getBalancesAndAllowances(address,bytes[])');
-            // tslint:disable boolean-naming
-            const abiDecodedReturnData = abiEncoder.strictDecodeReturnValue<[BigNumber[], BigNumber[]]>(returnData);
-            return abiDecodedReturnData;
-        },
-        /**
-         * Returns the 4 byte function selector as a hex string.
-         */
-        getSelector(): string {
-            const self = (this as any) as OrderValidatorContract;
-            const abiEncoder = self._lookupAbiEncoder('getBalancesAndAllowances(address,bytes[])');
-            return abiEncoder.getSelector();
-        },
-=======
->>>>>>> 3fd29656
     };
     public getTraderInfo = {
         /**
@@ -1113,126 +562,6 @@
             // tslint:enable boolean-naming
             return result;
         },
-<<<<<<< HEAD
-        /**
-         * Returns the ABI encoded transaction data needed to send an Ethereum transaction calling this method. Before
-         * sending the Ethereum tx, this encoded tx data can first be sent to a separate signing service or can be used
-         * to create a 0x transaction (see protocol spec for more details).
-         * @returns The ABI encoded transaction data as a string
-         */
-        getABIEncodedTransactionData(
-            order: {
-                makerAddress: string;
-                takerAddress: string;
-                feeRecipientAddress: string;
-                senderAddress: string;
-                makerAssetAmount: BigNumber;
-                takerAssetAmount: BigNumber;
-                makerFee: BigNumber;
-                takerFee: BigNumber;
-                expirationTimeSeconds: BigNumber;
-                salt: BigNumber;
-                makerAssetData: string;
-                takerAssetData: string;
-            },
-            takerAddress: string,
-        ): string {
-            assert.isString('takerAddress', takerAddress);
-            const self = (this as any) as OrderValidatorContract;
-            const abiEncodedTransactionData = self._strictEncodeArguments(
-                'getTraderInfo((address,address,address,address,uint256,uint256,uint256,uint256,uint256,uint256,bytes,bytes),address)',
-                [order, takerAddress.toLowerCase()],
-            );
-            return abiEncodedTransactionData;
-        },
-        /**
-         * Decode the ABI-encoded transaction data into its input arguments
-         * @param callData The ABI-encoded transaction data
-         * @returns An array representing the input arguments in order. Keynames of nested structs are preserved.
-         */
-        getABIDecodedTransactionData(
-            callData: string,
-        ): {
-            makerAddress: string;
-            takerAddress: string;
-            feeRecipientAddress: string;
-            senderAddress: string;
-            makerAssetAmount: BigNumber;
-            takerAssetAmount: BigNumber;
-            makerFee: BigNumber;
-            takerFee: BigNumber;
-            expirationTimeSeconds: BigNumber;
-            salt: BigNumber;
-            makerAssetData: string;
-            takerAssetData: string;
-        } {
-            const self = (this as any) as OrderValidatorContract;
-            const abiEncoder = self._lookupAbiEncoder(
-                'getTraderInfo((address,address,address,address,uint256,uint256,uint256,uint256,uint256,uint256,bytes,bytes),address)',
-            );
-            // tslint:disable boolean-naming
-            const abiDecodedCallData = abiEncoder.strictDecode<{
-                makerAddress: string;
-                takerAddress: string;
-                feeRecipientAddress: string;
-                senderAddress: string;
-                makerAssetAmount: BigNumber;
-                takerAssetAmount: BigNumber;
-                makerFee: BigNumber;
-                takerFee: BigNumber;
-                expirationTimeSeconds: BigNumber;
-                salt: BigNumber;
-                makerAssetData: string;
-                takerAssetData: string;
-            }>(callData);
-            return abiDecodedCallData;
-        },
-        /**
-         * Decode the ABI-encoded return data from a transaction
-         * @param returnData the data returned after transaction execution
-         * @returns An array representing the output results in order.  Keynames of nested structs are preserved.
-         */
-        getABIDecodedReturnData(
-            returnData: string,
-        ): {
-            makerBalance: BigNumber;
-            makerAllowance: BigNumber;
-            takerBalance: BigNumber;
-            takerAllowance: BigNumber;
-            makerZrxBalance: BigNumber;
-            makerZrxAllowance: BigNumber;
-            takerZrxBalance: BigNumber;
-            takerZrxAllowance: BigNumber;
-        } {
-            const self = (this as any) as OrderValidatorContract;
-            const abiEncoder = self._lookupAbiEncoder(
-                'getTraderInfo((address,address,address,address,uint256,uint256,uint256,uint256,uint256,uint256,bytes,bytes),address)',
-            );
-            // tslint:disable boolean-naming
-            const abiDecodedReturnData = abiEncoder.strictDecodeReturnValue<{
-                makerBalance: BigNumber;
-                makerAllowance: BigNumber;
-                takerBalance: BigNumber;
-                takerAllowance: BigNumber;
-                makerZrxBalance: BigNumber;
-                makerZrxAllowance: BigNumber;
-                takerZrxBalance: BigNumber;
-                takerZrxAllowance: BigNumber;
-            }>(returnData);
-            return abiDecodedReturnData;
-        },
-        /**
-         * Returns the 4 byte function selector as a hex string.
-         */
-        getSelector(): string {
-            const self = (this as any) as OrderValidatorContract;
-            const abiEncoder = self._lookupAbiEncoder(
-                'getTraderInfo((address,address,address,address,uint256,uint256,uint256,uint256,uint256,uint256,bytes,bytes),address)',
-            );
-            return abiEncoder.getSelector();
-        },
-=======
->>>>>>> 3fd29656
     };
     public static async deployFrom0xArtifactAsync(
         artifact: ContractArtifact | SimpleContractArtifact,
