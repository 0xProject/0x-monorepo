--- conflicted
+++ resolved
@@ -1,17 +1,7 @@
 // tslint:disable:no-consecutive-blank-lines ordered-imports align trailing-comma enum-naming
 // tslint:disable:whitespace no-unbound-method no-trailing-whitespace
 // tslint:disable:no-unused-variable
-<<<<<<< HEAD
-import {
-    BaseContract,
-    EventCallback,
-    IndexedFilterValues,
-    SubscriptionManager,
-    PromiseWithTransactionHash,
-} from '@0x/base-contract';
-=======
 import { BaseContract, SubscriptionManager, PromiseWithTransactionHash } from '@0x/base-contract';
->>>>>>> 8e6d92ca
 import { schemas } from '@0x/json-schemas';
 import {
     BlockParam,
@@ -113,36 +103,6 @@
     };
     public allowance = {
         /**
-<<<<<<< HEAD
-         * Returns the ABI encoded transaction data needed to send an Ethereum transaction calling this method. Before
-         * sending the Ethereum tx, this encoded tx data can first be sent to a separate signing service or can be used
-         * to create a 0x transaction (see protocol spec for more details).
-         * @returns The ABI encoded transaction data as a string
-         */
-        getABIEncodedTransactionData(): string {
-            const self = (this as any) as DummyERC20TokenContract;
-            const abiEncodedTransactionData = self._strictEncodeArguments('name()', []);
-            return abiEncodedTransactionData;
-        },
-        /**
-         * Decode the ABI-encoded transaction data into its input arguments
-         * @param callData The ABI-encoded transaction data
-         * @returns An array representing the input arguments in order. Keynames of nested structs are preserved.
-         */
-        getABIDecodedTransactionData(callData: string): void {
-            const self = (this as any) as DummyERC20TokenContract;
-            const abiEncoder = self._lookupAbiEncoder('name()');
-            // tslint:disable boolean-naming
-            const abiDecodedCallData = abiEncoder.strictDecode<void>(callData);
-            return abiDecodedCallData;
-        },
-        /**
-         * Decode the ABI-encoded return data from a transaction
-         * @param returnData the data returned after transaction execution
-         * @returns An array representing the output results in order.  Keynames of nested structs are preserved.
-         */
-        getABIDecodedReturnData(returnData: string): string {
-=======
          * Sends a read-only call to the contract method. Returns the result that would happen if one were to send an
          * Ethereum transaction to this method, given the current state of the blockchain. Calls do not cost gas
          * since they don't modify state.
@@ -166,7 +126,6 @@
             if (defaultBlock !== undefined) {
                 assert.isBlockParam('defaultBlock', defaultBlock);
             }
->>>>>>> 8e6d92ca
             const self = (this as any) as DummyERC20TokenContract;
             const encodedData = self._strictEncodeArguments('allowance(address,address)', [
                 _owner.toLowerCase(),
@@ -307,15 +266,6 @@
             const gas = await self._web3Wrapper.estimateGasAsync(txDataWithDefaults);
             return gas;
         },
-        async validateAndSendTransactionAsync(
-            _spender: string,
-            _value: BigNumber,
-            txData?: Partial<TxData> | undefined,
-        ): Promise<string> {
-            await (this as any).approve.callAsync(_spender, _value, txData);
-            const txHash = await (this as any).approve.sendTransactionAsync(_spender, _value, txData);
-            return txHash;
-        },
         /**
          * Sends a read-only call to the contract method. Returns the result that would happen if one were to send an
          * Ethereum transaction to this method, given the current state of the blockchain. Calls do not cost gas
@@ -389,37 +339,12 @@
             return abiEncodedTransactionData;
         },
         /**
-<<<<<<< HEAD
-         * Decode the ABI-encoded transaction data into its input arguments
-         * @param callData The ABI-encoded transaction data
-         * @returns An array representing the input arguments in order. Keynames of nested structs are preserved.
-         */
-        getABIDecodedTransactionData(callData: string): string {
-            const self = (this as any) as DummyERC20TokenContract;
-            const abiEncoder = self._lookupAbiEncoder('approve(address,uint256)');
-            // tslint:disable boolean-naming
-            const abiDecodedCallData = abiEncoder.strictDecode<string>(callData);
-            return abiDecodedCallData;
-        },
-        /**
-         * Decode the ABI-encoded return data from a transaction
-         * @param returnData the data returned after transaction execution
-         * @returns An array representing the output results in order.  Keynames of nested structs are preserved.
-         */
-        getABIDecodedReturnData(returnData: string): boolean {
-            const self = (this as any) as DummyERC20TokenContract;
-            const abiEncoder = self._lookupAbiEncoder('approve(address,uint256)');
-            // tslint:disable boolean-naming
-            const abiDecodedReturnData = abiEncoder.strictDecodeReturnValue<boolean>(returnData);
-            return abiDecodedReturnData;
-=======
          * Returns the 4 byte function selector as a hex string.
          */
         getSelector(): string {
             const self = (this as any) as DummyERC20TokenContract;
             const abiEncoder = self._lookupAbiEncoder('approve(address,uint256)');
             return abiEncoder.getSelector();
->>>>>>> 8e6d92ca
         },
     };
     /**
@@ -477,36 +402,6 @@
     };
     public decimals = {
         /**
-<<<<<<< HEAD
-         * Returns the ABI encoded transaction data needed to send an Ethereum transaction calling this method. Before
-         * sending the Ethereum tx, this encoded tx data can first be sent to a separate signing service or can be used
-         * to create a 0x transaction (see protocol spec for more details).
-         * @returns The ABI encoded transaction data as a string
-         */
-        getABIEncodedTransactionData(): string {
-            const self = (this as any) as DummyERC20TokenContract;
-            const abiEncodedTransactionData = self._strictEncodeArguments('totalSupply()', []);
-            return abiEncodedTransactionData;
-        },
-        /**
-         * Decode the ABI-encoded transaction data into its input arguments
-         * @param callData The ABI-encoded transaction data
-         * @returns An array representing the input arguments in order. Keynames of nested structs are preserved.
-         */
-        getABIDecodedTransactionData(callData: string): void {
-            const self = (this as any) as DummyERC20TokenContract;
-            const abiEncoder = self._lookupAbiEncoder('totalSupply()');
-            // tslint:disable boolean-naming
-            const abiDecodedCallData = abiEncoder.strictDecode<void>(callData);
-            return abiDecodedCallData;
-        },
-        /**
-         * Decode the ABI-encoded return data from a transaction
-         * @param returnData the data returned after transaction execution
-         * @returns An array representing the output results in order.  Keynames of nested structs are preserved.
-         */
-        getABIDecodedReturnData(returnData: string): BigNumber {
-=======
          * Sends a read-only call to the contract method. Returns the result that would happen if one were to send an
          * Ethereum transaction to this method, given the current state of the blockchain. Calls do not cost gas
          * since they don't modify state.
@@ -520,7 +415,6 @@
             if (defaultBlock !== undefined) {
                 assert.isBlockParam('defaultBlock', defaultBlock);
             }
->>>>>>> 8e6d92ca
             const self = (this as any) as DummyERC20TokenContract;
             const encodedData = self._strictEncodeArguments('decimals()', []);
             const callDataWithDefaults = await BaseContract._applyDefaultsToTxDataAsync(
@@ -640,16 +534,6 @@
             const gas = await self._web3Wrapper.estimateGasAsync(txDataWithDefaults);
             return gas;
         },
-        async validateAndSendTransactionAsync(
-            _from: string,
-            _to: string,
-            _value: BigNumber,
-            txData?: Partial<TxData> | undefined,
-        ): Promise<string> {
-            await (this as any).transferFrom.callAsync(_from, _to, _value, txData);
-            const txHash = await (this as any).transferFrom.sendTransactionAsync(_from, _to, _value, txData);
-            return txHash;
-        },
         /**
          * Sends a read-only call to the contract method. Returns the result that would happen if one were to send an
          * Ethereum transaction to this method, given the current state of the blockchain. Calls do not cost gas
@@ -697,13 +581,7 @@
          * Returns the ABI encoded transaction data needed to send an Ethereum transaction calling this method. Before
          * sending the Ethereum tx, this encoded tx data can first be sent to a separate signing service or can be used
          * to create a 0x transaction (see protocol spec for more details).
-<<<<<<< HEAD
-         * @param _from Address to transfer from.
-         * @param _to Address to transfer to.
-         * @param _value Amount to transfer.
-=======
          * @param _value Amount of tokens to mint
->>>>>>> 8e6d92ca
          * @returns The ABI encoded transaction data as a string
          */
         getABIEncodedTransactionData(_value: BigNumber): string {
@@ -712,112 +590,13 @@
             const abiEncodedTransactionData = self._strictEncodeArguments('mint(uint256)', [_value]);
             return abiEncodedTransactionData;
         },
-<<<<<<< HEAD
-        /**
-         * Decode the ABI-encoded transaction data into its input arguments
-         * @param callData The ABI-encoded transaction data
-         * @returns An array representing the input arguments in order. Keynames of nested structs are preserved.
-         */
-        getABIDecodedTransactionData(callData: string): string {
-            const self = (this as any) as DummyERC20TokenContract;
-            const abiEncoder = self._lookupAbiEncoder('transferFrom(address,address,uint256)');
-            // tslint:disable boolean-naming
-            const abiDecodedCallData = abiEncoder.strictDecode<string>(callData);
-            return abiDecodedCallData;
-        },
-        /**
-         * Decode the ABI-encoded return data from a transaction
-         * @param returnData the data returned after transaction execution
-         * @returns An array representing the output results in order.  Keynames of nested structs are preserved.
-         */
-        getABIDecodedReturnData(returnData: string): boolean {
-            const self = (this as any) as DummyERC20TokenContract;
-            const abiEncoder = self._lookupAbiEncoder('transferFrom(address,address,uint256)');
-            // tslint:disable boolean-naming
-            const abiDecodedReturnData = abiEncoder.strictDecodeReturnValue<boolean>(returnData);
-            return abiDecodedReturnData;
-        },
-    };
-    public decimals = {
-        /**
-         * Sends a read-only call to the contract method. Returns the result that would happen if one were to send an
-         * Ethereum transaction to this method, given the current state of the blockchain. Calls do not cost gas
-         * since they don't modify state.
-         */
-        async callAsync(callData: Partial<CallData> = {}, defaultBlock?: BlockParam): Promise<BigNumber> {
-            assert.doesConformToSchema('callData', callData, schemas.callDataSchema, [
-                schemas.addressSchema,
-                schemas.numberSchema,
-                schemas.jsNumber,
-            ]);
-            if (defaultBlock !== undefined) {
-                assert.isBlockParam('defaultBlock', defaultBlock);
-            }
-            const self = (this as any) as DummyERC20TokenContract;
-            const encodedData = self._strictEncodeArguments('decimals()', []);
-            const callDataWithDefaults = await BaseContract._applyDefaultsToTxDataAsync(
-                {
-                    to: self.address,
-                    ...callData,
-                    data: encodedData,
-                },
-                self._web3Wrapper.getContractDefaults(),
-            );
-            callDataWithDefaults.from = callDataWithDefaults.from
-                ? callDataWithDefaults.from.toLowerCase()
-                : callDataWithDefaults.from;
-
-            const rawCallResult = await self._web3Wrapper.callAsync(callDataWithDefaults, defaultBlock);
-            BaseContract._throwIfRevertWithReasonCallResult(rawCallResult);
-            const abiEncoder = self._lookupAbiEncoder('decimals()');
-            // tslint:disable boolean-naming
-            const result = abiEncoder.strictDecodeReturnValue<BigNumber>(rawCallResult);
-            // tslint:enable boolean-naming
-            return result;
-        },
-        /**
-         * Returns the ABI encoded transaction data needed to send an Ethereum transaction calling this method. Before
-         * sending the Ethereum tx, this encoded tx data can first be sent to a separate signing service or can be used
-         * to create a 0x transaction (see protocol spec for more details).
-         * @returns The ABI encoded transaction data as a string
-=======
         /**
          * Returns the 4 byte function selector as a hex string.
->>>>>>> 8e6d92ca
          */
         getSelector(): string {
             const self = (this as any) as DummyERC20TokenContract;
-<<<<<<< HEAD
-            const abiEncodedTransactionData = self._strictEncodeArguments('decimals()', []);
-            return abiEncodedTransactionData;
-        },
-        /**
-         * Decode the ABI-encoded transaction data into its input arguments
-         * @param callData The ABI-encoded transaction data
-         * @returns An array representing the input arguments in order. Keynames of nested structs are preserved.
-         */
-        getABIDecodedTransactionData(callData: string): void {
-            const self = (this as any) as DummyERC20TokenContract;
-            const abiEncoder = self._lookupAbiEncoder('decimals()');
-            // tslint:disable boolean-naming
-            const abiDecodedCallData = abiEncoder.strictDecode<void>(callData);
-            return abiDecodedCallData;
-        },
-        /**
-         * Decode the ABI-encoded return data from a transaction
-         * @param returnData the data returned after transaction execution
-         * @returns An array representing the output results in order.  Keynames of nested structs are preserved.
-         */
-        getABIDecodedReturnData(returnData: string): BigNumber {
-            const self = (this as any) as DummyERC20TokenContract;
-            const abiEncoder = self._lookupAbiEncoder('decimals()');
-            // tslint:disable boolean-naming
-            const abiDecodedReturnData = abiEncoder.strictDecodeReturnValue<BigNumber>(returnData);
-            return abiDecodedReturnData;
-=======
             const abiEncoder = self._lookupAbiEncoder('mint(uint256)');
             return abiEncoder.getSelector();
->>>>>>> 8e6d92ca
         },
     };
     public name = {
@@ -862,46 +641,6 @@
             // tslint:enable boolean-naming
             return result;
         },
-<<<<<<< HEAD
-        /**
-         * Returns the ABI encoded transaction data needed to send an Ethereum transaction calling this method. Before
-         * sending the Ethereum tx, this encoded tx data can first be sent to a separate signing service or can be used
-         * to create a 0x transaction (see protocol spec for more details).
-         * @param _owner The address from which the balance will be retrieved
-         * @returns The ABI encoded transaction data as a string
-         */
-        getABIEncodedTransactionData(_owner: string): string {
-            assert.isString('_owner', _owner);
-            const self = (this as any) as DummyERC20TokenContract;
-            const abiEncodedTransactionData = self._strictEncodeArguments('balanceOf(address)', [_owner.toLowerCase()]);
-            return abiEncodedTransactionData;
-        },
-        /**
-         * Decode the ABI-encoded transaction data into its input arguments
-         * @param callData The ABI-encoded transaction data
-         * @returns An array representing the input arguments in order. Keynames of nested structs are preserved.
-         */
-        getABIDecodedTransactionData(callData: string): string {
-            const self = (this as any) as DummyERC20TokenContract;
-            const abiEncoder = self._lookupAbiEncoder('balanceOf(address)');
-            // tslint:disable boolean-naming
-            const abiDecodedCallData = abiEncoder.strictDecode<string>(callData);
-            return abiDecodedCallData;
-        },
-        /**
-         * Decode the ABI-encoded return data from a transaction
-         * @param returnData the data returned after transaction execution
-         * @returns An array representing the output results in order.  Keynames of nested structs are preserved.
-         */
-        getABIDecodedReturnData(returnData: string): BigNumber {
-            const self = (this as any) as DummyERC20TokenContract;
-            const abiEncoder = self._lookupAbiEncoder('balanceOf(address)');
-            // tslint:disable boolean-naming
-            const abiDecodedReturnData = abiEncoder.strictDecodeReturnValue<BigNumber>(returnData);
-            return abiDecodedReturnData;
-        },
-=======
->>>>>>> 8e6d92ca
     };
     public owner = {
         /**
@@ -931,74 +670,12 @@
             callDataWithDefaults.from = callDataWithDefaults.from
                 ? callDataWithDefaults.from.toLowerCase()
                 : callDataWithDefaults.from;
-<<<<<<< HEAD
-
-            const rawCallResult = await self._web3Wrapper.callAsync(callDataWithDefaults, defaultBlock);
-            BaseContract._throwIfRevertWithReasonCallResult(rawCallResult);
-            const abiEncoder = self._lookupAbiEncoder('owner()');
-            // tslint:disable boolean-naming
-            const result = abiEncoder.strictDecodeReturnValue<string>(rawCallResult);
-            // tslint:enable boolean-naming
-            return result;
-        },
-        /**
-         * Returns the ABI encoded transaction data needed to send an Ethereum transaction calling this method. Before
-         * sending the Ethereum tx, this encoded tx data can first be sent to a separate signing service or can be used
-         * to create a 0x transaction (see protocol spec for more details).
-         * @returns The ABI encoded transaction data as a string
-         */
-        getABIEncodedTransactionData(): string {
-            const self = (this as any) as DummyERC20TokenContract;
-            const abiEncodedTransactionData = self._strictEncodeArguments('owner()', []);
-            return abiEncodedTransactionData;
-        },
-        /**
-         * Decode the ABI-encoded transaction data into its input arguments
-         * @param callData The ABI-encoded transaction data
-         * @returns An array representing the input arguments in order. Keynames of nested structs are preserved.
-         */
-        getABIDecodedTransactionData(callData: string): void {
-            const self = (this as any) as DummyERC20TokenContract;
-            const abiEncoder = self._lookupAbiEncoder('owner()');
-            // tslint:disable boolean-naming
-            const abiDecodedCallData = abiEncoder.strictDecode<void>(callData);
-            return abiDecodedCallData;
-        },
-        /**
-         * Decode the ABI-encoded return data from a transaction
-         * @param returnData the data returned after transaction execution
-         * @returns An array representing the output results in order.  Keynames of nested structs are preserved.
-         */
-        getABIDecodedReturnData(returnData: string): string {
-            const self = (this as any) as DummyERC20TokenContract;
-            const abiEncoder = self._lookupAbiEncoder('owner()');
-            // tslint:disable boolean-naming
-            const abiDecodedReturnData = abiEncoder.strictDecodeReturnValue<string>(returnData);
-            return abiDecodedReturnData;
-        },
-    };
-    public symbol = {
-        /**
-         * Sends a read-only call to the contract method. Returns the result that would happen if one were to send an
-         * Ethereum transaction to this method, given the current state of the blockchain. Calls do not cost gas
-         * since they don't modify state.
-         */
-        async callAsync(callData: Partial<CallData> = {}, defaultBlock?: BlockParam): Promise<string> {
-            assert.doesConformToSchema('callData', callData, schemas.callDataSchema, [
-                schemas.addressSchema,
-                schemas.numberSchema,
-                schemas.jsNumber,
-            ]);
-            if (defaultBlock !== undefined) {
-                assert.isBlockParam('defaultBlock', defaultBlock);
-=======
             let rawCallResult;
             try {
                 rawCallResult = await self._web3Wrapper.callAsync(callDataWithDefaults, defaultBlock);
             } catch (err) {
                 BaseContract._throwIfThrownErrorIsRevertError(err);
                 throw err;
->>>>>>> 8e6d92ca
             }
             BaseContract._throwIfCallResultIsRevertError(rawCallResult);
             const abiEncoder = self._lookupAbiEncoder('owner()');
@@ -1007,44 +684,6 @@
             // tslint:enable boolean-naming
             return result;
         },
-<<<<<<< HEAD
-        /**
-         * Returns the ABI encoded transaction data needed to send an Ethereum transaction calling this method. Before
-         * sending the Ethereum tx, this encoded tx data can first be sent to a separate signing service or can be used
-         * to create a 0x transaction (see protocol spec for more details).
-         * @returns The ABI encoded transaction data as a string
-         */
-        getABIEncodedTransactionData(): string {
-            const self = (this as any) as DummyERC20TokenContract;
-            const abiEncodedTransactionData = self._strictEncodeArguments('symbol()', []);
-            return abiEncodedTransactionData;
-        },
-        /**
-         * Decode the ABI-encoded transaction data into its input arguments
-         * @param callData The ABI-encoded transaction data
-         * @returns An array representing the input arguments in order. Keynames of nested structs are preserved.
-         */
-        getABIDecodedTransactionData(callData: string): void {
-            const self = (this as any) as DummyERC20TokenContract;
-            const abiEncoder = self._lookupAbiEncoder('symbol()');
-            // tslint:disable boolean-naming
-            const abiDecodedCallData = abiEncoder.strictDecode<void>(callData);
-            return abiDecodedCallData;
-        },
-        /**
-         * Decode the ABI-encoded return data from a transaction
-         * @param returnData the data returned after transaction execution
-         * @returns An array representing the output results in order.  Keynames of nested structs are preserved.
-         */
-        getABIDecodedReturnData(returnData: string): string {
-            const self = (this as any) as DummyERC20TokenContract;
-            const abiEncoder = self._lookupAbiEncoder('symbol()');
-            // tslint:disable boolean-naming
-            const abiDecodedReturnData = abiEncoder.strictDecodeReturnValue<string>(returnData);
-            return abiDecodedReturnData;
-        },
-=======
->>>>>>> 8e6d92ca
     };
     /**
      * Sets the balance of target address
@@ -1155,14 +794,6 @@
             const gas = await self._web3Wrapper.estimateGasAsync(txDataWithDefaults);
             return gas;
         },
-        async validateAndSendTransactionAsync(
-            _value: BigNumber,
-            txData?: Partial<TxData> | undefined,
-        ): Promise<string> {
-            await (this as any).mint.callAsync(_value, txData);
-            const txHash = await (this as any).mint.sendTransactionAsync(_value, txData);
-            return txHash;
-        },
         /**
          * Sends a read-only call to the contract method. Returns the result that would happen if one were to send an
          * Ethereum transaction to this method, given the current state of the blockchain. Calls do not cost gas
@@ -1220,12 +851,8 @@
          * Returns the ABI encoded transaction data needed to send an Ethereum transaction calling this method. Before
          * sending the Ethereum tx, this encoded tx data can first be sent to a separate signing service or can be used
          * to create a 0x transaction (see protocol spec for more details).
-<<<<<<< HEAD
-         * @param _value Amount of tokens to mint
-=======
          * @param _target Address or which balance will be updated
          * @param _value New balance of target address
->>>>>>> 8e6d92ca
          * @returns The ABI encoded transaction data as a string
          */
         getABIEncodedTransactionData(_target: string, _value: BigNumber): string {
@@ -1239,25 +866,6 @@
             return abiEncodedTransactionData;
         },
         /**
-<<<<<<< HEAD
-         * Decode the ABI-encoded transaction data into its input arguments
-         * @param callData The ABI-encoded transaction data
-         * @returns An array representing the input arguments in order. Keynames of nested structs are preserved.
-         */
-        getABIDecodedTransactionData(callData: string): [BigNumber] {
-            const self = (this as any) as DummyERC20TokenContract;
-            const abiEncoder = self._lookupAbiEncoder('mint(uint256)');
-            // tslint:disable boolean-naming
-            const abiDecodedCallData = abiEncoder.strictDecode<[BigNumber]>(callData);
-            return abiDecodedCallData;
-        },
-        /**
-         * Decode the ABI-encoded return data from a transaction
-         * @param returnData the data returned after transaction execution
-         * @returns An array representing the output results in order.  Keynames of nested structs are preserved.
-         */
-        getABIDecodedReturnData(returnData: string): void {
-=======
          * Returns the 4 byte function selector as a hex string.
          */
         getSelector(): string {
@@ -1281,7 +889,6 @@
             if (defaultBlock !== undefined) {
                 assert.isBlockParam('defaultBlock', defaultBlock);
             }
->>>>>>> 8e6d92ca
             const self = (this as any) as DummyERC20TokenContract;
             const encodedData = self._strictEncodeArguments('symbol()', []);
             const callDataWithDefaults = await BaseContract._applyDefaultsToTxDataAsync(
@@ -1309,8 +916,6 @@
             // tslint:enable boolean-naming
             return result;
         },
-<<<<<<< HEAD
-=======
     };
     /**
      * Query total supply of token
@@ -1358,7 +963,6 @@
             // tslint:enable boolean-naming
             return result;
         },
->>>>>>> 8e6d92ca
     };
     /**
      * send `value` token to `to` from `msg.sender`
@@ -1442,7 +1046,6 @@
         async estimateGasAsync(_to: string, _value: BigNumber, txData?: Partial<TxData> | undefined): Promise<number> {
             assert.isString('_to', _to);
             assert.isBigNumber('_value', _value);
-<<<<<<< HEAD
             const self = (this as any) as DummyERC20TokenContract;
             const encodedData = self._strictEncodeArguments('transfer(address,uint256)', [_to.toLowerCase(), _value]);
             const txDataWithDefaults = await BaseContract._applyDefaultsToTxDataAsync(
@@ -1460,124 +1063,6 @@
             const gas = await self._web3Wrapper.estimateGasAsync(txDataWithDefaults);
             return gas;
         },
-        async validateAndSendTransactionAsync(
-            _to: string,
-            _value: BigNumber,
-            txData?: Partial<TxData> | undefined,
-        ): Promise<string> {
-            await (this as any).transfer.callAsync(_to, _value, txData);
-            const txHash = await (this as any).transfer.sendTransactionAsync(_to, _value, txData);
-            return txHash;
-        },
-        /**
-         * Sends a read-only call to the contract method. Returns the result that would happen if one were to send an
-         * Ethereum transaction to this method, given the current state of the blockchain. Calls do not cost gas
-         * since they don't modify state.
-         * @param _to The address of the recipient
-         * @param _value The amount of token to be transferred
-         * @returns True if transfer was successful
-         */
-        async callAsync(
-            _to: string,
-            _value: BigNumber,
-            callData: Partial<CallData> = {},
-            defaultBlock?: BlockParam,
-        ): Promise<boolean> {
-            assert.isString('_to', _to);
-            assert.isBigNumber('_value', _value);
-            assert.doesConformToSchema('callData', callData, schemas.callDataSchema, [
-                schemas.addressSchema,
-                schemas.numberSchema,
-                schemas.jsNumber,
-            ]);
-            if (defaultBlock !== undefined) {
-                assert.isBlockParam('defaultBlock', defaultBlock);
-            }
-            const self = (this as any) as DummyERC20TokenContract;
-            const encodedData = self._strictEncodeArguments('transfer(address,uint256)', [_to.toLowerCase(), _value]);
-            const callDataWithDefaults = await BaseContract._applyDefaultsToTxDataAsync(
-                {
-                    to: self.address,
-                    ...callData,
-                    data: encodedData,
-                },
-                self._web3Wrapper.getContractDefaults(),
-            );
-            callDataWithDefaults.from = callDataWithDefaults.from
-                ? callDataWithDefaults.from.toLowerCase()
-                : callDataWithDefaults.from;
-
-            const rawCallResult = await self._web3Wrapper.callAsync(callDataWithDefaults, defaultBlock);
-            BaseContract._throwIfRevertWithReasonCallResult(rawCallResult);
-            const abiEncoder = self._lookupAbiEncoder('transfer(address,uint256)');
-            // tslint:disable boolean-naming
-            const result = abiEncoder.strictDecodeReturnValue<boolean>(rawCallResult);
-            // tslint:enable boolean-naming
-            return result;
-        },
-        /**
-         * Returns the ABI encoded transaction data needed to send an Ethereum transaction calling this method. Before
-         * sending the Ethereum tx, this encoded tx data can first be sent to a separate signing service or can be used
-         * to create a 0x transaction (see protocol spec for more details).
-         * @param _to The address of the recipient
-         * @param _value The amount of token to be transferred
-         * @returns The ABI encoded transaction data as a string
-         */
-        getABIEncodedTransactionData(_to: string, _value: BigNumber): string {
-            assert.isString('_to', _to);
-            assert.isBigNumber('_value', _value);
-            const self = (this as any) as DummyERC20TokenContract;
-            const abiEncodedTransactionData = self._strictEncodeArguments('transfer(address,uint256)', [
-                _to.toLowerCase(),
-                _value,
-            ]);
-            return abiEncodedTransactionData;
-        },
-        /**
-         * Decode the ABI-encoded transaction data into its input arguments
-         * @param callData The ABI-encoded transaction data
-         * @returns An array representing the input arguments in order. Keynames of nested structs are preserved.
-         */
-        getABIDecodedTransactionData(callData: string): string {
-            const self = (this as any) as DummyERC20TokenContract;
-            const abiEncoder = self._lookupAbiEncoder('transfer(address,uint256)');
-            // tslint:disable boolean-naming
-            const abiDecodedCallData = abiEncoder.strictDecode<string>(callData);
-            return abiDecodedCallData;
-        },
-        /**
-         * Decode the ABI-encoded return data from a transaction
-         * @param returnData the data returned after transaction execution
-         * @returns An array representing the output results in order.  Keynames of nested structs are preserved.
-         */
-        getABIDecodedReturnData(returnData: string): boolean {
-            const self = (this as any) as DummyERC20TokenContract;
-            const abiEncoder = self._lookupAbiEncoder('transfer(address,uint256)');
-            // tslint:disable boolean-naming
-            const abiDecodedReturnData = abiEncoder.strictDecodeReturnValue<boolean>(returnData);
-            return abiDecodedReturnData;
-        },
-    };
-    public allowance = {
-=======
-            const self = (this as any) as DummyERC20TokenContract;
-            const encodedData = self._strictEncodeArguments('transfer(address,uint256)', [_to.toLowerCase(), _value]);
-            const txDataWithDefaults = await BaseContract._applyDefaultsToTxDataAsync(
-                {
-                    to: self.address,
-                    ...txData,
-                    data: encodedData,
-                },
-                self._web3Wrapper.getContractDefaults(),
-            );
-            if (txDataWithDefaults.from !== undefined) {
-                txDataWithDefaults.from = txDataWithDefaults.from.toLowerCase();
-            }
-
-            const gas = await self._web3Wrapper.estimateGasAsync(txDataWithDefaults);
-            return gas;
-        },
->>>>>>> 8e6d92ca
         /**
          * Sends a read-only call to the contract method. Returns the result that would happen if one were to send an
          * Ethereum transaction to this method, given the current state of the blockchain. Calls do not cost gas
@@ -1633,13 +1118,8 @@
          * Returns the ABI encoded transaction data needed to send an Ethereum transaction calling this method. Before
          * sending the Ethereum tx, this encoded tx data can first be sent to a separate signing service or can be used
          * to create a 0x transaction (see protocol spec for more details).
-<<<<<<< HEAD
-         * @param _owner The address of the account owning tokens
-         * @param _spender The address of the account able to transfer the tokens
-=======
          * @param _to The address of the recipient
          * @param _value The amount of token to be transferred
->>>>>>> 8e6d92ca
          * @returns The ABI encoded transaction data as a string
          */
         getABIEncodedTransactionData(_to: string, _value: BigNumber): string {
@@ -1653,29 +1133,9 @@
             return abiEncodedTransactionData;
         },
         /**
-<<<<<<< HEAD
-         * Decode the ABI-encoded transaction data into its input arguments
-         * @param callData The ABI-encoded transaction data
-         * @returns An array representing the input arguments in order. Keynames of nested structs are preserved.
-         */
-        getABIDecodedTransactionData(callData: string): string {
-            const self = (this as any) as DummyERC20TokenContract;
-            const abiEncoder = self._lookupAbiEncoder('allowance(address,address)');
-            // tslint:disable boolean-naming
-            const abiDecodedCallData = abiEncoder.strictDecode<string>(callData);
-            return abiDecodedCallData;
-        },
-        /**
-         * Decode the ABI-encoded return data from a transaction
-         * @param returnData the data returned after transaction execution
-         * @returns An array representing the output results in order.  Keynames of nested structs are preserved.
-         */
-        getABIDecodedReturnData(returnData: string): BigNumber {
-=======
          * Returns the 4 byte function selector as a hex string.
          */
         getSelector(): string {
->>>>>>> 8e6d92ca
             const self = (this as any) as DummyERC20TokenContract;
             const abiEncoder = self._lookupAbiEncoder('transfer(address,uint256)');
             return abiEncoder.getSelector();
@@ -1807,15 +1267,6 @@
             const gas = await self._web3Wrapper.estimateGasAsync(txDataWithDefaults);
             return gas;
         },
-        async validateAndSendTransactionAsync(
-            _target: string,
-            _value: BigNumber,
-            txData?: Partial<TxData> | undefined,
-        ): Promise<string> {
-            await (this as any).setBalance.callAsync(_target, _value, txData);
-            const txHash = await (this as any).setBalance.sendTransactionAsync(_target, _value, txData);
-            return txHash;
-        },
         /**
          * Sends a read-only call to the contract method. Returns the result that would happen if one were to send an
          * Ethereum transaction to this method, given the current state of the blockchain. Calls do not cost gas
@@ -1878,14 +1329,9 @@
          * Returns the ABI encoded transaction data needed to send an Ethereum transaction calling this method. Before
          * sending the Ethereum tx, this encoded tx data can first be sent to a separate signing service or can be used
          * to create a 0x transaction (see protocol spec for more details).
-<<<<<<< HEAD
-         * @param _target Address or which balance will be updated
-         * @param _value New balance of target address
-=======
          * @param _from Address to transfer from.
          * @param _to Address to transfer to.
          * @param _value Amount to transfer.
->>>>>>> 8e6d92ca
          * @returns The ABI encoded transaction data as a string
          */
         getABIEncodedTransactionData(_from: string, _to: string, _value: BigNumber): string {
@@ -1901,37 +1347,12 @@
             return abiEncodedTransactionData;
         },
         /**
-<<<<<<< HEAD
-         * Decode the ABI-encoded transaction data into its input arguments
-         * @param callData The ABI-encoded transaction data
-         * @returns An array representing the input arguments in order. Keynames of nested structs are preserved.
-         */
-        getABIDecodedTransactionData(callData: string): [string, BigNumber] {
-            const self = (this as any) as DummyERC20TokenContract;
-            const abiEncoder = self._lookupAbiEncoder('setBalance(address,uint256)');
-            // tslint:disable boolean-naming
-            const abiDecodedCallData = abiEncoder.strictDecode<[string, BigNumber]>(callData);
-            return abiDecodedCallData;
-        },
-        /**
-         * Decode the ABI-encoded return data from a transaction
-         * @param returnData the data returned after transaction execution
-         * @returns An array representing the output results in order.  Keynames of nested structs are preserved.
-         */
-        getABIDecodedReturnData(returnData: string): void {
-            const self = (this as any) as DummyERC20TokenContract;
-            const abiEncoder = self._lookupAbiEncoder('setBalance(address,uint256)');
-            // tslint:disable boolean-naming
-            const abiDecodedReturnData = abiEncoder.strictDecodeReturnValue<void>(returnData);
-            return abiDecodedReturnData;
-=======
          * Returns the 4 byte function selector as a hex string.
          */
         getSelector(): string {
             const self = (this as any) as DummyERC20TokenContract;
             const abiEncoder = self._lookupAbiEncoder('transferFrom(address,address,uint256)');
             return abiEncoder.getSelector();
->>>>>>> 8e6d92ca
         },
     };
     public transferOwnership = {
@@ -2019,91 +1440,6 @@
             const gas = await self._web3Wrapper.estimateGasAsync(txDataWithDefaults);
             return gas;
         },
-<<<<<<< HEAD
-        async validateAndSendTransactionAsync(newOwner: string, txData?: Partial<TxData> | undefined): Promise<string> {
-            await (this as any).transferOwnership.callAsync(newOwner, txData);
-            const txHash = await (this as any).transferOwnership.sendTransactionAsync(newOwner, txData);
-            return txHash;
-        },
-        /**
-         * Sends a read-only call to the contract method. Returns the result that would happen if one were to send an
-         * Ethereum transaction to this method, given the current state of the blockchain. Calls do not cost gas
-         * since they don't modify state.
-         */
-        async callAsync(newOwner: string, callData: Partial<CallData> = {}, defaultBlock?: BlockParam): Promise<void> {
-            assert.isString('newOwner', newOwner);
-            assert.doesConformToSchema('callData', callData, schemas.callDataSchema, [
-                schemas.addressSchema,
-                schemas.numberSchema,
-                schemas.jsNumber,
-            ]);
-            if (defaultBlock !== undefined) {
-                assert.isBlockParam('defaultBlock', defaultBlock);
-            }
-            const self = (this as any) as DummyERC20TokenContract;
-            const encodedData = self._strictEncodeArguments('transferOwnership(address)', [newOwner.toLowerCase()]);
-            const callDataWithDefaults = await BaseContract._applyDefaultsToTxDataAsync(
-                {
-                    to: self.address,
-                    ...callData,
-                    data: encodedData,
-                },
-                self._web3Wrapper.getContractDefaults(),
-            );
-            callDataWithDefaults.from = callDataWithDefaults.from
-                ? callDataWithDefaults.from.toLowerCase()
-                : callDataWithDefaults.from;
-
-            const rawCallResult = await self._web3Wrapper.callAsync(callDataWithDefaults, defaultBlock);
-            BaseContract._throwIfRevertWithReasonCallResult(rawCallResult);
-            const abiEncoder = self._lookupAbiEncoder('transferOwnership(address)');
-            // tslint:disable boolean-naming
-            const result = abiEncoder.strictDecodeReturnValue<void>(rawCallResult);
-            // tslint:enable boolean-naming
-            return result;
-        },
-        /**
-         * Returns the ABI encoded transaction data needed to send an Ethereum transaction calling this method. Before
-         * sending the Ethereum tx, this encoded tx data can first be sent to a separate signing service or can be used
-         * to create a 0x transaction (see protocol spec for more details).
-         * @returns The ABI encoded transaction data as a string
-         */
-        getABIEncodedTransactionData(newOwner: string): string {
-            assert.isString('newOwner', newOwner);
-            const self = (this as any) as DummyERC20TokenContract;
-            const abiEncodedTransactionData = self._strictEncodeArguments('transferOwnership(address)', [
-                newOwner.toLowerCase(),
-            ]);
-            return abiEncodedTransactionData;
-        },
-        /**
-         * Decode the ABI-encoded transaction data into its input arguments
-         * @param callData The ABI-encoded transaction data
-         * @returns An array representing the input arguments in order. Keynames of nested structs are preserved.
-         */
-        getABIDecodedTransactionData(callData: string): [string] {
-            const self = (this as any) as DummyERC20TokenContract;
-            const abiEncoder = self._lookupAbiEncoder('transferOwnership(address)');
-            // tslint:disable boolean-naming
-            const abiDecodedCallData = abiEncoder.strictDecode<[string]>(callData);
-            return abiDecodedCallData;
-        },
-        /**
-         * Decode the ABI-encoded return data from a transaction
-         * @param returnData the data returned after transaction execution
-         * @returns An array representing the output results in order.  Keynames of nested structs are preserved.
-         */
-        getABIDecodedReturnData(returnData: string): void {
-            const self = (this as any) as DummyERC20TokenContract;
-            const abiEncoder = self._lookupAbiEncoder('transferOwnership(address)');
-            // tslint:disable boolean-naming
-            const abiDecodedReturnData = abiEncoder.strictDecodeReturnValue<void>(returnData);
-            return abiDecodedReturnData;
-        },
-    };
-    public MAX_MINT_AMOUNT = {
-=======
->>>>>>> 8e6d92ca
         /**
          * Sends a read-only call to the contract method. Returns the result that would happen if one were to send an
          * Ethereum transaction to this method, given the current state of the blockchain. Calls do not cost gas
@@ -2161,29 +1497,9 @@
             return abiEncodedTransactionData;
         },
         /**
-<<<<<<< HEAD
-         * Decode the ABI-encoded transaction data into its input arguments
-         * @param callData The ABI-encoded transaction data
-         * @returns An array representing the input arguments in order. Keynames of nested structs are preserved.
-         */
-        getABIDecodedTransactionData(callData: string): void {
-            const self = (this as any) as DummyERC20TokenContract;
-            const abiEncoder = self._lookupAbiEncoder('MAX_MINT_AMOUNT()');
-            // tslint:disable boolean-naming
-            const abiDecodedCallData = abiEncoder.strictDecode<void>(callData);
-            return abiDecodedCallData;
-        },
-        /**
-         * Decode the ABI-encoded return data from a transaction
-         * @param returnData the data returned after transaction execution
-         * @returns An array representing the output results in order.  Keynames of nested structs are preserved.
-         */
-        getABIDecodedReturnData(returnData: string): BigNumber {
-=======
          * Returns the 4 byte function selector as a hex string.
          */
         getSelector(): string {
->>>>>>> 8e6d92ca
             const self = (this as any) as DummyERC20TokenContract;
             const abiEncoder = self._lookupAbiEncoder('transferOwnership(address)');
             return abiEncoder.getSelector();
