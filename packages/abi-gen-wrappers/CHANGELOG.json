[
    {
<<<<<<< HEAD
        "version": "5.1.0",
        "changes": [
            {
                "note": "Add subscribe/unsubscribe methods for events",
                "pr": 1970
=======
        "timestamp": 1563957393,
        "version": "5.0.3",
        "changes": [
            {
                "note": "Dependencies updated"
>>>>>>> 6f3cee1a
            }
        ]
    },
    {
        "timestamp": 1563193019,
        "version": "5.0.2",
        "changes": [
            {
                "note": "Dependencies updated"
            }
        ]
    },
    {
        "timestamp": 1563047529,
        "version": "5.0.1",
        "changes": [
            {
                "note": "Dependencies updated"
            }
        ]
    },
    {
        "version": "5.0.0",
        "changes": [
            {
                "note": "Wrappers no longer require passing in the contract ABI at instantiation",
                "pr": 1883
            },
            {
                "note": "Contract addresses now re-exported from @0x/contract-addresses",
                "pr": 1883
            },
            {
                "note": "Update wrappers to include parameter assertions",
                "pr": 1823
            },
            {
                "note": "Update wrappers to normalize address inputs to lowercase",
                "pr": 1951
            },
            {
                "note": "Update wrappers to include `getABIEncodedTransactionData` for view and pure functions",
                "pr": 1863
            }
        ],
        "timestamp": 1563006338
    },
    {
        "version": "4.3.0",
        "changes": [
            {
                "note": "Update wrapper functions to expose `awaitTransactionSuccessAsync()` methods",
                "pr": 1797
            }
        ],
        "timestamp": 1557507213
    },
    {
        "version": "4.2.0",
        "changes": [
            {
                "note": "Added IAssetProxy wrapper",
                "pr": 1714
            }
        ],
        "timestamp": 1554997931
    },
    {
        "version": "4.1.0",
        "changes": [
            {
                "note": "Add Coordinator and CoordinatorRegistry contract wrappers",
                "pr": 1689
            }
        ],
        "timestamp": 1553183790
    },
    {
        "timestamp": 1553091633,
        "version": "4.0.3",
        "changes": [
            {
                "note": "Dependencies updated"
            }
        ]
    },
    {
        "timestamp": 1551479279,
        "version": "4.0.2",
        "changes": [
            {
                "note": "Dependencies updated"
            }
        ]
    },
    {
        "timestamp": 1551220833,
        "version": "4.0.1",
        "changes": [
            {
                "note": "Dependencies updated"
            }
        ]
    },
    {
        "version": "4.0.0",
        "changes": [
            {
                "note": "Add support for EIP1193 providers & Web3.js providers >= 1.0-beta.38",
                "pr": 1627
            },
            {
                "note": "Update provider params to type SupportedProvider which outlines all supported providers",
                "pr": 1627
            }
        ],
        "timestamp": 1551130135
    },
    {
        "timestamp": 1549733923,
        "version": "3.0.3",
        "changes": [
            {
                "note": "Dependencies updated"
            }
        ]
    },
    {
        "version": "3.0.2",
        "changes": [
            {
                "note": "Dependencies updated"
            }
        ],
        "timestamp": 1549547375
    },
    {
        "timestamp": 1549452781,
        "version": "3.0.1",
        "changes": [
            {
                "note": "Dependencies updated"
            }
        ]
    },
    {
        "version": "3.0.0",
        "changes": [
            {
                "note": "Upgrade the bignumber.js to v8.0.2",
                "pr": 1517
            }
        ],
        "timestamp": 1549373905
    },
    {
        "version": "2.2.0",
        "changes": [
            {
                "note": "Added `MultiAssetProxy`",
                "pr": 1503
            }
        ],
        "timestamp": 1547561734
    },
    {
        "timestamp": 1547225310,
        "version": "2.1.1",
        "changes": [
            {
                "note": "Dependencies updated"
            }
        ]
    },
    {
        "version": "2.1.0",
        "changes": [
            {
                "note": "Added Dutch Auction Wrapper",
                "pr": 1465
            }
        ],
        "timestamp": 1547040760
    },
    {
        "version": "2.0.2",
        "changes": [
            {
                "note": "Dependencies updated"
            }
        ],
        "timestamp": 1544739608
    },
    {
        "version": "2.0.1",
        "changes": [
            {
                "note": "Dependencies updated"
            }
        ],
        "timestamp": 1544570656
    },
    {
        "version": "2.0.0",
        "changes": [
            {
                "pr": 1309,
                "note": "Update Exchange artifact to receive ZRX asset data as a constructor argument"
            }
        ],
        "timestamp": 1543401373
    },
    {
        "version": "1.1.0",
        "changes": [
            {
                "note": "`deployFrom0xArtifactAsync` additionally accepts artifacts that conform to the `SimpleContractArtifact` interface",
                "pr": 1298
            }
        ],
        "timestamp": 1542821676
    },
    {
        "timestamp": 1542208198,
        "version": "1.0.5",
        "changes": [
            {
                "note": "Dependencies updated"
            }
        ]
    },
    {
        "timestamp": 1542134075,
        "version": "1.0.4",
        "changes": [
            {
                "note": "Dependencies updated"
            }
        ]
    },
    {
        "timestamp": 1542028948,
        "version": "1.0.3",
        "changes": [
            {
                "note": "Dependencies updated"
            }
        ]
    },
    {
        "version": "1.0.2",
        "changes": [
            {
                "note": "Dependencies updated"
            }
        ],
        "timestamp": 1541740904
    },
    {
        "timestamp": 1539871071,
        "version": "1.0.1",
        "changes": [
            {
                "note": "Dependencies updated"
            }
        ]
    },
    {
        "version": "1.0.0",
        "changes": [
            {
                "pr": 1105,
                "note": "Initial release"
            }
        ]
    }
]<|MERGE_RESOLUTION|>--- conflicted
+++ resolved
@@ -1,18 +1,19 @@
 [
     {
-<<<<<<< HEAD
         "version": "5.1.0",
         "changes": [
             {
                 "note": "Add subscribe/unsubscribe methods for events",
                 "pr": 1970
-=======
+            }
+        ]
+    },
+    {
         "timestamp": 1563957393,
         "version": "5.0.3",
         "changes": [
             {
                 "note": "Dependencies updated"
->>>>>>> 6f3cee1a
             }
         ]
     },
