--- conflicted
+++ resolved
@@ -1,10 +1,6 @@
 {
     "name": "@0x/sol-cov",
-<<<<<<< HEAD
-    "version": "2.1.13",
-=======
     "version": "2.1.14",
->>>>>>> b2dd5495
     "engines": {
         "node": ">=6.12"
     },
@@ -46,21 +42,12 @@
     },
     "homepage": "https://github.com/0xProject/0x.js/packages/sol-cov/README.md",
     "dependencies": {
-<<<<<<< HEAD
-        "@0x/dev-utils": "^1.0.18",
-        "@0x/sol-compiler": "^1.1.13",
-        "@0x/subproviders": "^2.1.5",
-        "@0x/typescript-typings": "^3.0.4",
-        "@0x/utils": "^2.0.6",
-        "@0x/web3-wrapper": "^3.1.5",
-=======
         "@0x/dev-utils": "^1.0.19",
         "@0x/sol-compiler": "^1.1.14",
         "@0x/subproviders": "^2.1.6",
         "@0x/typescript-typings": "^3.0.4",
         "@0x/utils": "^2.0.6",
         "@0x/web3-wrapper": "^3.1.6",
->>>>>>> b2dd5495
         "@types/solidity-parser-antlr": "^0.2.0",
         "ethereum-types": "^1.1.2",
         "ethereumjs-util": "^5.1.1",
