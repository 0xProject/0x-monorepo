--- conflicted
+++ resolved
@@ -1,10 +1,6 @@
 {
     "name": "@0x/subproviders",
-<<<<<<< HEAD
-    "version": "5.0.4",
-=======
     "version": "5.1.0-beta.0",
->>>>>>> 8e6d92ca
     "engines": {
         "node": ">=6.12"
     },
@@ -37,30 +33,18 @@
         }
     },
     "dependencies": {
-<<<<<<< HEAD
-        "@0x/assert": "^2.1.6",
-        "@0x/types": "^2.4.3",
-        "@0x/typescript-typings": "^4.3.0",
-        "@0x/utils": "^4.5.2",
-        "@0x/web3-wrapper": "^6.0.13",
-=======
         "@0x/assert": "^2.2.0-beta.0",
         "@0x/types": "^2.5.0-beta.0",
         "@0x/typescript-typings": "^4.4.0-beta.0",
         "@0x/utils": "^4.6.0-beta.0",
         "@0x/web3-wrapper": "^6.1.0-beta.0",
->>>>>>> 8e6d92ca
         "@ledgerhq/hw-app-eth": "^4.3.0",
         "@ledgerhq/hw-transport-u2f": "4.24.0",
         "@types/hdkey": "^0.7.0",
         "@types/web3-provider-engine": "^14.0.0",
         "bip39": "^2.5.0",
         "bn.js": "^4.11.8",
-<<<<<<< HEAD
-        "ethereum-types": "^2.1.6",
-=======
         "ethereum-types": "^2.2.0-beta.0",
->>>>>>> 8e6d92ca
         "ethereumjs-tx": "^1.3.5",
         "ethereumjs-util": "^5.1.1",
         "ganache-core": "^2.6.0",
