--- conflicted
+++ resolved
@@ -1,10 +1,6 @@
 {
     "name": "@0x/assert",
-<<<<<<< HEAD
-    "version": "2.1.6",
-=======
     "version": "2.2.0-beta.0",
->>>>>>> 8e6d92ca
     "engines": {
         "node": ">=6.12"
     },
@@ -49,15 +45,9 @@
         "typescript": "3.0.1"
     },
     "dependencies": {
-<<<<<<< HEAD
-        "@0x/json-schemas": "^4.0.2",
-        "@0x/typescript-typings": "^4.3.0",
-        "@0x/utils": "^4.5.2",
-=======
         "@0x/json-schemas": "^4.1.0-beta.0",
         "@0x/typescript-typings": "^4.4.0-beta.0",
         "@0x/utils": "^4.6.0-beta.0",
->>>>>>> 8e6d92ca
         "lodash": "^4.17.11",
         "valid-url": "^1.0.9"
     },
