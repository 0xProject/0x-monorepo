--- conflicted
+++ resolved
@@ -1,10 +1,6 @@
 {
     "name": "@0x/contract-addresses",
-<<<<<<< HEAD
-    "version": "1.2.0",
-=======
     "version": "2.0.0",
->>>>>>> b2dd5495
     "engines": {
         "node": ">=6.12"
     },
