{
    "name": "@0x/contract-addresses",
<<<<<<< HEAD
    "version": "3.2.0",
=======
    "version": "3.3.0-beta.0",
>>>>>>> 8e6d92ca
    "engines": {
        "node": ">=6.12"
    },
    "description": "Used to get known addresses of deployed 0x contracts",
    "main": "lib/src/index.js",
    "directories": {
        "test": "test"
    },
    "scripts": {
        "build": "yarn tsc -b",
        "build:ci": "yarn build",
        "clean": "shx rm -rf lib"
    },
    "repository": {
        "type": "git",
        "url": "https://github.com/0xProject/0x-monorepo.git"
    },
    "license": "Apache-2.0",
    "bugs": {
        "url": "https://github.com/0xProject/0x-monorepo/issues"
    },
    "homepage": "https://github.com/0xProject/0x-monorepo/packages/contract-addresses/README.md",
    "devDependencies": {
        "@types/lodash": "4.14.104",
        "shx": "^0.2.2",
        "typescript": "3.0.1"
    },
    "dependencies": {
        "lodash": "^4.17.11"
    },
    "publishConfig": {
        "access": "public"
    }
}<|MERGE_RESOLUTION|>--- conflicted
+++ resolved
@@ -1,10 +1,6 @@
 {
     "name": "@0x/contract-addresses",
-<<<<<<< HEAD
-    "version": "3.2.0",
-=======
     "version": "3.3.0-beta.0",
->>>>>>> 8e6d92ca
     "engines": {
         "node": ">=6.12"
     },
