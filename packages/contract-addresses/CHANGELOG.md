<!--
changelogUtils.file is auto-generated using the monorepo-scripts package. Don't edit directly.
Edit the package's CHANGELOG.json file only.
-->

CHANGELOG

<<<<<<< HEAD
=======
## v2.0.0 - _November 28, 2018_

    * Redeployed Rinkeby with testnet Exchange artifact (#1318)
    * Added Ganache snapshot addresses for network 50 (#1318)

>>>>>>> b2dd5495
## v1.2.0 - _November 21, 2018_

    * Rinkeby Deployment

## v1.1.0 - _November 9, 2018_

    * Update Forwarder addresses (#1192)

## v1.0.1 - _October 18, 2018_

    * Initial release (#1105)

## v1.0.0 - _Invalid date_

    * Unpublished Package<|MERGE_RESOLUTION|>--- conflicted
+++ resolved
@@ -5,14 +5,11 @@
 
 CHANGELOG
 
-<<<<<<< HEAD
-=======
 ## v2.0.0 - _November 28, 2018_
 
     * Redeployed Rinkeby with testnet Exchange artifact (#1318)
     * Added Ganache snapshot addresses for network 50 (#1318)
 
->>>>>>> b2dd5495
 ## v1.2.0 - _November 21, 2018_
 
     * Rinkeby Deployment
