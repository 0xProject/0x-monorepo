--- conflicted
+++ resolved
@@ -41,16 +41,6 @@
         orderValidator: '0x90431a90516ab49af23a0530e04e8c7836e7122f',
     },
     4: {
-<<<<<<< HEAD
-        erc20Proxy: '0x3e809c563c15a295e832e37053798ddc8d6c8dab',
-        erc721Proxy: '0x8e1ff02637cb5e39f2fa36c14706aa348b065b09',
-        zrxToken: '0x2727e688b8fd40b198cd5fe6e408e00494a06f07',
-        etherToken: '0xc778417e063141139fce010982780140aa0cd5ab',
-        exchange: '0x22ebc052f43a88efa06379426120718170f2204e',
-        assetProxyOwner: '0x1da52d1d3a3acfa0a1836b737393b4e9931268fc',
-        forwarder: '0xd2dbf3250a764eaaa94fa0c84ed87c0edc8ed04e',
-        orderValidator: '0x39c3fc9f4d8430af2713306ce80c584752d9e1c7',
-=======
         exchange: '0xbce0b5f6eb618c565c3e5f5cd69652bbc279f44e',
         erc20Proxy: '0x2f5ae4f6106e89b4147651688a92256885c5f410',
         erc721Proxy: '0x7656d773e11ff7383a14dcf09a9c50990481cd10',
@@ -59,7 +49,6 @@
         assetProxyOwner: '0xe1703da878afcebff5b7624a826902af475b9c03',
         forwarder: '0x2d40589abbdee84961f3a7656b9af7adb0ee5ab4',
         orderValidator: '0x0c5173a51e26b29d6126c686756fb9fbef71f762',
->>>>>>> b2dd5495
     },
     42: {
         erc20Proxy: '0xf1ec01d6236d3cd881a0bf0130ea25fe4234003e',
