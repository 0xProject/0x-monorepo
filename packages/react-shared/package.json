--- conflicted
+++ resolved
@@ -1,10 +1,6 @@
 {
     "name": "@0x/react-shared",
-<<<<<<< HEAD
-    "version": "1.0.22",
-=======
     "version": "1.0.23",
->>>>>>> b2dd5495
     "engines": {
         "node": ">=6.12"
     },
@@ -29,11 +25,7 @@
         "url": "https://github.com/0xProject/0x-monorepo.git"
     },
     "devDependencies": {
-<<<<<<< HEAD
-        "@0x/dev-utils": "^1.0.18",
-=======
         "@0x/dev-utils": "^1.0.19",
->>>>>>> b2dd5495
         "@0x/tslint-config": "^1.0.10",
         "make-promises-safe": "^1.1.0",
         "shx": "^0.2.2",
