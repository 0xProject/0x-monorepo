# CHANGELOG

<<<<<<< HEAD
## v0.0.2 - _TBD_

    * Fix section and menuItem text display to replace dashes with spaces.
=======
## v0.1.0 - _TBD, 2018_

    * Added new colors (#468)

## v0.0.1 - _March 8, 2018_
>>>>>>> 8478dc8d
<|MERGE_RESOLUTION|>--- conflicted
+++ resolved
@@ -1,13 +1,6 @@
 # CHANGELOG
 
-<<<<<<< HEAD
-## v0.0.2 - _TBD_
-
-    * Fix section and menuItem text display to replace dashes with spaces.
-=======
 ## v0.1.0 - _TBD, 2018_
 
     * Added new colors (#468)
-
-## v0.0.1 - _March 8, 2018_
->>>>>>> 8478dc8d
+    * Fix section and menuItem text display to replace dashes with spaces.