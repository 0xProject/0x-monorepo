<!--
changelogUtils.file is auto-generated using the monorepo-scripts package. Don't edit directly.
Edit the package's CHANGELOG.json file only.
-->

CHANGELOG

<<<<<<< HEAD
=======
## v1.0.23 - _November 28, 2018_

    * Dependencies updated

>>>>>>> b2dd5495
## v1.0.22 - _November 21, 2018_

    * Dependencies updated

## v1.0.21 - _November 14, 2018_

    * Dependencies updated

## v1.0.20 - _November 13, 2018_

    * Dependencies updated

## v1.0.19 - _November 12, 2018_

    * Dependencies updated

## v1.0.18 - _November 9, 2018_

    * Dependencies updated

## v1.0.17 - _October 18, 2018_

    * Dependencies updated

## v1.0.16 - _October 4, 2018_

    * Unpublished package

## v1.0.14 - _October 2, 2018_

    * Dependencies updated

## v1.0.13 - _September 28, 2018_

    * Dependencies updated

## v1.0.12 - _September 25, 2018_

    * Dependencies updated

## v1.0.11 - _September 25, 2018_

    * Dependencies updated

## v1.0.10 - _September 21, 2018_

    * Dependencies updated

## v1.0.9 - _September 5, 2018_

    * Dependencies updated

## v1.0.8 - _August 27, 2018_

    * Dependencies updated

## v1.0.7 - _August 24, 2018_

    * Dependencies updated

## v1.0.6 - _August 14, 2018_

    * Dependencies updated

## v1.0.5 - _July 26, 2018_

    * Dependencies updated

## v1.0.4 - _July 26, 2018_

    * Dependencies updated

## v1.0.3 - _July 26, 2018_

    * Dependencies updated

## v1.0.2 - _July 25, 2018_

    * Dependencies updated

## v1.0.1 - _July 23, 2018_

    * Dependencies updated

## v1.0.0 - _July 19, 2018_

    * Dependencies updated

## v0.2.3 - _July 18, 2018_

    * Dependencies updated

## v0.2.2 - _July 9, 2018_

    * Dependencies updated

## v0.2.1 - _June 19, 2018_

    * Dependencies updated

## v0.2.0 - _May 4, 2018_

    * Removed portal specific colors

## v0.1.6 - _May 4, 2018_

    * Dependencies updated

## v0.1.5 - _May 4, 2018_

    * Dependencies updated

## v0.1.4 - _May 4, 2018_

    * Dependencies updated

## v0.1.3 - _April 18, 2018_

    * Dependencies updated

## v0.1.2 - _April 11, 2018_

    * Dependencies updated

## v0.1.1 - _April 2, 2018_

    * Dependencies updated

## v0.1.0 - _April 2, 2018_

    * Added new colors (#468)
    * Fix section and menuItem text display to replace dashes with spaces.
    * Reorganized colors and added new ones<|MERGE_RESOLUTION|>--- conflicted
+++ resolved
@@ -5,13 +5,10 @@
 
 CHANGELOG
 
-<<<<<<< HEAD
-=======
 ## v1.0.23 - _November 28, 2018_
 
     * Dependencies updated
 
->>>>>>> b2dd5495
 ## v1.0.22 - _November 21, 2018_
 
     * Dependencies updated
