[
    {
<<<<<<< HEAD
=======
        "version": "1.1.15",
        "changes": [
            {
                "note": "Fix bug where we were appending base path to absolute imports (e.g NPM imports)",
                "pr": 1311
            }
        ]
    },
    {
        "timestamp": 1543401373,
        "version": "1.1.14",
        "changes": [
            {
                "note": "Dependencies updated"
            }
        ]
    },
    {
>>>>>>> b2dd5495
        "timestamp": 1542821676,
        "version": "1.1.13",
        "changes": [
            {
                "note": "Dependencies updated"
            }
        ]
    },
    {
        "timestamp": 1542208198,
        "version": "1.1.12",
        "changes": [
            {
                "note": "Dependencies updated"
            }
        ]
    },
    {
        "timestamp": 1542134075,
        "version": "1.1.11",
        "changes": [
            {
                "note": "Dependencies updated"
            }
        ]
    },
    {
        "timestamp": 1542028948,
        "version": "1.1.10",
        "changes": [
            {
                "note": "Dependencies updated"
            }
        ]
    },
    {
        "version": "1.1.9",
        "changes": [
            {
                "note": "Dependencies updated"
            }
        ],
        "timestamp": 1541740904
    },
    {
        "timestamp": 1539871071,
        "version": "1.1.8",
        "changes": [
            {
                "note": "Dependencies updated"
            }
        ]
    },
    {
        "version": "1.1.7",
        "changes": [
            {
                "note": "Dependencies updated"
            }
        ],
        "timestamp": 1538693146
    },
    {
        "timestamp": 1538157789,
        "version": "1.1.6",
        "changes": [
            {
                "note": "Dependencies updated"
            }
        ]
    },
    {
        "timestamp": 1537907159,
        "version": "1.1.5",
        "changes": [
            {
                "note": "Dependencies updated"
            }
        ]
    },
    {
        "timestamp": 1537875740,
        "version": "1.1.4",
        "changes": [
            {
                "note": "Dependencies updated"
            }
        ]
    },
    {
        "timestamp": 1537541580,
        "version": "1.1.3",
        "changes": [
            {
                "note": "Dependencies updated"
            }
        ]
    },
    {
        "timestamp": 1536142250,
        "version": "1.1.2",
        "changes": [
            {
                "note": "Dependencies updated"
            }
        ]
    },
    {
        "timestamp": 1535377027,
        "version": "1.1.1",
        "changes": [
            {
                "note": "Dependencies updated"
            }
        ]
    },
    {
        "version": "1.1.0",
        "changes": [
            {
                "note":
                    "Quicken compilation by sending multiple contracts to the same solcjs invocation, batching them together based on compiler version requirements.",
                "pr": 965
            },
            {
                "note": "Stop exporting types: `ContractArtifact`, `ContractNetworks`",
                "pr": 924
            },
            {
                "note": "Export types: `CompilerSettings`, `OutputField`",
                "pr": 924
            }
        ],
        "timestamp": 1535133899
    },
    {
        "timestamp": 1534210131,
        "version": "1.0.5",
        "changes": [
            {
                "note": "Dependencies updated"
            }
        ]
    },
    {
        "timestamp": 1532619515,
        "version": "1.0.4",
        "changes": [
            {
                "note": "Dependencies updated"
            }
        ]
    },
    {
        "timestamp": 1532614997,
        "version": "1.0.3",
        "changes": [
            {
                "note": "Dependencies updated"
            }
        ]
    },
    {
        "timestamp": 1532605697,
        "version": "1.0.2",
        "changes": [
            {
                "note": "Dependencies updated"
            }
        ]
    },
    {
        "timestamp": 1532357734,
        "version": "1.0.1",
        "changes": [
            {
                "note": "Dependencies updated"
            }
        ]
    },
    {
        "timestamp": 1532043000,
        "version": "1.0.0",
        "changes": [
            {
                "note": "Dependencies updated"
            }
        ]
    },
    {
        "timestamp": 1531919263,
        "version": "0.5.4",
        "changes": [
            {
                "note": "Dependencies updated"
            }
        ]
    },
    {
        "timestamp": 1531149657,
        "version": "0.5.3",
        "changes": [
            {
                "note": "Dependencies updated"
            }
        ]
    },
    {
        "timestamp": 1529397769,
        "version": "0.5.2",
        "changes": [
            {
                "note": "Dependencies updated"
            }
        ]
    },
    {
        "version": "0.5.1",
        "changes": [
            {
                "note": "Make `opts` constructor parameter optional",
                "pr": 621
            },
            {
                "note": "Add schema validation for compiler configuration",
                "pr": 621
            }
        ],
        "timestamp": 1527009133
    },
    {
        "version": "0.5.0",
        "changes": [
            {
                "note": "Properly export the executable binary",
                "pr": 588
            },
            {
                "note": "Add the ability to define a specific solidity version",
                "pr": 589
            }
        ],
        "timestamp": 1527009133
    },
    {
        "timestamp": 1525477860,
        "version": "0.4.3",
        "changes": [
            {
                "note": "Dependencies updated"
            }
        ]
    },
    {
        "version": "0.4.2",
        "changes": [
            {
                "note": "Add support for solidity 0.4.23",
                "pr": 545
            }
        ],
        "timestamp": 1525428773
    },
    {
        "version": "0.4.1",
        "changes": [
            {
                "note": "Add support for solidity 0.4.22",
                "pr": 531
            }
        ],
        "timestamp": 1524044013
    },
    {
        "version": "0.4.0",
        "changes": [
            {
                "note": "Changed the config key `web3Provider` to `provider` to be consistent with other tools",
                "pr": 501
            }
        ],
        "timestamp": 1523462196
    },
    {
        "version": "0.3.5",
        "changes": [
            {
                "note": "Don't try to write contract artifact if an error occured",
                "pr": 485
            }
        ],
        "timestamp": 1522673609
    },
    {
        "version": "0.3.4",
        "changes": [
            {
                "note": "Create solc_bin directory if does not exist before attempting to compile",
                "pr": 491
            }
        ],
        "timestamp": 1522658513
    },
    {
        "version": "0.3.1",
        "changes": [
            {
                "note": "Add TS types for `yargs`"
            }
        ],
        "timestamp": 1521298800
    },
    {
        "version": "0.3.0",
        "changes": [
            {
                "note": "Add support for Solidity 0.4.20 and 0.4.21"
            },
            {
                "note": "Replace `jsonrpcPort` config with `jsonrpcUrl`",
                "pr": 426
            },
            {
                "note": "Replace `jsonrpc-port` CLI option with `jsonrpc-url`",
                "pr": 426
            },
            {
                "note": "Export the `Compiler`",
                "pr": 426
            },
            {
                "note": "Load solc from remote source instead of having it locally",
                "pr": 426
            },
            {
                "note":
                    "Add `bytecode`, `runtime_bytecode`, `source_map`, `source_map_runtime` and `sources` fields to artifacts",
                "pr": 426
            },
            {
                "note": "Remove 0x-specific `migrate` command",
                "pr": 426
            },
            {
                "note":
                    "Allow deployer to accept a provider instead of port and host. This makes it possible to run it with in-process ganache-core",
                "pr": 426
            },
            {
                "note": "Consolidate all `console.log` calls into `logUtils` in the `@0xproject/utils` package",
                "pr": 452
            },
            {
                "note": "Add `#!/usr/bin/env node` pragma above `cli.ts` script to fix command-line error."
            }
        ],
        "timestamp": 1521298800
    },
    {
        "version": "0.2.0",
        "changes": [
            {
                "note": "Check dependencies when determining if contracts should be recompiled",
                "pr": 408
            },
            {
                "note":
                    "Improve an error message for when deployer is supplied with an incorrect number of constructor arguments",
                "pr": 419
            }
        ],
        "timestamp": 1520089200
    },
    {
        "version": "0.1.0",
        "changes": [
            {
                "note": "Add the ability to pass in specific contracts to compile in CLI",
                "pr": 400
            }
        ],
        "timestamp": 1518706800
    },
    {
        "version": "0.0.8",
        "changes": [
            {
                "note": "Fix publishing issue where .npmignore was not properly excluding undesired content",
                "pr": 389
            }
        ],
        "timestamp": 1518102000
    }
]<|MERGE_RESOLUTION|>--- conflicted
+++ resolved
@@ -1,7 +1,5 @@
 [
     {
-<<<<<<< HEAD
-=======
         "version": "1.1.15",
         "changes": [
             {
@@ -20,7 +18,6 @@
         ]
     },
     {
->>>>>>> b2dd5495
         "timestamp": 1542821676,
         "version": "1.1.13",
         "changes": [
