--- conflicted
+++ resolved
@@ -1,11 +1,7 @@
 {
     "private": true,
     "name": "@0x/testnet-faucets",
-<<<<<<< HEAD
-    "version": "1.0.57",
-=======
     "version": "1.0.58",
->>>>>>> b2dd5495
     "engines": {
         "node": ">=6.12"
     },
@@ -22,19 +18,11 @@
     "author": "Fabio Berger",
     "license": "Apache-2.0",
     "dependencies": {
-<<<<<<< HEAD
-        "0x.js": "^2.0.5",
-        "@0x/subproviders": "^2.1.5",
-        "@0x/typescript-typings": "^3.0.4",
-        "@0x/utils": "^2.0.6",
-        "@0x/web3-wrapper": "^3.1.5",
-=======
         "0x.js": "^2.0.6",
         "@0x/subproviders": "^2.1.6",
         "@0x/typescript-typings": "^3.0.4",
         "@0x/utils": "^2.0.6",
         "@0x/web3-wrapper": "^3.1.6",
->>>>>>> b2dd5495
         "body-parser": "^1.17.1",
         "ethereum-types": "^1.1.2",
         "ethereumjs-tx": "^1.3.5",
