--- conflicted
+++ resolved
@@ -28,9 +28,6 @@
     },
     "config": {
         "compact_artifacts": "Exchange DummyToken ZRXToken Token EtherToken TokenTransferProxy TokenRegistry",
-<<<<<<< HEAD
-        "contracts": "Exchange DummyToken ZRXToken Token WETH9 TokenTransferProxy MultiSigWallet MultiSigWalletWithTimeLock MultiSigWalletWithTimeLockExceptRemoveAuthorizedAddress MaliciousToken TokenRegistry Arbitrage EtherDelta AccountLevels"
-=======
         "contracts": "Exchange DummyToken ZRXToken Token WETH9 TokenTransferProxy_v1 MultiSigWallet MultiSigWalletWithTimeLock MultiSigWalletWithTimeLockExceptRemoveAuthorizedAddress MaliciousToken TokenRegistry Arbitrage EtherDelta AccountLevels",
         "postpublish": {
             "assets": [
@@ -38,7 +35,6 @@
                 "packages/order-watcher/_bundles/index.min.js"
             ]
         }
->>>>>>> f5c74d12
     },
     "repository": {
         "type": "git",
@@ -82,19 +78,11 @@
     "dependencies": {
         "@0xproject/assert": "^0.2.10",
         "@0xproject/base-contract": "^0.3.2",
-<<<<<<< HEAD
         "@0xproject/contract-wrappers": "^0.0.4",
         "@0xproject/fill-scenarios": "^0.0.3",
         "@0xproject/json-schemas": "^0.7.24",
         "@0xproject/order-utils": "^0.0.6",
         "@0xproject/types": "^0.7.0",
-=======
-        "@0xproject/contract-wrappers": "^0.0.2",
-        "@0xproject/fill-scenarios": "^0.0.2",
-        "@0xproject/json-schemas": "0.7.22",
-        "@0xproject/order-utils": "0.0.5",
-        "@0xproject/types": "0.7.0",
->>>>>>> f5c74d12
         "@0xproject/typescript-typings": "^0.3.2",
         "@0xproject/utils": "^0.6.2",
         "@0xproject/web3-wrapper": "^0.6.4",
