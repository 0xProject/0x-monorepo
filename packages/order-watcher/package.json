--- conflicted
+++ resolved
@@ -15,13 +15,8 @@
         "watch_without_deps": "yarn pre_build && tsc -w",
         "build": "yarn pre_build && tsc && copyfiles -u 3 './lib/src/monorepo_scripts/**/*' ./scripts",
         "pre_build": "run-s update_test_artifacts update_compact_artifacts generate_contract_wrappers",
-<<<<<<< HEAD
-        "generate_contract_wrappers": "abi-gen --abis 'src/compact_artifacts/@(Exchange|Token|TokenTransferProxy|EtherToken).json' --template ../contract_templates/contract.handlebars --partials '../contract_templates/partials/**/*.handlebars' --output src/generated_contract_wrappers --backend ethers && prettier --write 'src/generated_contract_wrappers/**.ts'",
         "lint": "tslint --project . --exclude **/src/generated_contract_wrappers/**/*",
-=======
         "generate_contract_wrappers": "abi-gen --abis 'src/compact_artifacts/@(Exchange|Token|TokenTransferProxy|EtherToken).json' --template ../contract_templates/contract.handlebars --partials '../contract_templates/partials/**/*.handlebars' --output src/generated_contract_wrappers --backend ethers",
-        "lint": "tslint --project .",
->>>>>>> 49049b8c
         "test:circleci": "run-s test:coverage",
         "test": "yarn run_mocha",
         "rebuild_and_test": "run-s build test",
