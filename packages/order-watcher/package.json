{
    "name": "@0xproject/order-watcher",
    "version": "0.0.7",
    "description": "An order watcher daemon that watches for order validity",
    "keywords": [
        "0x",
        "0xproject",
        "ethereum",
        "exchange",
        "orderbook"
    ],
    "main": "lib/src/index.js",
    "types": "lib/src/index.d.ts",
    "scripts": {
        "watch_without_deps": "yarn pre_build && tsc -w",
        "build": "yarn pre_build && tsc && copyfiles -u 3 './lib/src/monorepo_scripts/**/*' ./scripts",
        "pre_build": "run-s update_test_artifacts update_compact_artifacts generate_contract_wrappers",
        "lint": "tslint --project . --exclude **/src/generated_contract_wrappers/**/*",
        "generate_contract_wrappers": "abi-gen --abis 'src/compact_artifacts/@(Exchange|Token|TokenTransferProxy|EtherToken).json' --template ../contract_templates/contract.handlebars --partials '../contract_templates/partials/**/*.handlebars' --output src/generated_contract_wrappers --backend ethers",
        "test:circleci": "run-s test:coverage",
        "test": "yarn run_mocha",
        "rebuild_and_test": "run-s build test",
        "test:coverage": "nyc npm run test --all && yarn coverage:report:lcov",
        "coverage:report:lcov": "nyc report --reporter=text-lcov > coverage/lcov.info",
        "update_compact_artifacts": "copyfiles -u 2 './src/compact_artifacts/**/*.json' ./lib/src/compact_artifacts",
        "update_test_artifacts": "for i in ${npm_package_config_contracts}; do copyfiles -u 4 ../migrations/artifacts/1.0.0/$i.json test/artifacts; done;",
        "clean": "shx rm -rf _bundles lib test_temp scripts test/artifacts src/generated_contract_wrappers",
        "run_mocha": "mocha --require source-map-support/register --require make-promises-safe lib/test/**/*_test.js lib/test/global_hooks.js --timeout 10000 --bail --exit",
        "manual:postpublish": "yarn build; node ./scripts/postpublish.js"
    },
    "config": {
        "compact_artifacts": "Exchange DummyToken ZRXToken Token EtherToken TokenTransferProxy TokenRegistry",
        "contracts": "Exchange DummyToken ZRXToken Token WETH9 TokenTransferProxy_v1 MultiSigWallet MultiSigWalletWithTimeLock MultiSigWalletWithTimeLockExceptRemoveAuthorizedAddress MaliciousToken TokenRegistry Arbitrage EtherDelta AccountLevels",
        "postpublish": {
            "assets": [
                "packages/order-watcher/_bundles/index.js",
                "packages/order-watcher/_bundles/index.min.js"
            ]
        }
    },
    "repository": {
        "type": "git",
        "url": "https://github.com/0xProject/0x-monorepo"
    },
    "license": "Apache-2.0",
    "engines": {
        "node": ">=6.0.0"
    },
    "devDependencies": {
        "@0xproject/abi-gen": "^0.3.3",
        "@0xproject/dev-utils": "^0.4.5",
        "@0xproject/migrations": "^0.0.9",
        "@0xproject/monorepo-scripts": "^0.2.2",
        "@0xproject/sol-compiler": "^0.5.3",
        "@0xproject/tslint-config": "^0.4.21",
        "@types/bintrees": "^1.0.2",
        "@types/lodash": "4.14.104",
        "@types/mocha": "^2.2.42",
        "@types/node": "^8.0.53",
        "@types/sinon": "^2.2.2",
        "awesome-typescript-loader": "^3.1.3",
        "chai": "^4.0.1",
        "chai-as-promised": "^7.1.0",
        "chai-bignumber": "^2.0.1",
        "copyfiles": "^1.2.0",
        "dirty-chai": "^2.0.1",
        "json-loader": "^0.5.4",
        "make-promises-safe": "^1.1.0",
        "mocha": "^4.0.1",
        "npm-run-all": "^4.1.2",
        "nyc": "^11.0.1",
        "opn-cli": "^3.1.0",
        "shx": "^0.2.2",
        "sinon": "^4.0.0",
        "source-map-support": "^0.5.0",
<<<<<<< HEAD
        "tslint": "5.10.0",
=======
        "tslint": "5.11.0",
>>>>>>> f3241ff8
        "typescript": "2.7.1"
    },
    "dependencies": {
        "@0xproject/assert": "0.3.0",
        "@0xproject/base-contract": "0.3.5",
        "@0xproject/contract-wrappers": "0.1.0",
        "@0xproject/fill-scenarios": "1.0.0",
        "@0xproject/json-schemas": "1.0.0",
        "@0xproject/order-utils": "1.0.0",
        "@0xproject/types": "1.0.0",
        "@0xproject/typescript-typings": "^0.4.2",
        "@0xproject/utils": "^0.7.2",
        "@0xproject/web3-wrapper": "^0.7.2",
        "ethereumjs-blockstream": "5.0.0",
        "ethereum-types": "^0.0.2",
        "bintrees": "^1.0.2",
        "ethers": "3.0.22",
        "lodash": "^4.17.4"
    },
    "publishConfig": {
        "access": "public"
    }
}<|MERGE_RESOLUTION|>--- conflicted
+++ resolved
@@ -73,11 +73,7 @@
         "shx": "^0.2.2",
         "sinon": "^4.0.0",
         "source-map-support": "^0.5.0",
-<<<<<<< HEAD
-        "tslint": "5.10.0",
-=======
         "tslint": "5.11.0",
->>>>>>> f3241ff8
         "typescript": "2.7.1"
     },
     "dependencies": {
