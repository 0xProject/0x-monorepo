{
    "private": true,
    "name": "contracts",
    "version": "2.1.32",
    "engines": {
        "node": ">=6.12"
    },
    "description": "Smart contract components of 0x protocol",
    "main": "index.js",
    "directories": {
        "test": "test"
    },
    "scripts": {
        "watch": "tsc -w",
        "prebuild": "run-s clean compile copy_artifacts generate_contract_wrappers",
        "copy_artifacts": "copyfiles -u 4 '../migrations/artifacts/2.0.0/**/*' ./lib/src/artifacts;",
        "build": "tsc",
        "test": "run-s build run_mocha",
        "test:coverage": "SOLIDITY_COVERAGE=true run-s build run_mocha coverage:report:text coverage:report:lcov",
        "run_mocha": "mocha 'lib/test/**/*.js' --timeout 100000 --bail --exit",
        "compile": "sol-compiler",
        "clean": "shx rm -rf lib src/contract_wrappers/generated",
        "generate_contract_wrappers":
            "abi-gen --abis  ${npm_package_config_abis} --template ../contract_templates/contract.handlebars --partials '../contract_templates/partials/**/*.handlebars' --output src/contract_wrappers/generated --backend ethers && prettier --write 'src/contract_wrappers/generated/**.ts'",
        "lint": "tslint --project .",
        "coverage:report:text": "istanbul report text",
        "coverage:report:html": "istanbul report html && open coverage/index.html",
        "coverage:report:lcov": "istanbul report lcov",
        "test:circleci": "yarn test"
    },
    "config": {
        "abis": "../migrations/artifacts/2.0.0/@(AssetProxyOwner|DummyERC20Token|DummyERC721Token|ERC20Proxy|ERC721Proxy|Exchange|MixinAuthorizable|MultiSigWallet|MultiSigWalletWithTimeLock|TestAssetProxyDispatcher|TestLibBytes|TestLibs|TestSignatureValidator|TokenRegistry|Whitelist|WETH9|ZRXToken).json"
    },
    "repository": {
        "type": "git",
        "url": "https://github.com/0xProject/0x-monorepo.git"
    },
    "author": "Amir Bandeali",
    "license": "Apache-2.0",
    "bugs": {
        "url": "https://github.com/0xProject/0x-monorepo/issues"
    },
    "homepage": "https://github.com/0xProject/0x-monorepo/packages/contracts/README.md",
    "devDependencies": {
        "@0xproject/abi-gen": "^0.3.0",
        "@0xproject/dev-utils": "^0.4.2",
        "@0xproject/tslint-config": "^0.4.18",
        "@0xproject/subproviders": "^0.10.1",
        "@0xproject/sol-cov": "^0.0.11",
        "@types/lodash": "4.14.104",
        "@types/bn.js": "^4.11.0",
        "@types/node": "^8.0.53",
        "@types/ethereumjs-abi": "^0.6.0",
        "@types/yargs": "^10.0.0",
        "chai": "^4.0.1",
        "chai-as-promised": "^7.1.0",
        "chai-bignumber": "^2.0.1",
        "copyfiles": "^1.2.0",
        "dirty-chai": "^2.0.1",
        "make-promises-safe": "^1.1.0",
        "mocha": "^4.0.1",
        "npm-run-all": "^4.1.2",
        "prettier": "^1.11.1",
        "shx": "^0.2.2",
        "solc": "^0.4.24",
        "tslint": "5.8.0",
        "typescript": "2.7.1",
        "yargs": "^10.0.3"
    },
    "dependencies": {
<<<<<<< HEAD
        "0x.js": "^0.38.3",
=======
>>>>>>> f5c74d12
        "@0xproject/base-contract": "^0.3.2",
        "@0xproject/order-utils": "^0.0.6",
        "@0xproject/sol-compiler": "^0.5.0",
        "@0xproject/types": "^1.0.0",
        "@0xproject/typescript-typings": "^0.3.2",
        "@0xproject/utils": "^0.6.2",
        "@0xproject/web3-wrapper": "^0.6.4",
        "ethereum-types": "^0.0.1",
        "bn.js": "^4.11.8",
        "ethereumjs-abi": "^0.6.4",
        "ethereumjs-util": "^5.1.1",
        "ethers": "^3.0.15",
        "lodash": "^4.17.4",
        "web3": "^0.20.0"
    }
}<|MERGE_RESOLUTION|>--- conflicted
+++ resolved
@@ -68,10 +68,6 @@
         "yargs": "^10.0.3"
     },
     "dependencies": {
-<<<<<<< HEAD
-        "0x.js": "^0.38.3",
-=======
->>>>>>> f5c74d12
         "@0xproject/base-contract": "^0.3.2",
         "@0xproject/order-utils": "^0.0.6",
         "@0xproject/sol-compiler": "^0.5.0",
